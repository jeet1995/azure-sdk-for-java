--- conflicted
+++ resolved
@@ -49,6 +49,8 @@
 import com.microsoft.azure.management.storage.StorageAccount;
 import com.microsoft.azure.management.storage.implementation.StorageManager;
 import com.microsoft.rest.RestException;
+import com.microsoft.rest.ServiceCall;
+import com.microsoft.rest.ServiceCallback;
 import com.microsoft.rest.ServiceResponse;
 import rx.Observable;
 import rx.functions.Func1;
@@ -155,13 +157,13 @@
     }
 
     @Override
-<<<<<<< HEAD
     public Observable<VirtualMachine> applyAsync() {
         return this.createAsync();
-=======
+    }
+
+    @Override
     public ServiceCall<VirtualMachine> applyAsync(ServiceCallback<VirtualMachine> callback) {
         return this.createAsync(callback);
->>>>>>> 937bfd6b
     }
 
     @Override
@@ -881,17 +883,12 @@
     }
 
     @Override
-<<<<<<< HEAD
     public Observable<VirtualMachine> createResourceAsync() {
-=======
-    public ServiceCall<Resource> createResourceAsync(final ServiceCallback<Resource> callback) {
->>>>>>> 937bfd6b
         if (isInCreateMode()) {
             setOSDiskAndOSProfileDefaults();
             setHardwareProfileDefaults();
         }
         DataDiskImpl.setDataDisksDefaults(this.dataDisks, this.vmName);
-<<<<<<< HEAD
         final VirtualMachineImpl self = this;
         return handleStorageSettingsAsync()
                 .flatMap(new Func1<StorageAccount, Observable<? extends VirtualMachine>>() {
@@ -912,30 +909,6 @@
                                 });
                     }
                 });
-=======
-        final ResourceServiceCall<VirtualMachine, VirtualMachineInner, VirtualMachineImpl> serviceCall = new ResourceServiceCall<>(this);
-        handleStorageSettingsAsync(new ServiceCallback<Void>() {
-            @Override
-            public void failure(Throwable t) {
-                serviceCall.failure(t);
-            }
-
-            @Override
-            public void success(ServiceResponse<Void> result) {
-                handleNetworkSettings();
-                handleAvailabilitySettings();
-                serviceCall.withSuccessHandler(new ResourceServiceCall.SuccessHandler<VirtualMachineInner>() {
-                    @Override
-                    public void success(ServiceResponse<VirtualMachineInner> response) {
-                        clearCachedRelatedResources();
-                        initializeDataDisks();
-                    }
-                });
-                client.createOrUpdateAsync(resourceGroupName(), vmName, inner(), serviceCall.wrapCallBack(callback));
-            }
-        });
-        return serviceCall;
->>>>>>> 937bfd6b
     }
 
     // Helpers
