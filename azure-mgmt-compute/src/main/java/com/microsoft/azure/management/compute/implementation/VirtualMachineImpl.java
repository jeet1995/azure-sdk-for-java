--- conflicted
+++ resolved
@@ -52,18 +52,18 @@
 class VirtualMachineImpl
         extends GroupableResourceImpl<VirtualMachine, VirtualMachineInner, VirtualMachineImpl>
         implements
-            VirtualMachine,
-            VirtualMachine.DefinitionBlank,
-            VirtualMachine.DefinitionWithGroup,
-            VirtualMachine.DefinitionWithPrimaryNetworkInterface,
-            VirtualMachine.DefinitionWithOS,
-            VirtualMachine.DefinitionWithMarketplaceImage,
-            VirtualMachine.DefinitionWithOSType,
-            VirtualMachine.DefinitionWithRootUserName,
-            VirtualMachine.DefinitionWithAdminUserName,
-            VirtualMachine.DefinitionLinuxCreatable,
-            VirtualMachine.DefinitionWindowsCreatable,
-            VirtualMachine.DefinitionCreatable {
+        VirtualMachine,
+        VirtualMachine.DefinitionBlank,
+        VirtualMachine.DefinitionWithGroup,
+        VirtualMachine.DefinitionWithPrimaryNetworkInterface,
+        VirtualMachine.DefinitionWithOS,
+        VirtualMachine.DefinitionWithMarketplaceImage,
+        VirtualMachine.DefinitionWithOSType,
+        VirtualMachine.DefinitionWithRootUserName,
+        VirtualMachine.DefinitionWithAdminUserName,
+        VirtualMachine.DefinitionLinuxCreatable,
+        VirtualMachine.DefinitionWindowsCreatable,
+        VirtualMachine.DefinitionCreatable {
     // Clients
     private final VirtualMachinesInner client;
     private final AvailabilitySets availabilitySets;
@@ -330,13 +330,8 @@
     @Override
     public DefinitionCreatable withOSDiskVhdLocation(String containerName, String vhdName) {
         VirtualHardDisk osVhd = new VirtualHardDisk();
-<<<<<<< HEAD
-        osVhd.setUri(temporaryBlobUrl(containerName, vhdName));
-        this.inner().storageProfile().osDisk().setVhd(osVhd);
-=======
-        osVhd.withUri(blobUrl(this.storageAccountName, containerName, vhdName));
+        osVhd.withUri(temporaryBlobUrl(containerName, vhdName));
         this.inner().storageProfile().osDisk().withVhd(osVhd);
->>>>>>> e5c3d4a1
         return this;
     }
 
@@ -362,7 +357,6 @@
     //
 
     @Override
-<<<<<<< HEAD
     public DataDiskImpl defineNewDataDisk(String name) {
         return DataDiskImpl.prepareDataDisk(name, DiskCreateOptionTypes.EMPTY, this);
     }
@@ -370,19 +364,6 @@
     @Override
     public DataDiskImpl defineExistingDataDisk(String name) {
         return DataDiskImpl.prepareDataDisk(name, DiskCreateOptionTypes.ATTACH, this);
-=======
-    public ConfigureDataDisk<DefinitionCreatable> withLun(Integer lun) {
-        DataDisk dataDisk = currentDataDisk();
-        dataDisk.withLun(lun);
-        return this;
-    }
-
-    @Override
-    public ConfigureDataDisk<DefinitionCreatable> withCaching(CachingTypes cachingType) {
-        DataDisk dataDisk = currentDataDisk();
-        dataDisk.withCaching(cachingType);
-        return this;
->>>>>>> e5c3d4a1
     }
 
     @Override
@@ -393,16 +374,9 @@
     }
 
     @Override
-<<<<<<< HEAD
     public DefinitionCreatable withExistingDataDisk(String storageAccountName, String containerName, String vhdName) {
         DataDiskImpl dataDisk = DataDiskImpl.createFromExistingDisk(storageAccountName, containerName, vhdName, this);
         this.dataDisks().add(dataDisk);
-=======
-    public ConfigureDataDisk<DefinitionCreatable> storeAt(String storageAccountName, String containerName, String vhdName) {
-        DataDisk dataDisk = currentDataDisk();
-        dataDisk.withVhd(new VirtualHardDisk());
-        dataDisk.vhd().withUri(blobUrl(storageAccountName, containerName, vhdName)); // URL points to where the new data disk needs to be stored.
->>>>>>> e5c3d4a1
         return this;
     }
 
@@ -410,23 +384,16 @@
     //
 
     @Override
-<<<<<<< HEAD
     public DefinitionCreatable withNewStorageAccount(StorageAccount.DefinitionCreatable creatable) {
         // This method's effect is NOT additive.
         if (this.creatableStorageAccountKey == null) {
             this.creatableStorageAccountKey = creatable.key();
             this.addCreatableDependency(creatable);
         }
-=======
-    public ConfigureNewDataDiskWithStoreAt<DefinitionCreatable> withSizeInGB(Integer sizeInGB) {
-        DataDisk dataDisk = currentDataDisk();
-        dataDisk.withDiskSizeGB(sizeInGB);
->>>>>>> e5c3d4a1
-        return this;
-    }
-
-    @Override
-<<<<<<< HEAD
+        return this;
+    }
+
+    @Override
     public DefinitionCreatable withNewStorageAccount(String name) {
         StorageAccount.DefinitionWithGroup definitionWithGroup = this.storageManager
                 .storageAccounts()
@@ -444,20 +411,6 @@
     @Override
     public DefinitionCreatable withExistingStorageAccount(StorageAccount storageAccount) {
         this.existingStorageAccountToAssociate = storageAccount;
-=======
-    public ConfigureDataDisk<DefinitionCreatable> from(String storageAccountName, String containerName, String vhdName) {
-        DataDisk dataDisk = currentDataDisk();
-        dataDisk.withVhd(new VirtualHardDisk());
-        dataDisk.vhd().withUri(blobUrl(storageAccountName, containerName, vhdName)); // URL points to an existing data disk to be attached.
-        return this;
-    }
-
-    @Override
-    public ConfigureNewDataDisk<DefinitionCreatable> defineNewDataDisk(String name) {
-        DataDisk dataDisk = prepareNewDataDisk();
-        dataDisk.withName(name);
-        dataDisk.withCreateOption(DiskCreateOptionTypes.EMPTY);
->>>>>>> e5c3d4a1
         return this;
     }
 
@@ -465,24 +418,16 @@
     //
 
     @Override
-<<<<<<< HEAD
     public DefinitionCreatable withNewAvailabilitySet(AvailabilitySet.DefinitionCreatable creatable) {
         // This method's effect is NOT additive.
         if (this.creatableAvailabilitySetKey == null) {
             this.creatableAvailabilitySetKey = creatable.key();
             this.addCreatableDependency(creatable);
         }
-=======
-    public ConfigureExistingDataDisk<DefinitionCreatable> defineExistingDataDisk(String name) {
-        DataDisk dataDisk = prepareNewDataDisk();
-        dataDisk.withName(name);
-        dataDisk.withCreateOption(DiskCreateOptionTypes.ATTACH);
->>>>>>> e5c3d4a1
-        return this;
-    }
-
-    @Override
-<<<<<<< HEAD
+        return this;
+    }
+
+    @Override
     public DefinitionCreatable withNewAvailabilitySet(String name) {
         return withNewAvailabilitySet(availabilitySets.define(name)
                 .withRegion(region())
@@ -493,22 +438,6 @@
     @Override
     public DefinitionCreatable withExistingAvailabilitySet(AvailabilitySet availabilitySet) {
         this.existingAvailabilitySetToAssociate = availabilitySet;
-=======
-    public DefinitionCreatable withNewDataDisk(Integer sizeInGB) {
-        DataDisk dataDisk = prepareNewDataDisk();
-        dataDisk.withDiskSizeGB(sizeInGB);
-        dataDisk.withCreateOption(DiskCreateOptionTypes.EMPTY);
-        return this;
-    }
-
-    @Override
-    public DefinitionCreatable withExistingDataDisk(String storageAccountName, String containerName, String vhdName) {
-        DataDisk dataDisk = prepareNewDataDisk();
-        VirtualHardDisk diskVhd = new VirtualHardDisk();
-        diskVhd.withUri(blobUrl(storageAccountName, containerName, vhdName));
-        dataDisk.withVhd(diskVhd);
-        dataDisk.withCreateOption(DiskCreateOptionTypes.ATTACH);
->>>>>>> e5c3d4a1
         return this;
     }
 
@@ -710,7 +639,6 @@
         }
     }
 
-<<<<<<< HEAD
     private void handleStorageSettings() throws Exception {
         StorageAccount storageAccount = null;
         if (this.creatableStorageAccountKey != null) {
@@ -723,20 +651,6 @@
                     .withRegion(this.region())
                     .withExistingGroup(this.resourceGroupName())
                     .create();
-=======
-    private void setDataDisksDefaults() {
-        List<DataDisk> dataDisks = this.inner().storageProfile().dataDisks();
-        if (dataDisks.size() == 0) {
-            this.inner().storageProfile().withDataDisks(null);
-            return;
-        }
-
-        List<Integer> usedLuns = new ArrayList<>();
-        for (DataDisk dataDisk : dataDisks) {
-            if (dataDisk.lun() != -1) {
-                usedLuns.add(dataDisk.lun());
-            }
->>>>>>> e5c3d4a1
         }
 
         if (storageAccount != null) {
@@ -747,26 +661,13 @@
                             .storageProfile()
                             .osDisk().vhd().uri()
                             .replaceFirst("\\{storage-base-url}", storageAccount.endPoints().primary().blob());
-                    this.inner().storageProfile().osDisk().vhd().setUri(uri);
+                    this.inner().storageProfile().osDisk().vhd().withUri(uri);
                 }
-<<<<<<< HEAD
-=======
-                dataDisk.withLun(i);
-                usedLuns.add(i);
-            }
-
-            if (dataDisk.vhd() == null) {
-                VirtualHardDisk diskVhd = new VirtualHardDisk();
-                diskVhd.withUri(blobUrl(this.storageAccountName, "vhds",
-                        this.key() + "-data-disk-" + dataDisk.lun() + "-" + UUID.randomUUID().toString() + ".vhd"));
-                dataDisk.withVhd(diskVhd);
->>>>>>> e5c3d4a1
             }
             DataDiskImpl.ensureDisksVhdUri(this.dataDisks, storageAccount, this.vmName);
         }
     }
 
-<<<<<<< HEAD
     private void handleNetworkSettings() {
         if (isInCreateMode()) {
             NetworkInterface networkInterface = null;
@@ -778,8 +679,8 @@
 
             if (networkInterface != null) {
                 NetworkInterfaceReference nicReference = new NetworkInterfaceReference();
-                nicReference.setPrimary(true);
-                nicReference.setId(networkInterface.id());
+                nicReference.withPrimary(true);
+                nicReference.withId(networkInterface.id());
                 this.inner().networkProfile().networkInterfaces().add(nicReference);
             }
         }
@@ -789,35 +690,6 @@
         if (!isInCreateMode()) {
             return;
         }
-=======
-            if (dataDisk.name() == null) {
-                dataDisk.withName(this.key() + "-data-disk-" + dataDisk.lun());
-            }
-
-            if (dataDisk.caching() == null) {
-                dataDisk.withCaching(CachingTypes.READ_WRITE);
-            }
-        }
-    }
-
-    // Helper methods
-    //
-
-    private boolean isStoredImage(OSDisk osDisk) {
-        return osDisk.image() != null;
-    }
-
-    private boolean isOSDiskAttached(OSDisk osDisk) {
-        return osDisk.createOption() == DiskCreateOptionTypes.ATTACH;
-    }
-
-    private DataDisk prepareNewDataDisk() {
-        DataDisk dataDisk = new DataDisk();
-        dataDisk.withLun(-1);
-        this.inner().storageProfile().dataDisks().add(dataDisk);
-        return dataDisk;
-    }
->>>>>>> e5c3d4a1
 
         AvailabilitySet availabilitySet = null;
         if (this.creatableAvailabilitySetKey != null) {
@@ -827,7 +699,7 @@
         }
 
         if (availabilitySet != null) {
-            this.inner().availabilitySet().setId(availabilitySet.id());
+            this.inner().availabilitySet().withId(availabilitySet.id());
         }
     }
 
@@ -857,7 +729,6 @@
         return osDisk.createOption() == DiskCreateOptionTypes.ATTACH;
     }
 
-<<<<<<< HEAD
     private boolean isOSDiskFromImage(OSDisk osDisk) {
         return !isOSDiskAttached(osDisk);
     }
@@ -865,39 +736,6 @@
     private String temporaryBlobUrl(String containerName, String blobName) {
         return "{storage-base-url}" + "/" + containerName + "/" + blobName;
     }
-=======
-        SubnetInner subnetInner = new SubnetInner();
-        subnetInner.withId(virtualNetwork.inner().subnets().get(0).id());
-
-        NetworkInterfaceInner networkInterfaceInner = new NetworkInterfaceInner();
-        networkInterfaceInner.withLocation(this.region());
-        networkInterfaceInner.withPrimary(true);
-        NetworkInterfaceIPConfiguration nicIPConfig = new NetworkInterfaceIPConfiguration();
-        nicIPConfig.withName("Nic-IP-config");
-        nicIPConfig.withSubnet(subnetInner);
-        ArrayList<NetworkInterfaceIPConfiguration> nicIPConfigs = new ArrayList<>();
-        nicIPConfigs.add(nicIPConfig);
-        networkInterfaceInner.withIpConfigurations(nicIPConfigs);
-
-        try {
-            ServiceResponse<NetworkInterfaceInner> newNic =
-                    networkInterfaces.createOrUpdate(this.resourceGroupName(), this.primaryNetworkInterfaceName, networkInterfaceInner);
-            NetworkInterfaceReference nicReference = new NetworkInterfaceReference();
-            nicReference.withPrimary(true);
-            nicReference.withId(newNic.getBody().id());
-            return nicReference;
-        } catch (Exception ex) {
-            throw new RuntimeException(ex);
-        }
-    }
-
-    @Override
-    protected void createResource() throws Exception {
-        // TODO This code to create NIC will be removed once we have the fluent model for NIC in place.
-        NetworkInterfaceReference nicReference = createPrimaryNetworkInterface();
-        this.inner().networkProfile().withNetworkInterfaces(new ArrayList<NetworkInterfaceReference>());
-        this.inner().networkProfile().networkInterfaces().add(nicReference);
->>>>>>> e5c3d4a1
 
     private NetworkInterface.DefinitionWithPublicIpAddress prepareNetworkInterface(String name) {
         NetworkInterface.DefinitionWithGroup definitionWithGroup = this.networkManager
@@ -915,27 +753,15 @@
                 .withPrivateIpAddressDynamic();
     }
 
-<<<<<<< HEAD
     private void initializeDataDisks() {
         if (this.inner().storageProfile().dataDisks() == null) {
             this.inner()
                     .storageProfile()
-                    .setDataDisks(new ArrayList<com.microsoft.azure.management.compute.implementation.api.DataDisk>());
+                    .withDataDisks(new ArrayList<com.microsoft.azure.management.compute.implementation.api.DataDisk>());
         }
         this.dataDisks = new ArrayList<>();
         for (com.microsoft.azure.management.compute.implementation.api.DataDisk dataDiskInner : this.storageProfile().dataDisks()) {
             this.dataDisks().add(new DataDiskImpl(dataDiskInner.name(), dataDiskInner, this, false));
-=======
-    private void initialize(String name) {
-        if (this.inner().id() == null) {
-            this.inner().withStorageProfile(new StorageProfile());
-            this.inner().storageProfile().withOsDisk(new OSDisk());
-            this.inner().storageProfile().withDataDisks(new ArrayList<DataDisk>());
-            this.inner().withOsProfile(new OSProfile());
-            this.inner().withHardwareProfile(new HardwareProfile());
-            this.inner().withNetworkProfile(new NetworkProfile());
-            this.inner().osProfile().withComputerName(name);
->>>>>>> e5c3d4a1
         }
     }
 }