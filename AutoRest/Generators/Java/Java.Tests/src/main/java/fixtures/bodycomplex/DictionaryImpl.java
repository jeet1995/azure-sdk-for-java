--- conflicted
+++ resolved
@@ -35,6 +35,7 @@
     }
 
     /**
+     * Get complex types with dictionary property
      *
      * @return the DictionaryWrapper object if successful.
      * @throws ServiceException the exception wrapped in ServiceException if failed.
@@ -52,6 +53,7 @@
     }
 
     /**
+     * Get complex types with dictionary property
      *
      * @param serviceCallback the async ServiceCallback to handle successful and failed responses.
      */
@@ -78,6 +80,7 @@
     }
 
     /**
+     * Put complex types with dictionary property
      *
      * @param complexBody Please put a dictionary with 5 key-value pairs: "txt":"notepad", "bmp":"mspaint", "xls":"excel", "exe":"", "":null
      * @throws ServiceException the exception wrapped in ServiceException if failed.
@@ -100,6 +103,7 @@
     }
 
     /**
+     * Put complex types with dictionary property
      *
      * @param complexBody Please put a dictionary with 5 key-value pairs: "txt":"notepad", "bmp":"mspaint", "xls":"excel", "exe":"", "":null
      * @param serviceCallback the async ServiceCallback to handle successful and failed responses.
@@ -132,6 +136,7 @@
     }
 
     /**
+     * Get complex types with dictionary property which is empty
      *
      * @return the DictionaryWrapper object if successful.
      * @throws ServiceException the exception wrapped in ServiceException if failed.
@@ -149,6 +154,7 @@
     }
 
     /**
+     * Get complex types with dictionary property which is empty
      *
      * @param serviceCallback the async ServiceCallback to handle successful and failed responses.
      */
@@ -175,6 +181,7 @@
     }
 
     /**
+     * Put complex types with dictionary property which is empty
      *
      * @param complexBody Please put an empty dictionary
      * @throws ServiceException the exception wrapped in ServiceException if failed.
@@ -197,6 +204,7 @@
     }
 
     /**
+     * Put complex types with dictionary property which is empty
      *
      * @param complexBody Please put an empty dictionary
      * @param serviceCallback the async ServiceCallback to handle successful and failed responses.
@@ -229,6 +237,7 @@
     }
 
     /**
+     * Get complex types with dictionary property which is null
      *
      * @return the DictionaryWrapper object if successful.
      * @throws ServiceException the exception wrapped in ServiceException if failed.
@@ -246,6 +255,7 @@
     }
 
     /**
+     * Get complex types with dictionary property which is null
      *
      * @param serviceCallback the async ServiceCallback to handle successful and failed responses.
      */
@@ -272,10 +282,7 @@
     }
 
     /**
-<<<<<<< HEAD
-=======
      * Get complex types with dictionary property while server doesn't provide a response payload
->>>>>>> 1ba0e1bb
      *
      * @return the DictionaryWrapper object if successful.
      * @throws ServiceException the exception wrapped in ServiceException if failed.
@@ -293,10 +300,7 @@
     }
 
     /**
-<<<<<<< HEAD
-=======
      * Get complex types with dictionary property while server doesn't provide a response payload
->>>>>>> 1ba0e1bb
      *
      * @param serviceCallback the async ServiceCallback to handle successful and failed responses.
      */
