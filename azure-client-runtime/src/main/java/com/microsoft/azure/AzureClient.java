--- conflicted
+++ resolved
@@ -923,10 +923,6 @@
                 } else {
                     ServiceException serviceException = new ServiceException("No async header in response");
                     pollingCallback.failure(serviceException);
-<<<<<<< HEAD
-                    serviceCall.failure(serviceException);
-=======
->>>>>>> e32f4864
                 }
             } else {
                 // Check if operation failed
