--- conflicted
+++ resolved
@@ -332,19 +332,14 @@
         'package': 'com.microsoft.azure.management.containerregistry',
         'args': '-FT 1',
     },
-<<<<<<< HEAD
-    'cosmosdb': {
-        'dir': 'azure-mgmt-cosmosdb',
-=======
     'scheduler': {
         'dir': 'azure-mgmt-scheduler',
         'source': 'arm-scheduler/2016-03-01/swagger/scheduler.json',
         'package': 'com.microsoft.azure.management.scheduler',
         'args': '-FT 1'
     },
-    'documentdb': {
-        'dir': 'azure-mgmt-documentdb',
->>>>>>> 1662f709
+    'cosmosdb': {
+        'dir': 'azure-mgmt-cosmosdb',
         'source': 'arm-documentdb/2015-04-08/swagger/documentdb.json',
         'package': 'com.microsoft.azure.management.cosmosdb',
         'args': '-FT 1',
