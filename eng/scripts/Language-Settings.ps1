--- conflicted
+++ resolved
@@ -244,11 +244,7 @@
   # The targetedFiles needs to filter out anything in the ExcludePaths
   # otherwise it'll end up processing things below that it shouldn't be.
   foreach ($excludePath in $diffObj.ExcludePaths) {
-<<<<<<< HEAD
-    $targetedFiles = $targetedFiles | Where-Object { -not $_.StartsWith($excludePath.TrimEnd("/") + "/") }
-=======
     $targetedFiles = $targetedFiles | Where-Object { -not $_.StartsWith($excludePath) }
->>>>>>> fe2a4254
   }
 
   if ($targetedFiles) {
