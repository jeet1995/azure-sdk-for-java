trigger: none

pr:
  branches:
    include:
      - master
  paths:
    include:
      - eng/pipelines/aggregate-reports.yml

jobs:
  - job: Reporting
    displayName: Generate reports (with build)
    timeoutInMinutes: 180
    variables:
      - template: /eng/pipelines/templates/variables/globals.yml
    pool:
      vmImage: 'ubuntu-18.04'
    steps:
<<<<<<< HEAD
    - template: ../steps/cache-maven-repository.yml

    # We `install` the code quality reports tooling into our local m2 cache separately from building the Maven project
    # reports. This means it is available as part of that, but also so that this is not documented in the project report.
    - template: templates/steps/install-reporting-tools.yml
=======
    - template: /eng/pipelines/templates/steps/cache-maven-repository.yml

    # We `install` the code quality reports tooling into our local m2 cache separately from building the Maven project
    # reports. This means it is available as part of that, but also so that this is not documented in the project report.
    - template: /eng/pipelines/templates/steps/install-reporting-tools.yml
>>>>>>> 996d2de5

    - task: Maven@3
      displayName: 'Build All Libraries'
      inputs:
        mavenPomFile: pom.xml
        options: '$(DefaultOptions) -T 1C -DskipTests -Dgpg.skip -Dmaven.javadoc.skip=true -Dcheckstyle.skip=true -Dspotbugs.skip=true -Djacoco.skip=true -Drevapi.skip=true -Paggregatereports'
        mavenOptions: '$(MemoryOptions) $(LoggingOptions)'
        javaHomeOption: 'JDKVersion'
        jdkVersionOption: $(JavaBuildVersion)
        jdkArchitectureOption: 'x64'
        publishJUnitResults: false
        goals: 'clean install'

    - task: Maven@3
      displayName: 'Generate Reports'
      inputs:
        mavenPomFile: pom.xml
        options: '$(DefaultOptions) -Dinclude-non-shipping-modules -Dgpg.skip -Paggregatereports'
        mavenOptions: '$(MemoryOptions) $(LoggingOptions)'
        javaHomeOption: 'JDKVersion'
        jdkVersionOption: $(JavaBuildVersion)
        jdkArchitectureOption: 'x64'
        publishJUnitResults: false
        goals: 'verify site:site site:stage'

    - task: PublishTestResults@2
      condition: succeededOrFailed()
      inputs:
        mergeTestResults: true
        testRunTitle: 'Linux on Java $(JavaBuildVersion)'

    # Azure DevOps only seems to respect the last code coverage result published, so only do this for Linux + Java LTS.
    # Code coverage reporting is setup only for Track 2 modules.
    - task: PublishCodeCoverageResults@1
      inputs:
        codeCoverageTool: JaCoCo
        summaryFileLocation: target/site/test-coverage/jacoco.xml
        reportDirectory: target/site/test-coverage/
        failIfCoverageEmpty: false

    # Publish code coverage to an artifact so it can be uploaded to the Maven site.
    # Do this for track 2 modules only. Code coverage from previous step is only published for Linux + Java LTS.
    - task: PublishPipelineArtifact@0
      displayName: 'Publish coverage artifact'
      inputs:
        artifactName: coverage
        targetPath: target/site/

    - pwsh: |
        $(Build.SourcesDirectory)/eng/DependencyGraph/gen-dep-graph-data.ps1
      displayName: Generate Interdependency Report Data

    - pwsh: |
        Copy-Item target/staging $(Build.ArtifactStagingDirectory) -Recurse
        Copy-Item eng/code-quality-reports/src/main/resources/index.html $(Build.ArtifactStagingDirectory)
        Copy-Item eng/code-quality-reports/src/main/resources/dependency-allowlist.html $(Build.ArtifactStagingDirectory)/staging

        Copy-Item eng/common/InterdependencyGraph.html $(Build.ArtifactStagingDirectory)/staging
        Copy-Item data.js $(Build.ArtifactStagingDirectory)/staging
      displayName: 'Copy reports to artifact staging'

    - publish: $(Build.ArtifactStagingDirectory)
      condition: succeededOrFailed()
      displayName: 'Publish Report Artifacts'
      artifact: reports

<<<<<<< HEAD
    - template: ../steps/upload-repository-on-failure.yml
=======
    - template: /eng/pipelines/templates/steps/upload-repository-on-failure.yml
>>>>>>> 996d2de5

  - job: Compliance
    displayName: Analyze (no build)
    timeoutInMinutes: 120
    variables:
      - template: /eng/pipelines/templates/variables/globals.yml
    pool:
      # CredScan build task is Windows only (https://aka.ms/credscan).
      vmImage: 'windows-2019'
    steps:
    - task: ms.vss-governance-buildtask.governance-build-task-component-detection.ComponentGovernanceComponentDetection@0
      # ComponentGovernance is currently unable to run on pull requests of public projects. Running on non-PR
      # builds should be sufficient.
      # Only run if building all libraries succeeded.
      condition: and(succeeded(), ne(variables['Build.Reason'], 'PullRequest'))
      displayName: 'Component Detection'

    # Put cred scan step before install and build packages to avoid the tool scans generated folder like /target.
    - task: securedevelopmentteam.vss-secure-development-tools.build-task-credscan.CredScan@3
      displayName: 'Run CredScan'
      inputs:
        suppressionsFile: 'eng\CredScanSuppression.json'
      condition: succeededOrFailed()
    - task: securedevelopmentteam.vss-secure-development-tools.build-task-postanalysis.PostAnalysis@2
      displayName: 'Post Analysis'
      inputs:
        GdnBreakAllTools: false
        GdnBreakGdnToolCredScan: true
        GdnBreakGdnToolCredScanSeverity: Error
        GdnBreakBaselineFiles: $(Build.SourcesDirectory)\eng\java.gdnbaselines
        GdnBreakBaselines: baseline
        # Used for generating baseline file.
        # GdnBreakOutputBaselineFile: java
        # GdnBreakOutputBaseline: baseline
      condition: succeededOrFailed()
      continueOnError: true
    - pwsh: |
        $results = (Get-Content "$(Pipeline.workspace)\.gdn\.r\CredScan\001\CredScan-matches.sarif" | ConvertFrom-Json).runs.results
        $csvRows = @()
        $pathMatchRegex = ("$(Build.SourcesDirectory)" -replace "\\", "/")
        $results | ForEach-Object {
          $csvRows += [pscustomobject]@{
            ruleId = $_.ruleId
            ruleIndex = $_.ruleIndex
            fingerprints = $_.fingerprints
            message = $_.message
            properties = $_.properties
            rank = $_.rank
            fileName = $_.analysisTarget.uri -replace ".*$pathMatchRegex(.*)", "https://github.com/Azure/azure-sdk-for-java/blob/master/`$1"
            startLine = $_.locations.physicalLocation.region.startLine
            startColumn = $_.locations.physicalLocation.region.startColumn
            endLine = $_.locations.physicalLocation.region.endLine
            endColumn = $_.locations.physicalLocation.region.endColumn
            level = $_.level
          }
        }
        $csvRows | Export-Csv -Path "$(Pipeline.workspace)\.gdn\.r\CredScan\001\CredScan-matches.csv" -NoTypeInformation
      displayName: Add converted csv file for CredScan-matches.sarif
    - task: securedevelopmentteam.vss-secure-development-tools.build-task-publishsecurityanalysislogs.PublishSecurityAnalysisLogs@3
      displayName: 'Publish Security Analysis Logs'
      condition: succeededOrFailed()
    # Run link verification at the end as it will run no matter the pipeline passing or failing.
    # If this task fails with an error it shouldn't prevent aggregate reports from being generated.
    - template: /eng/common/pipelines/templates/steps/verify-links.yml
      parameters:
        Directory: ""
        CheckLinkGuidance: $true
        Condition: succeededOrFailed()<|MERGE_RESOLUTION|>--- conflicted
+++ resolved
@@ -17,19 +17,11 @@
     pool:
       vmImage: 'ubuntu-18.04'
     steps:
-<<<<<<< HEAD
-    - template: ../steps/cache-maven-repository.yml
-
-    # We `install` the code quality reports tooling into our local m2 cache separately from building the Maven project
-    # reports. This means it is available as part of that, but also so that this is not documented in the project report.
-    - template: templates/steps/install-reporting-tools.yml
-=======
     - template: /eng/pipelines/templates/steps/cache-maven-repository.yml
 
     # We `install` the code quality reports tooling into our local m2 cache separately from building the Maven project
     # reports. This means it is available as part of that, but also so that this is not documented in the project report.
     - template: /eng/pipelines/templates/steps/install-reporting-tools.yml
->>>>>>> 996d2de5
 
     - task: Maven@3
       displayName: 'Build All Libraries'
@@ -96,11 +88,7 @@
       displayName: 'Publish Report Artifacts'
       artifact: reports
 
-<<<<<<< HEAD
-    - template: ../steps/upload-repository-on-failure.yml
-=======
     - template: /eng/pipelines/templates/steps/upload-repository-on-failure.yml
->>>>>>> 996d2de5
 
   - job: Compliance
     displayName: Analyze (no build)
