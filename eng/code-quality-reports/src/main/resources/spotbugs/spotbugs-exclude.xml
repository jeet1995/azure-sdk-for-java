<?xml version="1.0" encoding="UTF-8"?>

<FindBugsFilter>
  <!-- These existing KeyVault Attribute APIs return their super class rather than the actual type. -->
  <Match>
    <Class name="~com\.microsoft\.azure\.keyvault\.requests\.\w+Request"/>
    <Bug pattern="BC_UNCONFIRMED_CAST_OF_RETURN_VALUE"/>
  </Match>

  <!-- These keyvault models are already publicly released APIs with name matching the simple name of superclass -->
  <Match>
    <Class
      name="~com\.microsoft\.azure\.keyvault\.models\.(CertificateBundle|CertificateOperation|IssuerBundle|KeyBundle|SecretBundle)"/>
    <Bug pattern="NM_SAME_SIMPLE_NAME_AS_SUPERCLASS"/>
  </Match>

  <!-- Cryptographic algorithms are publicly released APIs with incorrect name casing. -->
  <Match>
    <Or>
      <Class name="~com\.microsoft\.azure\.keyvault\.cryptography\.algorithms\.(Aes|Rsa)(.+)"/>
      <Class name="~com\.microsoft\.azure\.keyvault\.cryptography\.(.+)Algorithm"/>
    </Or>
    <Method name="~(CreateDecryptor|CreateEncryptor)"/>
    <Bug pattern="NM_METHOD_NAMING_CONVENTION"/>
  </Match>

  <!-- KeyVaultKey.DecryptResultTransform and SignResultTransform were not created with the
  intention that a null could be passed in. In the original code, it would have thrown a
  NullReferenceException. -->
  <Match>
    <Class name="~com\.microsoft\.azure\.keyvault\.extensions\.KeyVaultKey\$[\w]+"/>
    <Bug pattern="NP_PARAMETER_MUST_BE_NONNULL_BUT_MARKED_AS_NULLABLE"/>
  </Match>

  <!-- Ignoring dropped exception and catch Exception because it existed in current SDK when migrated. -->
  <Match>
    <Class name="~com\.microsoft\.azure\.keyvault\.extensions\.CachingKeyResolver\$[0-9]+"/>
    <Method name="run"/>
    <Bug pattern="DE_MIGHT_IGNORE"/>
  </Match>

  <!-- Protected field already exists in the public API surface area even though it is unused. -->
  <Match>
    <Class name="com.microsoft.azure.keyvault.cryptography.EcKey"/>
    <Field name="defaultEncryptionAlgorithm"/>
    <Bug pattern="UUF_UNUSED_PUBLIC_OR_PROTECTED_FIELD"/>
  </Match>

  <!-- Defines native api, doesn't follow java style.-->
  <Match>
    <Class name="~com\.azure\.identity\.implementation\.WindowsCredentialApi(.+)"/>
    <Bug pattern="UUF_UNUSED_PUBLIC_OR_PROTECTED_FIELD,
      UWF_UNWRITTEN_PUBLIC_OR_PROTECTED_FIELD,
      NM_FIELD_NAMING_CONVENTION"/>
  </Match>

  <!-- Internal implementation details, not at risk.-->
  <Match>
    <Class name="~com\.azure\.identity\.implementation\.intellij\.IntelliJKdbxMetadata"/>
    <Bug pattern="EI_EXPOSE_REP,
      EI_EXPOSE_REP2"/>
  </Match>

  <Match>
    <Class name="~com\.azure\.identity\.implementation\.intellij\.IntelliJKdbxDatabase"/>
    <Bug pattern="NP_NULL_ON_SOME_PATH"/>
  </Match>

  <!-- Third party source code files, kept as it is.-->
  <Match>
    <Class name="~com\.azure\.identity\.implementation\.intellij\.LittleEndianDataInputStream"/>
    <Bug pattern="RV_RETURN_VALUE_IGNORED_NO_SIDE_EFFECT"/>
  </Match>

  <Match>
    <Class name="~com\.azure\.identity\.implementation\.intellij\.Salsa20"/>
    <Bug pattern="DM_DEFAULT_ENCODING"/>
  </Match>

  <!-- Exception needs to be caught here.-->
  <Match>
    <Class name="~com\.azure\.identity\.implementation\.VisualStudioCacheAccessor"/>
    <Bug pattern="REC_CATCH_EXCEPTION"/>
  </Match>

  <!-- Exception needs to be caught here.-->
  <Match>
    <Class name="~com\.azure\.identity\.IntelliJCredential"/>
    <Bug pattern="REC_CATCH_EXCEPTION"/>
  </Match>

  <!-- Accesses native api, doesn't follow java style.-->
  <Match>
    <Class name="~com\.azure\.identity\.implementation\.LinuxKeyRingAccessor(.+)"/>
    <Bug pattern="UWF_UNWRITTEN_FIELD"/>
  </Match>

  <!-- Accesses native api, doesn't follow java style.-->
  <Match>
    <Class name="com.azure.identity.implementation.WindowsCredentialAccessor"/>
    <Bug pattern="NP_UNWRITTEN_PUBLIC_OR_PROTECTED_FIELD"/>
  </Match>

  <!-- Public field already exists in the public API surface. -->
  <Match>
    <Class name="com.microsoft.azure.batch.auth.BatchUserTokenCredentials"/>
    <Method name="username"/>
    <Bug pattern="NM_CONFUSING"/>
  </Match>

  <!-- These KeyVault classes are publicly released APIs that intentionally return null rather than an empty array. -->
  <Match>
    <Class name="~com\.microsoft\.azure\.keyvault\.(cryptography|models|webkey)\.[\w]+"/>
    <Bug pattern="PZLA_PREFER_ZERO_LENGTH_ARRAYS"/>
  </Match>

  <!-- Cases where null arrays should return null instead of empty arrays -->
  <Match>
    <Or>
      <Class name="com.azure.core.util.Base64Url"/>
      <Class name="com.azure.core.util.CoreUtils"/>
      <Class name="com.azure.core.implementation.serializer.HttpResponseDecodeData"/>
      <Class name="com.azure.core.util.serializer.JacksonAdapter"/>
      <And>
        <Class name="com.microsoft.azure.servicebus.Utils"/>
        <Method name="getDataFromMessageBody"/>
      </And>
      <And>
        <Class name="com.azure.security.keyvault.keys.implementation.Base64UrlJsonDeserializer"/>
        <Method name="deserialize"/>
      </And>
      <And>
        <Class name="com.azure.security.keyvault.keys.implementation.ByteExtensions"/>
        <Method name="clone"/>
      </And>
      <And>
        <Class name="com.azure.security.keyvault.keys.models.KeyProperties"/>
        <Method name="decode"/>
      </And>
      <And>
        <Class name="com.azure.security.keyvault.certificates.models.webkey.Base64UrlJsonDeserializer"/>
        <Method name="deserialize"/>
      </And>
      <And>
        <Class name="com.azure.security.keyvault.certificates.models.webkey.ByteExtensions"/>
        <Method name="clone"/>
      </And>
      <And>
        <Class name="com.azure.security.keyvault.certificates.models.CertificateProperties"/>
        <Method name="getX509Thumbprint"/>
      </And>
    </Or>
    <Bug pattern="PZLA_PREFER_ZERO_LENGTH_ARRAYS"/>
  </Match>

  <!-- Suppress non-null warning in the case that we change the code and it is possible for
  KeyVaultCredentials.getAuthenticationCredentials to return null. -->
  <Match>
    <Or>
      <Class name="com.azure.core.util.CoreUtils"/> <!-- false positive -->
      <Class name="com.microsoft.azure.keyvault.authentication.KeyVaultCredentials"/>
      <Class name="com.azure.storage.blob.FileTransferExample"/>
    </Or>
    <Bug pattern="RCN_REDUNDANT_NULLCHECK_OF_NONNULL_VALUE"/>
  </Match>

  <!-- Suppress Redundant nullcheck error for JreCertificates$JREKeyStore.loadKeyStore(KeyStore). -->
  <Match>
    <Or>
      <Class name="com.azure.security.keyvault.jca.implementation.certificates.JreCertificates$JREKeyStore"/> <!-- false positive -->
    </Or>
    <Bug pattern="RCN_REDUNDANT_NULLCHECK_OF_NONNULL_VALUE"/>
  </Match>


  <Match>
    <Or>
      <Class name="com.azure.core.util.CoreUtils"/> <!-- false positive -->
    </Or>
    <Bug pattern="RCN_REDUNDANT_NULLCHECK_OF_NULL_VALUE"/>
  </Match>

  <!-- These KeyVaultClientBase methods are made synchronous by blocking and waiting for a result. They do not return
  anything, so it can be ignored. -->
  <Match>
    <Class name="com.microsoft.azure.keyvault.implementation.KeyVaultClientBaseImpl"/>
    <Method name="~(purgeDeletedCertificate|purgeDeletedKey|purgeDeletedSecret|purgeDeletedStorageAccount)"/>
    <Bug pattern="RV_RETURN_VALUE_IGNORED_NO_SIDE_EFFECT"/>
  </Match>

  <!-- These autorest generated APIs for existing Azure SDK components supports Java 7. Suppressing error for using
  anonymous inner classes. -->
  <Match>
    <Class name="~com\.microsoft\.azure\.(.+)Impl"/>
    <Bug pattern="SIC_INNER_SHOULD_BE_STATIC_ANON"/>
  </Match>

  <!-- KeyVaultCredential values manipulated do not need to be localised. They are base64 encoded or URL encoded.-->
  <Match>
    <Class name="com.microsoft.azure.keyvault.authentication.KeyVaultCredentials"/>
    <Method name="~(extractChallenge|isValidChallenge|supportsMessageProtection)"/>
    <Bug pattern="DM_CONVERT_CASE"/>
  </Match>

  <!-- HTTP header, "content-type" is not localised. -->
  <Match>
    <Class name="com.microsoft.azure.keyvault.messagesecurity.HttpMessageSecurity"/>
    <Method name="unprotectResponse"/>
    <Bug pattern="DM_CONVERT_CASE"/>
  </Match>

  <!-- HTTP header, "ocp-date" is not localised. -->
  <Match>
    <Class name="com.microsoft.azure.batch.auth.BatchSharedKeyCredentialsInterceptor"/>
    <Method name="signHeader"/>
    <Bug pattern="DM_CONVERT_CASE"/>
  </Match>

  <!-- Known issue in autorest where it will generate a variable with a value of null.
  https://github.com/Azure/autorest.java/issues/324 -->
  <Match>
    <Or>
      <Class name="~com\.microsoft\.azure\.(.+)Impl"/>
      <Class name="~com\.azure\.(.+)Impl"/>
      <Class name="com.azure.core.util.CoreUtils"/>
    </Or>
    <Bug pattern="NP_LOAD_OF_KNOWN_NULL_VALUE"/>
  </Match>

  <!-- Public field already exists in the public API surface area even though no writes were seen to this public field.
    https://github.com/Azure/azure-sdk-for-java/blob/master/sdk/eventhubs/microsoft-azure-eventhubs/src/main/java/com/microsoft/azure/eventhubs/BatchOptions.java#L50
    https://github.com/Azure/azure-sdk-for-java/blob/master/sdk/eventhubs/microsoft-azure-eventhubs/src/main/java/com/microsoft/azure/eventhubs/BatchOptions.java#L57 -->
  <Match>
    <Class name="com.microsoft.azure.eventhubs.BatchOptions"/>
    <Field name="~(maxMessageSize|partitionKey)"/>
    <Bug pattern="UWF_UNWRITTEN_PUBLIC_OR_PROTECTED_FIELD"/>
  </Match>

  <!-- Public method already exists in the public API surface area even though it has confusing name.
    https://github.com/Azure/azure-sdk-for-java/blob/master/sdk/eventhubs/microsoft-azure-eventhubs/src/main/java/com/microsoft/azure/eventhubs/impl/MessageReceiver.java#L247
    https://github.com/Azure/azure-sdk-for-java/blob/master/sdk/eventhubs/microsoft-azure-eventhubs/src/main/java/com/microsoft/azure/eventhubs/impl/MessageReceiver.java#L251
    https://github.com/Azure/azure-sdk-for-java/blob/master/sdk/eventhubs/microsoft-azure-eventhubs/src/main/java/com/microsoft/azure/eventhubs/impl/MessagingFactory.java#L146 -->
  <Match>
    <Class name="~com\.microsoft\.azure\.eventhubs\.impl\.(MessageReceiver|MessagingFactory)"/>
    <Bug pattern="NM_CONFUSING"/>
  </Match>

  <!-- Returning a new copy of the object is not necessary
    https://github.com/Azure/azure-sdk-for-java/blob/master/sdk/eventhubs/microsoft-azure-eventhubs/src/main/java/com/microsoft/azure/eventhubs/EventHubRuntimeInformation.java#L62 -->
  <Match>
    <Class name="com.microsoft.azure.eventhubs.EventHubRuntimeInformation"/>
    <Method name="~(getPartitionIds|onConnectionInit)"/>
    <Bug pattern="EI_EXPOSE_REP,EI_EXPOSE_REP2"/>
  </Match>

  <!-- EventHubRuntimeInformation is populated by the service. There is no user input. Copying partitionId contents is
    not necessary.
    https://github.com/Azure/azure-sdk-for-java/blob/master/sdk/eventhubs/microsoft-azure-eventhubs/src/main/java/com/microsoft/azure/eventhubs/EventHubRuntimeInformation.java#L27 -->
  <Match>
    <Class name="com.microsoft.azure.eventhubs.EventHubRuntimeInformation"/>
    <Field name="partitionIds"/>
    <Bug pattern="EI_EXPOSE_REP2"/>
  </Match>

  <!-- Public field already exists in the public API surface area even though it should be final.
    https://github.com/Azure/azure-sdk-for-java/blob/master/sdk/eventhubs/microsoft-azure-eventhubs/src/main/java/com/microsoft/azure/eventhubs/impl/EventHubClientImpl.java#L41 -->
  <Match>
    <Class name="com.microsoft.azure.eventhubs.impl.EventHubClientImpl"/>
    <Field name="USER_AGENT"/>
    <Bug pattern="MS_SHOULD_BE_FINAL,UWF_NULL_FIELD"/>
  </Match>

  <!-- Values are initialized at runtime
    https://github.com/Azure/azure-sdk-for-java/blob/master/sdk/eventhubs/microsoft-azure-eventhubs/src/main/java/com/microsoft/azure/eventhubs/impl/EventHubClientImpl.java#L47 -->
  <Match>
    <Class name="com.microsoft.azure.eventhubs.impl.EventHubClientImpl"/>
    <Field name="~(sender|timer|underlyingFactory)"/>
    <Bug pattern="UWF_FIELD_NOT_INITIALIZED_IN_CONSTRUCTOR"/>
  </Match>

  <!-- Returning a new copy of the object is not necessary
    https://github.com/Azure/azure-sdk-for-java/blob/master/sdk/eventhubs/microsoft-azure-eventhubs/src/main/java/com/microsoft/azure/eventhubs/impl/ReplayableWorkItem.java#L35 -->
  <Match>
    <Class name="com.microsoft.azure.eventhubs.impl.ReplayableWorkItem"/>
    <Field name="amqpMessage"/>
    <Bug pattern="EI_EXPOSE_REP"/>
  </Match>

  <!-- Return value is fine to not check, if add, it will be a redundant step
    https://github.com/Azure/azure-sdk-for-java/blob/master/sdk/eventhubs/microsoft-azure-eventhubs/src/main/java/com/microsoft/azure/eventhubs/impl/FaultTolerantObject.java#L80
    https://github.com/Azure/azure-sdk-for-java/blob/master/sdk/eventhubs/microsoft-azure-eventhubs/src/main/java/com/microsoft/azure/eventhubs/impl/FaultTolerantObject.java#L123 -->
  <Match>
    <Class name="~com\.microsoft\.azure\.eventhubs\.impl\.FaultTolerantObject(\$(1|2))?"/>
    <Method name="~(onEvent|runOnOpenedObject|close)"/>
    <Bug pattern="RV_RETURN_VALUE_IGNORED_BAD_PRACTICE"/>
  </Match>

  <!-- Bytes array are designed to return null if it is null
    https://github.com/Azure/azure-sdk-for-java/blob/master/sdk/eventhubs/microsoft-azure-eventhubs/src/main/java/com/microsoft/azure/eventhubs/impl/EventDataImpl.java#L150
    https://github.com/Azure/azure-sdk-for-java/blob/master/sdk/eventhubs/microsoft-azure-eventhubs/src/main/java/com/microsoft/azure/eventhubs/impl/PartitionReceiverImpl.java#L278 -->
  <Match>
    <Class name="~com\.microsoft\.azure\.eventhubs\.impl\.(EventDataImpl|PartitionReceiverImpl)"/>
    <Method name="~(getBytes|getDesiredCapabilities)"/>
    <Bug pattern="PZLA_PREFER_ZERO_LENGTH_ARRAYS"/>
  </Match>

  <!-- EventHubClientImpl.USER_AGENT is public and can be set by consumers of the SDK to not be null.
  https://github.com/Azure/azure-sdk-for-java/blob/master/sdk/eventhubs/microsoft-azure-eventhubs/src/main/java/com/microsoft/azure/eventhubs/impl/ConnectionHandler.java#L88 -->
  <Match>
    <Class name="com.microsoft.azure.eventhubs.impl.ConnectionHandler"/>
    <Method name="onConnectionInit"/>
    <Bug pattern="UWF_NULL_FIELD"/>
  </Match>

  <!-- Unchecked cast already exists as inner class of a public class but they are logically correct so it can be ignored.
    https://github.com/Azure/azure-sdk-for-java/blob/master/eventhubs/data-plane/azure-eventhubs-eph/src/main/java/com/microsoft/azure/eventprocessorhost/PartitionManager.java#L323 -->
  <Match>
    <Class name="com.microsoft.azure.eventprocessorhost.PartitionManager$FinalException"/>
    <Method name="getInner"/>
    <Bug pattern="BC_UNCONFIRMED_CAST_OF_RETURN_VALUE"/>
  </Match>

  <!-- Even though volatile reference to an array exists in protected API surface area changing it will cause another public API surface to change.
    https://github.com/Azure/azure-sdk-for-java/blob/master/eventhubs/data-plane/azure-eventhubs-eph/src/main/java/com/microsoft/azure/eventprocessorhost/PartitionManager.java#L29 -->
  <Match>
    <Class name="com.microsoft.azure.eventprocessorhost.PartitionManager"/>
    <Field name="partitionIds"/>
    <Bug pattern="VO_VOLATILE_REFERENCE_TO_ARRAY"/>
  </Match>

  <!-- Unchecked cast already exists in the public API surface area, they are logically right, so it can be ignored.
    At AzureStorageCheckpointLeaseManager.java:[line 180,430,446,542,574]
      https://github.com/Azure/azure-sdk-for-java/blob/master/eventhubs/data-plane/azure-eventhubs-eph/src/main/java/com/microsoft/azure/eventprocessorhost/AzureStorageCheckpointLeaseManager.java#L180
    At InMemoryLeaseManager.java:[line 148,155,209,241,268]
      https://github.com/Azure/azure-sdk-for-java/blob/master/eventhubs/data-plane/azure-eventhubs-eph/src/main/java/com/microsoft/azure/eventprocessorhost/InMemoryLeaseManager.java#L155 -->
  <Match>
    <Class
      name="~com\.microsoft\.azure\.eventprocessorhost\.(AzureStorageCheckpointLeaseManager|InMemoryLeaseManager)"/>
    <Bug pattern="BC_UNCONFIRMED_CAST"/>
  </Match>

  <!-- Public inner class already exists in the public API surface area even though it should be static.
    At EventProcessorOptions.java:[lines 234-237]
      https://github.com/Azure/azure-sdk-for-java/blob/master/eventhubs/data-plane/azure-eventhubs-eph/src/main/java/com/microsoft/azure/eventprocessorhost/EventProcessorOptions.java#L234 -->
  <Match>
    <Class
      name="~com\.microsoft.azure\.eventprocessorhost\.EventProcessorOptions\$(EndOfStreamInitialPositionProvider|StartOfStreamInitialPositionProvider)"/>
    <Bug pattern="SIC_INNER_SHOULD_BE_STATIC"/>
  </Match>

  <!-- EventProcessorHost and ExceptionReceivedEventArgs are shipped with method in its public surface area.
    https://github.com/Azure/azure-sdk-for-java/blob/master/eventhubs/data-plane/azure-eventhubs-eph/src/main/java/com/microsoft/azure/eventprocessorhost/EventProcessorHost.java#L346 -->
  <Match>
    <Class name="com.microsoft.azure.eventprocessorhost.EventProcessorHost"/>
    <Method name="getHostName"/>
    <Bug pattern="NM_CONFUSING"/>
  </Match>

  <!-- Known issue in autorest where it will generate a variable with a value of null then use it in a not null check.
  https://github.com/Azure/autorest.java/issues/328 -->
  <Match>
    <Or>
      <Class name="~com\.microsoft\.azure\.batch\.protocol\.implementation\.[\w]+Impl"/>
    </Or>
    <Bug pattern="RCN_REDUNDANT_NULLCHECK_OF_NULL_VALUE"/>
  </Match>

  <Match>
    <Class name="com.microsoft.azure.batch.CreateTasksErrorException"/>
    <Or>
      <Field name="failureTaskList"/>
      <Field name="pendingTaskList"/>
    </Or>
    <Bug pattern="SE_BAD_FIELD"/>
  </Match>

  <!-- No need to implements cloneable. -->
  <Match>
    <Or>
      <Class name="com.azure.core.http.HttpPipelineNextPolicy"/>
      <Class name="com.azure.core.http.HttpRequest"/>
    </Or>
    <Bug pattern="CN_IMPLEMENTS_CLONE_BUT_NOT_CLONEABLE"/>
  </Match>

  <!-- Uninitialized subscription property will be initialized on onSubscribe(). Spotbugs is unaware of reactor execution orders. -->
  <Match>
    <Or>
      <Class name="com.azure.core.util.FluxUtil"/>
      <Class name="com.azure.core.util.FluxUtil$1"/>
      <Class name="com.azure.core.implementation.FileWriteSubscriber"/>
    </Or>
    <Bug pattern="UWF_FIELD_NOT_INITIALIZED_IN_CONSTRUCTOR"/>
  </Match>

  <!-- There is no need to make serializer or deserializer classes serializable. Suppress bugs related to these classes.
  -->
  <Match>
    <Class
      name="~com\.azure\.core\.implementation\.serializer\.jackson\.(AdditionalPropertiesDeserializer|AdditionalPropertiesSerializer|FlatteningDeserializer|FlatteningSerializer)"/>
    <Bug pattern="SE_NO_SERIALVERSIONID"/>
  </Match>

  <!-- The casting problems do not exist in Azure use cases -->
  <Match>
    <Class name="com.azure.core.implementation.TypeUtil"/>
    <Bug pattern="BC_UNCONFIRMED_CAST"/>
  </Match>

  <!-- The fields are checked for null in the build method and throw exceptions if values for fields are not specified. -->
  <Match>
    <Class name="com.azure.identity.InteractiveBrowserCredentialBuilder"/>
    <Field name="port"/>
    <Bug pattern="UWF_FIELD_NOT_INITIALIZED_IN_CONSTRUCTOR"/>
  </Match>

  <!-- The major fields of poll strategy data subclass are non-serializable, and there is another design for serializing
  the class proposed. Suppress the warning for current design. -->
  <Match>
    <Class
      name="~com\.azure\.core\.management\.(CompletedPollStrategy\$CompletedPollStrategyData|ProvisioningStatePollStrategy\$ProvisioningStatePollStrategyData)"/>
    <Bug pattern="SE_NO_SERIALVERSIONID"/>
  </Match>

  <!-- The major fields of poll strategy data subclass are non-serializable, and there is another design for serializing
  the class proposed. Suppress the warning for current design. -->
  <Match>
    <Class
      name="~com\.azure\.core\.management\.implementation\.(CompletedPollStrategy\$CompletedPollStrategyData|ProvisioningStatePollStrategy\$ProvisioningStatePollStrategyData)"/>
    <Bug pattern="SE_BAD_FIELD"/>
  </Match>

  <!-- The checked field is always not null. -->
  <Match>
    <Class name="com.azure.core.management.implementation.AzureProxy"/>
    <Bug pattern="NP_NULL_PARAM_DEREF"/>
  </Match>

  <!-- The switch cases are encoded version of all SAS query parameters, which will further be appended to a request URL it seems like. A default case wouldn't make sense -->
  <Match>
    <Class name="com.microsoft.azure.storage.blob.SASQueryParameters"/>
    <Bug pattern="SF_SWITCH_NO_DEFAULT"/>
  </Match>

  <!-- The field is used in public Constructor. -->
  <Match>
    <Class name="com.microsoft.azure.storage.blob.RequestIDFactory$RequestIDPolicy"/>
    <Bug pattern="URF_UNREAD_FIELD"/>
  </Match>

  <!-- Exclude the files generated by auto rest -->
  <Match>
    <Package name="~com\.microsoft\.azure\.storage\.blob\.model(.+)"/>
  </Match>

  <!-- Exclude the confusing name bugs as it is designed to name the same as autorest. -->
  <Match>
    <Or>
      <Class name="com.azure.storage.blob.HttpGetterInfo"/>
      <Class name="com.azure.storage.blob.BlobProperties"/>
      <Class name="com.azure.storage.blob.BlobContainerProperties"/>
      <Class name="com.azure.storage.file.share.implementation.models.DirectoryCreateHeaders"/>
      <Class name="com.azure.storage.blob.implementation.models.BlobDownloadHeaders"/>
      <Class name="com.azure.storage.blob.models.BlobQueryHeaders"/>
    </Or>
    <Bug pattern="NM_CONFUSING"/>
  </Match>

  <!-- The public field already exists in the public API surface area -->
  <Match>
    <Class name="~com\.microsoft\.azure\.servicebus\.(TransactionContext|management\.ManagementClientConstants)"/>
    <Field name="~(MAX_DURATION|NULL_TXN)"/>
    <Bug pattern="MS_SHOULD_BE_FINAL"/>
  </Match>

  <!-- The HttpRequest fields are serializable. Flux<T> and HttpHeaders are able to serialize and deserialize. -->
  <Match>
    <Class name="com.azure.core.http.HttpRequest"/>
    <Bug pattern="SE_BAD_FIELD"/>
  </Match>

  <!-- The two values can still change in the future. Change it will be a breaking code change.-->
  <Match>
    <Class name="com.microsoft.azure.servicebus.MessageReceiver"/>
    <Bug pattern="DB_DUPLICATE_BRANCHES"/>
  </Match>

  <!-- The return value is ignored for purpose -->
  <Match>
    <Class name="~com\.microsoft\.azure\.servicebus\.primitives\.(AsyncUtil|RequestResponseLink\$InternalReceiver)"/>
    <Method name="~(completeFuture|completeFutureExceptionally|run|onReceiveComplete)"/>
    <Bug pattern="RV_RETURN_VALUE_IGNORED_BAD_PRACTICE"/>
  </Match>

  <!-- Unreachable Path -->
  <Match>
    <Class name="com.microsoft.azure.servicebus.primitives.RequestResponseLink$InternalSender"/>
    <Local name="encodedPair"/>
    <Bug pattern="NP_NULL_ON_SOME_PATH_EXCEPTION"/>
  </Match>

  <!-- The casting is correct, it is beyond the SpotBugs's ability to determine the correctness -->
  <Match>
    <Class name="com.microsoft.azure.servicebus.primitives.RequestResponseUtils"/>
    <Method name="encodeRuleDescriptionToMap"/>
    <Bug pattern="BC_UNCONFIRMED_CAST_OF_RETURN_VALUE"/>
  </Match>

  <!-- Unstable implementation. It is in Service team's to-do-list -->
  <Match>
    <Class name="com.microsoft.azure.servicebus.primitives.CoreMessageReceiver"/>
    <Method name="onReceiveComplete"/>
    <Bug pattern="AT_OPERATION_SEQUENCE_ON_CONCURRENT_ABSTRACTION"/>
  </Match>

  <!-- Incorrect flagging, the surrounding hasValue() checks that get() isn't null -->
  <Match>
    <Class name="com.azure.core.http.rest.RestProxy"/>
    <Method name="endTracingSpan"/>
    <Bug pattern="NP_NULL_ON_SOME_PATH_FROM_RETURN_VALUE"/>
  </Match>

  <!-- Incorrect flagging, error will be thrown if value is null -->
  <Match>
    <Class name="com.azure.endtoend.identity.WebJobsIdentityTest"/>
    <Or>
      <Method name="testMSIEndpointWithSystemAssigned"/>
      <Method name="testMSIEndpointWithUserAssigned"/>
    </Or>
    <Bug pattern="NP_NULL_ON_SOME_PATH_FROM_RETURN_VALUE"/>
  </Match>

  <!-- Incorrect flagging, if the response is null a StorageException would have been thrown -->
  <Match>
    <Or>
      <Class name="com.azure.storage.blob.specialized.BlobInputStream"/>
      <Class name="com.azure.storage.file.share.StorageFileInputStream"/>
      <Class name="com.azure.storage.blob.specialized.BlobOutputStream$AppendBlobOutputStream"/>
      <Class name="com.azure.storage.queue.QueueServiceClient"/>
    </Or>
    <Bug pattern="NP_NULL_ON_SOME_PATH_FROM_RETURN_VALUE"/>
  </Match>

  <!-- Incorrect flagging, all the optional values can be null -->
  <Match>
    <Class name="com.azure.storage.blob.BlobClient"/>
    <Method name="downloadToFile"/>
    <Bug pattern="NP_NULL_PARAM_DEREF_ALL_TARGETS_DANGEROUS"/>
  </Match>

  <!-- Super doesn't need to be cloned since it is Object -->
  <Match>
    <Class name="com.azure.core.util.Configuration"/>
    <Bug pattern="CN_IDIOM_NO_SUPER_CALL"/>
  </Match>

  <!-- Jackson property setter method is private -->
  <Match>
    <Or>
      <Class name="com.azure.security.keyvault.secrets.models.DeletedSecret"/>
      <Class name="com.azure.security.keyvault.secrets.models.KeyVaultSecret"/>
      <Class name="com.azure.security.keyvault.secrets.models.SecretProperties"/>
      <Class name="com.azure.security.keyvault.keys.models.DeletedKey"/>
      <Class name="com.azure.security.keyvault.keys.cryptography.SecretKey"/>
      <Class name="com.azure.security.keyvault.keys.models.KeyVaultKey"/>
      <Class name="com.azure.security.keyvault.keys.models.KeyProperties"/>
      <Class name="com.azure.security.keyvault.certificates.models.DeletedCertificate"/>
      <Class name="com.azure.security.keyvault.certificates.models.Certificate"/>
      <Class name="com.azure.security.keyvault.certificates.models.CertificateProperties"/>
      <Class name="com.azure.security.keyvault.certificates.models.IssuerProperties"/>
      <Class name="com.azure.security.keyvault.certificates.models.CertificateIssuer"/>
      <Class name="com.azure.security.keyvault.certificates.models.CertificatePolicy"/>
      <Class name="com.azure.security.keyvault.certificates.models.LifetimeAction"/>
      <Class name="com.azure.security.keyvault.certificates.models.CertificateOperation"/>
    </Or>
    <Bug pattern="UPM_UNCALLED_PRIVATE_METHOD"/>
  </Match>

  <Match>
    <Or>
      <Class name="com.azure.core.util.polling.PollResponseJavaDocCodeSnippets"/>
      <Class name="com.azure.core.util.polling.PollerJavaDocCodeSnippets"/>
    </Or>
    <Bug pattern="NP_LOAD_OF_KNOWN_NULL_VALUE,NP_ALWAYS_NULL,UPM_UNCALLED_PRIVATE_METHOD"/>
  </Match>

  <!-- Field initialized by jackson property annotation -->
  <Match>
    <Class name="com.azure.security.keyvault.keys.models.webkey.JsonWebKey"/>
    <Bug pattern="UWF_FIELD_NOT_INITIALIZED_IN_CONSTRUCTOR"/>
  </Match>

  <!-- It is fine to have un-used variables, unread fields, anonymous static inner classes in javadoc code samples. -->
  <Match>
    <Or>
      <Class name="~.*JavaDoc(CodeSnippets|CodeSamples|Samples)"/>
      <Class name="~.*ReadmeSamples"/>
      <Class name="com.azure.storage.blob.batch.ReadmeCodeSamples"/>
      <Class name="com.azure.storage.file.datalake.GetSetAccessControlExample"/>
    </Or>
    <Bug pattern="DLS_DEAD_LOCAL_STORE,
                  URF_UNREAD_FIELD,
                  SIC_INNER_SHOULD_BE_STATIC_ANON,
                  DLS_DEAD_LOCAL_STORE_SHADOWS_FIELD,
                  NP_NULL_PARAM_DEREF_ALL_TARGETS_DANGEROUS,
                  NP_NULL_ON_SOME_PATH_FROM_RETURN_VALUE"/>
  </Match>

  <!-- These methods are called, SpotBugs just can't see through the specific lambda and static class code -->
  <Match>
    <Or>
      <Class
        name="com.azure.data.appconfiguration.credentials.ConfigurationClientCredentials$AuthorizationHeaderProvider"/>
      <Class name="com.azure.messaging.eventhubs.EventData$SystemProperties"/>
      <Class name="com.azure.messaging.eventhubs.implementation.ReactorSender$WeightedDeliveryTag"/>
    </Or>
    <Bug pattern="UPM_UNCALLED_PRIVATE_METHOD"/>
  </Match>

  <!-- This is a false positive. Exception is thrown and caught to map to a different type of exception-->
  <Match>
    <Or>
      <Class name="com.azure.messaging.eventhubs.PartitionPumpManager"/>
    </Or>
    <Bug pattern="REC_CATCH_EXCEPTION"/>
  </Match>

  <!-- Names defined in the service. -->
  <Match>
    <Class name="com.azure.data.appconfiguration.models.ConfigurationSetting"/>
    <Bug pattern="NM_CONFUSING"/>
  </Match>

  <!-- This is a false positive, it is possible for usingUserDelegation to be false. -->
  <Match>
    <Class name="com.azure.storage.blob.specialized.BlobServiceSasSignatureValues"/>
    <Bug pattern="UC_USELESS_CONDITION"/>
  </Match>

  <!-- Retry thus does not throw.
    SharedTokenCacheCredential needs to catch any catch exception that gets thrown.-->
  <Match>
    <Or>
      <Class name="com.azure.identity.SharedTokenCacheCredential"/>
      <Class name="com.azure.identity.implementation.msalextensions.CacheLock"/>
    </Or>
    <Bug pattern="REC_CATCH_EXCEPTION"/>
  </Match>
  <!-- Return value not needed -->
  <Match>
    <Class name="com.azure.identity.implementation.msalextensions.cachepersister.windows.WindowsDPAPICacheProtector"/>
    <Bug pattern="RV_RETURN_VALUE_IGNORED_BAD_PRACTICE"/>
  </Match>

  <!-- Serializers define non-transient non-serializable instance field -->
  <Match>
    <Or>
      <Class name="com.azure.core.util.serializer.FlatteningSerializer"/>
      <Class name="com.azure.core.util.serializer.FlatteningDeserializer"/>
      <Class name="com.azure.core.util.serializer.AdditionalPropertiesSerializer"/>
      <Class name="com.azure.core.util.serializer.AdditionalPropertiesDeserializer"/>
    </Or>
    <Bug pattern="SE_BAD_FIELD"/>
  </Match>

  <!-- FIXME: spotbugs issues in core test packages -->
  <Match>
    <Or>
      <Package name="com.azure.core.test"/>
      <Package name="com.azure.core.test.implementation"/>
      <Package name="com.azure.core.test.http"/>
    </Or>
    <Bug pattern="DM_BOXED_PRIMITIVE_FOR_PARSING,
                  DM_CONVERT_CASE,
                  EC_UNRELATED_TYPES,
                  REC_CATCH_EXCEPTION,
                  DM_DEFAULT_ENCODING,
                  NP_NULL_ON_SOME_PATH_FROM_RETURN_VALUE,
                  RCN_REDUNDANT_NULLCHECK_WOULD_HAVE_BEEN_A_NPE,
                  UPM_UNCALLED_PRIVATE_METHOD"/>
  </Match>


  <!-- The field is read by parent class StorageOutputStream methods. -->
  <Match>
    <Class name="com.azure.storage.file.share.StorageFileOutputStream"/>
    <Bug pattern="URF_UNREAD_FIELD"/>
  </Match>

  <!-- Initial implementation of Storage Blob Batch is using an inline class -->
  <Match>
    <Class name="com.azure.storage.blob.batch.BlobBatchAsyncClient"/>
    <Bug pattern="SIC_INNER_SHOULD_BE_STATIC_ANON"/>
  </Match>

  <!-- Implementation name confusing with public API name and non-public API -->
  <Match>
    <Or>
      <Class name="com.azure.core.implementation.http.UrlBuilder"/>
      <Class name="com.azure.storage.blob.implementation.models.AppendBlobAppendBlockFromUrlHeaders"/>
      <Class name="com.azure.storage.file.share.implementation.models.FileGetPropertiesHeaders"/>
      <Class name="com.azure.storage.file.datalake.implementation.models.PathAppendDataHeaders"/>
    </Or>
    <Bug pattern="NM_CONFUSING"/>
  </Match>

  <!-- Incorrect flagging, there is already switchIfEmpty operator applied in the upstream to throw error on empty -->
  <Match>
    <Class name="com.azure.core.util.polling.DefaultSyncPoller"/>
    <Method name="getFinalResult"/>
    <Bug pattern="NP_NULL_ON_SOME_PATH_FROM_RETURN_VALUE"/>
  </Match>

  <!-- Incorrect flagging, there is already switchIfEmpty operator applied in the upstream to throw error on empty -->
  <Match>
    <Class name="com.azure.core.util.polling.DefaultSyncPoller"/>
    <Method name="poll"/>
    <Bug pattern="NP_NULL_ON_SOME_PATH_FROM_RETURN_VALUE"/>
  </Match>

  <!-- Incorrect flagging, there is already switchIfEmpty operator applied in the upstream to throw error on empty -->
  <Match>
    <Class name="com.azure.core.util.polling.DefaultSyncPoller"/>
    <Method name="waitForCompletion"/>
    <Bug pattern="NP_NULL_ON_SOME_PATH_FROM_RETURN_VALUE"/>
  </Match>

  <!-- Incorrect flagging, there is already switchIfEmpty operator applied in the upstream to throw error on empty -->
  <Match>
    <Class name="com.azure.core.util.polling.DefaultSyncPoller"/>
    <Method name="waitUntil"/>
    <Bug pattern="NP_NULL_ON_SOME_PATH_FROM_RETURN_VALUE"/>
  </Match>

  <!-- Incorrect flagging, there is already switchIfEmpty operator applied in the upstream to throw error on empty -->
  <Match>
    <Class name="com.azure.core.util.polling.PollingContext"/>
    <Method name="clone"/>
    <Bug pattern="CN_IMPLEMENTS_CLONE_BUT_NOT_CLONEABLE"/>
  </Match>

  <Match>
    <Or>
      <Class name="com.azure.core.util.paging.PagedFluxCoreJavaDocCodeSnippets"/>
    </Or>
    <Bug pattern="NP_LOAD_OF_KNOWN_NULL_VALUE,
    SIC_INNER_SHOULD_BE_STATIC_ANON,
    UMAC_UNCALLABLE_METHOD_OF_ANONYMOUS_CLASS,
    NP_BOOLEAN_RETURN_NULL"/>
  </Match>

  <!-- Disable some spotbugs rules on perf-tests -->
  <Match>
    <Or>
      <Package name="com.azure.storage.blob.perf"/>
      <Package name="com.azure.storage.blob.perf.core"/>
      <Package name="com.azure.storage.file.datalake.perf"/>
      <Package name="com.azure.storage.file.datalake.perf.core"/>
      <Package name="com.azure.storage.file.share.perf"/>
      <Package name="com.azure.storage.file.share.perf.core"/>
    </Or>
    <Bug pattern="BC_UNCONFIRMED_CAST, DM_EXIT, RCN_REDUNDANT_NULLCHECK_WOULD_HAVE_BEEN_A_NPE"/>
  </Match>

  <Match>
    <Package name="com.azure.sdk.template.perf"/>
    <Bug pattern="RV_RETURN_VALUE_IGNORED_NO_SIDE_EFFECT"/>
  </Match>

  <!-- StringUtils.strip can return NULL so the NULL check is required -->
  <Match>
    <Class name="com.azure.cosmos.implementation.PathsHelper"/>
    <Method name="parsePathSegments"/>
    <Bug pattern="RCN_REDUNDANT_NULLCHECK_OF_NONNULL_VALUE"/>
  </Match>

  <Match>
    <Class name="com.azure.cosmos.implementation.encryption.AeadAes256CbcHmac256Algorithm"/>
    <Method name="decryptData"/>
    <Bug pattern="RCN_REDUNDANT_NULLCHECK_OF_NONNULL_VALUE"/>
  </Match>

  <Match>
    <Class name="com.azure.cosmos.implementation.encryption.AeadAes256CbcHmac256Algorithm"/>
    <Method name="encryptData"/>
    <Bug pattern="RCN_REDUNDANT_NULLCHECK_OF_NONNULL_VALUE"/>
  </Match>

  <Match>
    <Class name="com.azure.cosmos.implementation.BaseAuthorizationTokenProvider"/>
    <Method name="reInitializeIfPossible"/>
    <Bug pattern="ES_COMPARING_STRINGS_WITH_EQ"/>
  </Match>

  <Match>
    <Class name="com.azure.cosmos.implementation.encryption.SecurityUtility"/>
    <Method name="getSHA256Hash"/>
    <Bug pattern="RCN_REDUNDANT_NULLCHECK_OF_NONNULL_VALUE"/>
  </Match>

  <!-- Suppress false positive, there is no null in the flagged code -->
  <Match>
    <Class name="com.azure.cosmos.implementation.TestConfigurations"/>
    <Method name="loadFromPathIfExists"/>
    <Bug pattern="RCN_REDUNDANT_NULLCHECK_OF_NONNULL_VALUE,REC_CATCH_EXCEPTION"/>
  </Match>

  <!-- ClassLoader::getResourceAsStream can return null, ref: https://docs.oracle.com/javase/8/docs/technotes/guides/lang/resources.html -->
  <Match>
    <Class name="com.azure.cosmos.implementation.directconnectivity.RntbdTransportClient$Options$Builder"/>
    <Bug pattern="RCN_REDUNDANT_NULLCHECK_OF_NONNULL_VALUE"/>
  </Match>

  <!-- Tracking work-item: https://github.com/Azure/azure-sdk-for-java/issues/9037 -->
  <Match>
    <Or>
      <Class name="com.azure.cosmos.implementation.ClientSideRequestStatistics"/>
      <Class name="com.azure.cosmos.models.CosmosItemResponse"/>
    </Or>
    <Bug pattern="IS2_INCONSISTENT_SYNC"/>
  </Match>

  <!-- The following two suggestion for _static_ inner class is suppressed,
       first method is 1 line and second one is ~4 lines, doesn't worth a dedicated class.
    -->
  <Match>
    <Class name="com.azure.cosmos.implementation.routing.LocationCache"/>
    <Method name="markEndpointUnavailable"/>
    <Bug pattern="SIC_INNER_SHOULD_BE_STATIC_ANON"/>
  </Match>

  <Match>
    <Class name="com.azure.cosmos.implementation.DatabaseAccount"/>
    <Method name="getQueryEngineConfiguration"/>
    <Bug pattern="SIC_INNER_SHOULD_BE_STATIC_ANON"/>
  </Match>

  <!-- This code smells, created an issue: https://github.com/Azure/azure-sdk-for-java/issues/9039 -->
  <Match>
    <Class name="com.azure.cosmos.implementation.directconnectivity.GoneAndRetryWithRetryPolicy"/>
    <Method name="shouldRetry"/>
    <Bug pattern="RCN_REDUNDANT_NULLCHECK_WOULD_HAVE_BEEN_A_NPE"/>
  </Match>

  <Match>
    <Class name="com.azure.cosmos.encryption.KeyVaultAccessClient"/>
    <Method name="unwrapKeyAsync"/>
    <Bug pattern="NP_NULL_ON_SOME_PATH_FROM_RETURN_VALUE"/>
  </Match>

  <Match>
    <Class name="com.azure.cosmos.encryption.KeyVaultAccessClient"/>
    <Method name="wrapKeyAsync"/>
    <Bug pattern="NP_NULL_ON_SOME_PATH_FROM_RETURN_VALUE"/>
  </Match>

  <Match>
    <Class name="com.azure.cosmos.encryption.AzureKeyVaultKeyWrapProvider"/>
    <Method name="unwrapKey"/>
    <Bug pattern="NP_NULL_ON_SOME_PATH_FROM_RETURN_VALUE"/>
  </Match>

  <Match>
    <Class name="com.azure.cosmos.encryption.AzureKeyVaultKeyWrapProvider"/>
    <Method name="wrapKey"/>
    <Bug pattern="NP_NULL_ON_SOME_PATH_FROM_RETURN_VALUE"/>
  </Match>

  <!-- DB is retrieved synchronously (Flux::block()) after creating it, so no chance of null  -->
  <Match>
    <Class name="com.azure.cosmos.implementation.DatabaseForTest"/>
    <Method name="create"/>
    <Bug pattern="NP_NULL_ON_SOME_PATH_FROM_RETURN_VALUE"/>
  </Match>

  <!-- Issue: https://github.com/Azure/azure-sdk-for-java/issues/9041 -->
  <Match>
    <Class name="com.azure.cosmos.implementation.RxGatewayStoreModel"/>
    <Bug pattern="NP_NULL_ON_SOME_PATH"/>
  </Match>

  <!-- Issue: https://github.com/Azure/azure-sdk-for-java/issues/9044 -->
  <Match>
    <Class name="com.azure.cosmos.implementation.RxGatewayStoreModel"/>
    <Method name="validateOrThrow"/>
    <Bug pattern="DM_DEFAULT_ENCODING"/>
  </Match>

  <!-- The in-memory map is not serializable, given value is of type IServerIdentity which is not serializable -->
  <Match>
    <Class name="com.azure.cosmos.implementation.routing.InMemoryCollectionRoutingMap$MinPartitionKeyPairComparator"/>
    <Bug pattern="SE_COMPARATOR_SHOULD_BE_SERIALIZABLE"/>
  </Match>

  <!-- The following 3 suppression are valid, the types uses default value if parse fails  -->
  <Match>
    <Class name="com.azure.cosmos.implementation.Configs"/>
    <Method name="getIntValue"/>
    <Bug pattern="DM_BOXED_PRIMITIVE_FOR_PARSING"/>
  </Match>

  <Match>
    <Class name="com.azure.cosmos.implementation.Integers"/>
    <Method name="tryParse"/>
    <Bug pattern="DM_BOXED_PRIMITIVE_FOR_PARSING"/>
  </Match>

  <Match>
    <Class name="com.azure.cosmos.implementation.Longs"/>
    <Method name="tryParse"/>
    <Bug pattern="DM_BOXED_PRIMITIVE_FOR_PARSING"/>
  </Match>

  <!-- Issue: https://github.com/Azure/azure-sdk-for-java/issues/9048 -->
  <Match>
    <Class name="com.azure.cosmos.models.ModelBridgeInternal"/>
    <Method name="toDatabaseAccount"/>
    <Bug pattern="DM_BOXED_PRIMITIVE_FOR_PARSING"/>
  </Match>


  <!-- Extra null check is for assertion -->
  <Match>
    <Class name="com.azure.cosmos.implementation.directconnectivity.AddressResolver"/>
    <Method name="~(.*)\$(resolveAddressesAndIdentityAsync|null)\$(.*)"/>
    <Bug pattern="RCN_REDUNDANT_NULLCHECK_OF_NULL_VALUE"/>
  </Match>

  <!-- Issue: https://github.com/Azure/azure-sdk-for-java/issues/9050 -->
  <Match>
    <Class name="com.azure.cosmos.implementation.directconnectivity.rntbd.RntbdClientChannelPool"/>
    <Bug pattern="RCN_REDUNDANT_NULLCHECK_OF_NULL_VALUE"/>
  </Match>

  <!-- Code is doing DCL, this needs to be evaluated
   https://www.cs.umd.edu/~pugh/java/memoryModel/DoubleCheckedLocking.html
   Issue: https://github.com/Azure/azure-sdk-for-java/issues/9054
   -->
  <Match>
    <Class name="com.azure.cosmos.models.CosmosItemResponse"/>
    <Method name="getItem"/>
    <Bug pattern="RCN_REDUNDANT_NULLCHECK_OF_NULL_VALUE"/>
  </Match>

  <!-- Fallthrough is by design -->
  <Match>
    <Class name="com.azure.cosmos.implementation.routing.MurmurHash3_32"/>
    <Method name="hash"/>
    <Bug pattern="SF_SWITCH_FALLTHROUGH"/>
  </Match>

  <!-- Suppress URF_UNREAD_FIELD, the fields are read but during serialization -->
  <Match>
    <Class name="com.azure.cosmos.implementation.ClientSideRequestStatistics$AddressResolutionStatistics"/>
    <Field name="endTimeUTC"/>
    <Bug pattern="URF_UNREAD_FIELD"/>
  </Match>

  <!-- Suppress URF_UNREAD_FIELD, the fields are read but during serialization -->
  <Match>
    <Class name="com.azure.cosmos.implementation.ClientSideRequestStatistics$AddressResolutionStatistics"/>
    <Field name="startTimeUTC"/>
    <Bug pattern="URF_UNREAD_FIELD"/>
  </Match>

  <!-- Suppress URF_UNREAD_FIELD, the fields are read but during serialization -->
  <Match>
    <Class name="com.azure.cosmos.implementation.ClientSideRequestStatistics$AddressResolutionStatistics"/>
    <Field name="targetEndpoint"/>
    <Bug pattern="URF_UNREAD_FIELD"/>
  </Match>

  <!-- Suppress URF_UNREAD_FIELD, the fields are read but during serialization -->
  <Match>
    <Class name="com.azure.cosmos.implementation.ClientSideRequestStatistics$AddressResolutionStatistics"/>
    <Field name="errorMessage"/>
    <Bug pattern="URF_UNREAD_FIELD"/>
  </Match>

  <!-- Suppress URF_UNREAD_FIELD, the fields are read but during serialization -->
  <Match>
    <Class name="com.azure.cosmos.implementation.ClientSideRequestStatistics$AddressResolutionStatistics"/>
    <Field name="inflightRequest"/>
    <Bug pattern="URF_UNREAD_FIELD"/>
  </Match>

  <!-- Suppress URF_UNREAD_FIELD, the fields are read but during serialization -->
  <Match>
    <Class name="com.azure.cosmos.implementation.ClientSideRequestStatistics$StoreResponseStatistics"/>
    <Field name="requestResourceType"/>
    <Bug pattern="URF_UNREAD_FIELD"/>
  </Match>

  <!-- Suppress URF_UNREAD_FIELD, the field is read but during serialization -->
  <Match>
    <Class name="com.azure.cosmos.implementation.ClientSideRequestStatistics$StoreResponseStatistics"/>
    <Field name="requestResponseTimeUTC"/>
    <Bug pattern="URF_UNREAD_FIELD"/>
  </Match>

  <!-- Suppress URF_UNREAD_FIELD, the field is read but during serialization -->
  <Match>
    <Class name="com.azure.cosmos.implementation.ClientSideRequestStatistics$StoreResponseStatistics"/>
    <Field name="storeResult"/>
    <Bug pattern="URF_UNREAD_FIELD"/>
  </Match>

  <!-- Suppress URF_UNREAD_FIELD, the field is read but during serialization -->
  <Match>
    <Class name="com.azure.cosmos.implementation.RequestTimeline$Event"/>
    <Field name="durationInMicroSec"/>
    <Bug pattern="URF_UNREAD_FIELD"/>
  </Match>

  <!-- The entire class is unused. Bug: https://github.com/Azure/azure-sdk-for-java/issues/9075 -->
  <Match>
    <Class name="com.azure.cosmos.implementation.changefeed.implementation.RemainingWorkEstimatorImpl"/>
    <Bug pattern="URF_UNREAD_FIELD"/>
  </Match>

  <!-- serviceConfigReader type is not used, but comment seems this is be used in future updates -->
  <Match>
    <Class name="com.azure.cosmos.implementation.directconnectivity.GlobalAddressResolver"/>
    <Field name="serviceConfigReader"/>
    <Bug pattern="URF_UNREAD_FIELD"/>
  </Match>

  <!-- gatewayAddressCache also seems associated with serviceConfigReader suppressed previously -->
  <Match>
    <Class name="com.azure.cosmos.implementation.directconnectivity.GlobalAddressResolver"/>
    <Field name="gatewayAddressCache"/>
    <Bug pattern="URF_UNREAD_FIELD"/>
  </Match>

  <!-- addressResolver also seems associated with serviceConfigReader suppressed previously -->
  <Match>
    <Class name="com.azure.cosmos.implementation.directconnectivity.GlobalAddressResolver"/>
    <Field name="addressResolver"/>
    <Bug pattern="URF_UNREAD_FIELD"/>
  </Match>

  <!-- Bug: https://github.com/Azure/azure-sdk-for-java/issues/9076 -->
  <Match>
    <Class name="com.azure.cosmos.implementation.directconnectivity.StoreClientFactory"/>
    <Field name="maxConcurrentConnectionOpenRequests"/>
    <Bug pattern="URF_UNREAD_FIELD"/>
  </Match>

  <!-- Bug: https://github.com/Azure/azure-sdk-for-java/issues/9076 -->
  <Match>
    <Class name="com.azure.cosmos.implementation.directconnectivity.StoreClientFactory"/>
    <Field name="requestTimeout"/>
    <Bug pattern="URF_UNREAD_FIELD"/>
  </Match>

  <!-- Bug: https://github.com/Azure/azure-sdk-for-java/issues/9076 -->
  <Match>
    <Class name="com.azure.cosmos.implementation.directconnectivity.StoreClientFactory"/>
    <Field name="enableTransportClientSharing"/>
    <Bug pattern="URF_UNREAD_FIELD"/>
  </Match>

  <!-- Suppress URF_UNREAD_FIELD, the field is read but during serialization -->
  <Match>
    <Class name="com.azure.cosmos.implementation.directconnectivity.rntbd.RntbdResponseHeaders"/>
    <Field name="indexTermsGenerated"/>
    <Bug pattern="URF_UNREAD_FIELD"/>
  </Match>

  <!-- Suppress URF_UNREAD_FIELD, the field is read but during serialization -->
  <Match>
    <Class name="com.azure.cosmos.implementation.directconnectivity.rntbd.RntbdResponseHeaders"/>
    <Field name="queriesPerformed"/>
    <Bug pattern="URF_UNREAD_FIELD"/>
  </Match>

  <!-- Suppress URF_UNREAD_FIELD, the field is read but during serialization -->
  <Match>
    <Class name="com.azure.cosmos.implementation.directconnectivity.rntbd.RntbdResponseHeaders"/>
    <Field name="readsPerformed"/>
    <Bug pattern="URF_UNREAD_FIELD"/>
  </Match>

  <!-- Suppress URF_UNREAD_FIELD, the field is read but during serialization -->
  <Match>
    <Class name="com.azure.cosmos.implementation.directconnectivity.rntbd.RntbdResponseHeaders"/>
    <Field name="scriptsExecuted"/>
    <Bug pattern="URF_UNREAD_FIELD"/>
  </Match>

  <!-- Suppress URF_UNREAD_FIELD, the field is read but during serialization -->
  <Match>
    <Class name="com.azure.cosmos.implementation.directconnectivity.rntbd.RntbdResponseHeaders"/>
    <Field name="writesPerformed"/>
    <Bug pattern="URF_UNREAD_FIELD"/>
  </Match>

  <!-- This field is set to false as of today, looks like the field it left for future enhancement -->
  <Match>
    <Class name="com.azure.cosmos.implementation.query.DefaultDocumentQueryExecutionContext"/>
    <Field name="isContinuationExpected"/>
    <Bug pattern="URF_UNREAD_FIELD"/>
  </Match>

  <!-- Bug: https://github.com/Azure/azure-sdk-for-java/issues/9077 -->
  <Match>
    <Class name="com.azure.cosmos.implementation.query.PipelinedDocumentQueryExecutionContext"/>
    <Field name="correlatedActivityId"/>
    <Bug pattern="URF_UNREAD_FIELD"/>
  </Match>

  <!-- Bug: https://github.com/Azure/azure-sdk-for-java/issues/9078 -->
  <Match>
    <Class name="com.azure.cosmos.implementation.directconnectivity.rntbd.RntbdRequestHeaders"/>
    <Method name="addResourceIdOrPathHeaders"/>
    <Bug pattern="SF_SWITCH_NO_DEFAULT"/>
  </Match>

  <!-- Bug: https://github.com/Azure/azure-sdk-for-java/issues/9078 -->
  <Match>
    <Class name="com.azure.cosmos.implementation.routing.MurmurHash3_32"/>
    <Method name="hash"/>
    <Bug pattern="SF_SWITCH_NO_DEFAULT"/>
  </Match>

  <!-- Bug: https://github.com/Azure/azure-sdk-for-java/issues/9078 -->
  <Match>
    <Class name="com.azure.cosmos.implementation.routing.PartitionKeyInternal"/>
    <Method name="fromObjectArray"/>
    <Bug pattern="SF_SWITCH_NO_DEFAULT"/>
  </Match>

  <!-- Bug: https://github.com/Azure/azure-sdk-for-java/issues/9082 -->
  <Match>
    <Class name="com.azure.cosmos.implementation.changefeed.ServiceItemLease"/>
    <Field name="ContinuationToken"/>
    <Bug pattern="NM_FIELD_NAMING_CONVENTION"/>
  </Match>

  <!-- Bug: https://github.com/Azure/azure-sdk-for-java/issues/9082 -->
  <Match>
    <Class name="com.azure.cosmos.implementation.changefeed.ServiceItemLease"/>
    <Field name="LeaseToken"/>
    <Bug pattern="NM_FIELD_NAMING_CONVENTION"/>
  </Match>

  <!-- Bug: https://github.com/Azure/azure-sdk-for-java/issues/9082 -->
  <Match>
    <Class name="com.azure.cosmos.implementation.changefeed.ServiceItemLease"/>
    <Field name="Owner"/>
    <Bug pattern="NM_FIELD_NAMING_CONVENTION"/>
  </Match>

  <!-- Bug: https://github.com/Azure/azure-sdk-for-java/issues/9082 -->
  <Match>
    <Class name="com.azure.cosmos.implementation.routing.LocationCache$LocationUnavailabilityInfo"/>
    <Field name="LastUnavailabilityCheckTimeStamp"/>
    <Bug pattern="NM_FIELD_NAMING_CONVENTION"/>
  </Match>

  <!-- Bug: https://github.com/Azure/azure-sdk-for-java/issues/9082 -->
  <Match>
    <Class name="com.azure.cosmos.implementation.routing.LocationCache$LocationUnavailabilityInfo"/>
    <Field name="UnavailableOperations"/>
    <Bug pattern="NM_FIELD_NAMING_CONVENTION"/>
  </Match>

  <!-- Bug: https://github.com/Azure/azure-sdk-for-java/issues/9082 -->
  <Match>
    <Class name="com.azure.cosmos.implementation.RxDocumentServiceRequest"/>
    <Field name="UseGatewayMode"/>
    <Bug pattern="NM_FIELD_NAMING_CONVENTION"/>
  </Match>

  <!-- The static field sharedGatewayHttpClient is cleared using synchronized ref count mechanism -->
  <Match>
    <Class name="com.azure.cosmos.implementation.http.SharedGatewayHttpClient"/>
    <Field name="sharedGatewayHttpClient"/>
    <Bug pattern="ST_WRITE_TO_STATIC_FROM_INSTANCE_METHOD"/>
  </Match>

  <!-- Bug: https://github.com/Azure/azure-sdk-for-java/issues/9087 -->
  <Match>
    <Class name="com.azure.cosmos.implementation.RetryPolicyWithDiagnostics"/>
    <Field name="retriesCountForDiagnostics"/>
    <Bug pattern="VO_VOLATILE_INCREMENT"/>
  </Match>

  <!-- Bug: https://github.com/Azure/azure-sdk-for-java/issues/9087 -->
  <Match>
    <Class name="com.azure.cosmos.implementation.changefeed.implementation.AutoCheckpointer"/>
    <Field name="processedDocCount"/>
    <Bug pattern="VO_VOLATILE_INCREMENT"/>
  </Match>

  <!-- Bug: https://github.com/Azure/azure-sdk-for-java/issues/9087 -->
  <Match>
    <Class name="com.azure.cosmos.implementation.query.DefaultDocumentQueryExecutionContext"/>
    <Field name="retries"/>
    <Bug pattern="VO_VOLATILE_INCREMENT"/>
  </Match>

  <!-- Bug: https://github.com/Azure/azure-sdk-for-java/issues/9054 -->
  <Match>
    <Class name="com.azure.cosmos.models.CosmosItemResponse"/>
    <Field name="item"/>
    <Bug pattern="DC_DOUBLECHECK"/>
  </Match>

  <!-- Bug: https://github.com/Azure/azure-sdk-for-java/issues/9088 -->
  <Match>
    <Class name="com.azure.cosmos.CosmosException"/>
    <Field name="cosmosError"/>
    <Bug pattern="SE_BAD_FIELD"/>
  </Match>

  <!-- Bug: https://github.com/Azure/azure-sdk-for-java/issues/9088 -->
  <Match>
    <Class name="com.azure.cosmos.CosmosException"/>
    <Field name="cosmosDiagnostics"/>
    <Bug pattern="SE_BAD_FIELD"/>
  </Match>

  <!-- Bug: https://github.com/Azure/azure-sdk-for-java/issues/9088 -->
  <Match>
    <Class name="com.azure.cosmos.CosmosException"/>
    <Field name="requestTimeline"/>
    <Bug pattern="SE_BAD_FIELD"/>
  </Match>

  <!-- Bug: https://github.com/Azure/azure-sdk-for-java/issues/9088 -->
  <Match>
    <Class name="com.azure.cosmos.CosmosException"/>
    <Field name="requestUri"/>
    <Bug pattern="SE_BAD_FIELD"/>
  </Match>

  <Match>
    <Class name="com.azure.cosmos.CosmosException"/>
    <Field name="channelAcquisitionTimeline"/>
    <Bug pattern="SE_BAD_FIELD"/>
  </Match>

  <!-- Bug: https://github.com/Azure/azure-sdk-for-java/issues/9088 -->
  <Match>
    <Class name="com.azure.cosmos.implementation.directconnectivity.rntbd.RntbdContextException"/>
    <Field name="cosmosError"/>
    <Bug pattern="SE_BAD_FIELD"/>
  </Match>

  <!-- Bug: https://github.com/Azure/azure-sdk-for-java/issues/9088 -->
  <Match>
    <Class name="com.azure.cosmos.implementation.directconnectivity.rntbd.RntbdContextException"/>
    <Field name="status"/>
    <Bug pattern="SE_BAD_FIELD"/>
  </Match>

  <!-- FormRecognizerException fields re serializable -->
  <Match>
    <Class name="com.azure.ai.formrecognizer.models.FormRecognizerException"/>
    <Field name="errorInformationList"/>
    <Bug pattern="SE_BAD_FIELD"/>
  </Match>

  <Match>
    <Class name="com.azure.ai.formrecognizer.training.models.CustomFormModel"/>
    <Field name="modelName"/>
    <Bug pattern="UWF_UNWRITTEN_FIELD"/>
  </Match>

  <Match>
    <Class name="com.azure.ai.formrecognizer.training.models.CustomFormModel"/>
    <Field name="customFormModelProperties"/>
    <Bug pattern="UWF_UNWRITTEN_FIELD"/>
  </Match>

  <Match>
    <Class name="com.azure.ai.formrecognizer.training.models.CustomFormModelInfo"/>
    <Field name="modelName"/>
    <Bug pattern="UWF_UNWRITTEN_FIELD"/>
  </Match>

  <Match>
    <Class name="com.azure.ai.formrecognizer.training.models.CustomFormModelInfo"/>
    <Field name="customFormModelProperties"/>
    <Bug pattern="UWF_UNWRITTEN_FIELD"/>
  </Match>

  <Match>
    <Class name="com.azure.ai.formrecognizer.training.models.CustomFormSubmodel"/>
    <Field name="modelId"/>
    <Bug pattern="UWF_UNWRITTEN_FIELD"/>
  </Match>

  <Match>
    <Class name="com.azure.ai.formrecognizer.training.models.CustomFormModelProperties"/>
    <Field name="isComposed"/>
    <Bug pattern="UWF_UNWRITTEN_FIELD"/>
  </Match>

  <Match>
    <Class name="com.azure.ai.formrecognizer.training.models.TrainingDocumentInfo"/>
    <Field name="modelId"/>
    <Bug pattern="UWF_UNWRITTEN_FIELD"/>
  </Match>

  <Match>
    <Class name="com.azure.ai.formrecognizer.models.RecognizedForm"/>
    <Field name="formTypeConfidence"/>
    <Bug pattern="UWF_UNWRITTEN_FIELD"/>
  </Match>

  <Match>
    <Class name="com.azure.ai.formrecognizer.models.RecognizedForm"/>
    <Field name="modelId"/>
    <Bug pattern="UWF_UNWRITTEN_FIELD"/>
  </Match>

  <Match>
    <Class name="com.azure.ai.formrecognizer.models.FormSelectionMark"/>
    <Field name="confidence"/>
    <Bug pattern="UWF_UNWRITTEN_FIELD"/>
  </Match>

  <Match>
    <Class name="com.azure.ai.formrecognizer.models.FormSelectionMark"/>
    <Field name="state"/>
    <Bug pattern="UWF_UNWRITTEN_FIELD"/>
  </Match>

  <Match>
    <Class name="com.azure.ai.formrecognizer.models.FormPage"/>
    <Field name="selectionMarks"/>
    <Bug pattern="UWF_UNWRITTEN_FIELD"/>
  </Match>

  <!-- TextAnalyticsException fields re serializable -->
  <Match>
    <Class name="com.azure.ai.textanalytics.models.TextAnalyticsException"/>
    <Field name="errors"/>
    <Bug pattern="SE_BAD_FIELD"/>
  </Match>

  <!-- Exception is required to catch, ref: code comment in the OrderbyRowComparer::compare() method  -->
  <Match>
    <Class name="com.azure.cosmos.implementation.query.orderbyquery.OrderbyRowComparer"/>
    <Method name="compare"/>
    <Bug pattern="REC_CATCH_EXCEPTION"/>
  </Match>

  <!-- Exception is required to handle null location names, malformed endpoint, ref: code comment  -->
  <Match>
    <Class name="com.azure.cosmos.implementation.routing.LocationCache"/>
    <Method name="getEndpointByLocation"/>
    <Bug pattern="REC_CATCH_EXCEPTION"/>
  </Match>

  <!-- Code has a TODO to handle Exception case  -->
  <Match>
    <Class name="~com\.azure\.cosmos\.implementation\.directconnectivity\.StoreReader(.*)"/>
    <Method name="~(.*)\$(readFromReplicas|null)\$(.*)"/>
    <Bug pattern="REC_CATCH_EXCEPTION"/>
  </Match>

  <!-- Exception is required to handle when parsing system information  -->
  <Match>
    <Class name="com.azure.cosmos.implementation.ClientSideRequestStatistics$ClientSideRequestStatisticsSerializer"/>
    <Method name="serialize"/>
    <Bug pattern="REC_CATCH_EXCEPTION"/>
  </Match>

  <!-- Exception is required to handle and fallback to default pair  -->
  <Match>
    <Class name="com.azure.cosmos.implementation.ResourceId"/>
    <Method name="tryParse"/>
    <Bug pattern="REC_CATCH_EXCEPTION"/>
  </Match>

  <Match>
    <Class name="com.azure.cosmos.encryption.EncryptionCosmosAsyncContainer"/>
    <Method name="decryptResponseAsync"/>
    <Bug pattern="PZLA_PREFER_ZERO_LENGTH_ARRAYS"/>
  </Match>

  <!-- Bug: https://github.com/Azure/azure-sdk-for-java/issues/9089 -->
  <Match>
    <Class name="com.azure.cosmos.implementation.PathsHelper"/>
    <Method name="getResourcePathArray"/>
    <Bug pattern="PZLA_PREFER_ZERO_LENGTH_ARRAYS"/>
  </Match>

  <!-- Bug: https://github.com/Azure/azure-sdk-for-java/issues/9089 -->
  <Match>
    <Class name="com.azure.cosmos.implementation.RxDocumentServiceRequest"/>
    <Method name="toByteArray"/>
    <Bug pattern="PZLA_PREFER_ZERO_LENGTH_ARRAYS"/>
  </Match>

  <!-- Bug: https://github.com/Azure/azure-sdk-for-java/issues/9089 -->
  <Match>
    <Class name="com.azure.cosmos.implementation.Utils"/>
    <Method name="getUTF8BytesOrNull"/>
    <Bug pattern="PZLA_PREFER_ZERO_LENGTH_ARRAYS"/>
  </Match>

  <!-- Bug: https://github.com/Azure/azure-sdk-for-java/issues/9089 -->
  <Match>
    <Class name="com.azure.cosmos.implementation.directconnectivity.rntbd.RntbdResponse"/>
    <Method name="toByteArray"/>
    <Bug pattern="PZLA_PREFER_ZERO_LENGTH_ARRAYS"/>
  </Match>

  <!-- Bug: https://github.com/Azure/azure-sdk-for-java/issues/9090 -->
  <Match>
    <Class name="com.azure.cosmos.implementation.directconnectivity.ServiceConfig"/>
    <Field name="systemReplicationPolicy"/>
    <Bug pattern="URF_UNREAD_PUBLIC_OR_PROTECTED_FIELD"/>
  </Match>

  <!-- Bug: https://github.com/Azure/azure-sdk-for-java/issues/9090 -->
  <Match>
    <Class name="com.azure.cosmos.implementation.directconnectivity.ServiceConfig"/>
    <Field name="userReplicationPolicy"/>
    <Bug pattern="URF_UNREAD_PUBLIC_OR_PROTECTED_FIELD"/>
  </Match>

  <!-- Bug: https://github.com/Azure/azure-sdk-for-java/issues/9090 -->
  <Match>
    <Class name="com.azure.cosmos.implementation.query.ParallelDocumentQueryExecutionContextBase"/>
    <Field name="pageSize"/>
    <Bug pattern="URF_UNREAD_PUBLIC_OR_PROTECTED_FIELD"/>
  </Match>


  <!-- Bug: https://github.com/Azure/azure-sdk-for-java/issues/9090 -->
  <Match>
    <Class name="com.azure.cosmos.implementation.query.ParallelDocumentQueryExecutionContextBase"/>
    <Field name="partitionKeyRanges"/>
    <Bug pattern="URF_UNREAD_PUBLIC_OR_PROTECTED_FIELD"/>
  </Match>

  <!-- Bug: https://github.com/Azure/azure-sdk-for-java/issues/9090 -->
  <Match>
    <Class name="com.azure.cosmos.implementation.QueryMetrics"/>
    <Field name="ZERO"/>
    <Bug pattern="URF_UNREAD_PUBLIC_OR_PROTECTED_FIELD"/>
  </Match>

  <!-- Bug: https://github.com/Azure/azure-sdk-for-java/issues/9091 -->
  <Match>
    <Class name="com.azure.cosmos.implementation.query.orderbyquery.OrderbyRowComparer"/>
    <Method name="compare"/>
    <Bug pattern="DC_PARTIALLY_CONSTRUCTED"/>
  </Match>

  <!--  ChannelHandlerContext::fireUserEventTriggered is fluent method and return ref can be ignored -->
  <Match>
    <Class name="com.azure.cosmos.implementation.directconnectivity.rntbd.RntbdContextDecoder"/>
    <Method name="decode"/>
    <Bug pattern="RV_RETURN_VALUE_IGNORED_NO_SIDE_EFFECT"/>
  </Match>

  <!--  ChannelHandlerContext::channelRead is fluent method and return ref can be ignored -->
  <Match>
    <Class name="com.azure.cosmos.implementation.directconnectivity.rntbd.RntbdContextRequestDecoder"/>
    <Method name="channelRead"/>
    <Bug pattern="RV_RETURN_VALUE_IGNORED_NO_SIDE_EFFECT"/>
  </Match>

  <!--  ChannelHandlerContext::fireChannelActive is fluent method and return ref can be ignored -->
  <Match>
    <Class name="com.azure.cosmos.implementation.directconnectivity.rntbd.RntbdRequestManager"/>
    <Method name="channelActive"/>
    <Bug pattern="RV_RETURN_VALUE_IGNORED_NO_SIDE_EFFECT"/>
  </Match>

  <!--  ChannelHandlerContext::fireChannelInactive is fluent method and return ref can be ignored -->
  <Match>
    <Class name="com.azure.cosmos.implementation.directconnectivity.rntbd.RntbdRequestManager"/>
    <Method name="channelInactive"/>
    <Bug pattern="RV_RETURN_VALUE_IGNORED_NO_SIDE_EFFECT"/>
  </Match>

  <Match>
    <Class name="com.azure.cosmos.implementation.directconnectivity.rntbd.RntbdRequestManager"/>
    <Method name="channelReadComplete"/>
    <Bug pattern="RV_RETURN_VALUE_IGNORED_NO_SIDE_EFFECT"/>
  </Match>

  <!--  ChannelHandlerContext::fireChannelRegistered is fluent method and return ref can be ignored -->
  <Match>
    <Class name="com.azure.cosmos.implementation.directconnectivity.rntbd.RntbdRequestManager"/>
    <Method name="channelRegistered"/>
    <Bug pattern="RV_RETURN_VALUE_IGNORED_NO_SIDE_EFFECT"/>
  </Match>

  <!--  ChannelHandlerContext::fireChannelUnregistered is fluent method and return ref can be ignored -->
  <Match>
    <Class name="com.azure.cosmos.implementation.directconnectivity.rntbd.RntbdRequestManager"/>
    <Method name="channelUnregistered"/>
    <Bug pattern="RV_RETURN_VALUE_IGNORED_NO_SIDE_EFFECT"/>
  </Match>

  <!--  ChannelHandlerContext::fireChannelWritabilityChanged is fluent method and return ref can be ignored -->
  <Match>
    <Class name="com.azure.cosmos.implementation.directconnectivity.rntbd.RntbdRequestManager"/>
    <Method name="channelWritabilityChanged"/>
    <Bug pattern="RV_RETURN_VALUE_IGNORED_NO_SIDE_EFFECT"/>
  </Match>

  <!--  ChannelHandlerContext::flush is fluent method and return ref can be ignored -->
  <Match>
    <Class name="com.azure.cosmos.implementation.directconnectivity.rntbd.RntbdRequestManager"/>
    <Method name="flush"/>
    <Bug pattern="RV_RETURN_VALUE_IGNORED_NO_SIDE_EFFECT"/>
  </Match>

  <!--  ChannelHandlerContext::read is fluent method and return ref can be ignored -->
  <Match>
    <Class name="com.azure.cosmos.implementation.directconnectivity.rntbd.RntbdRequestManager"/>
    <Method name="read"/>
    <Bug pattern="RV_RETURN_VALUE_IGNORED_NO_SIDE_EFFECT"/>
  </Match>

  <!--  ChannelHandlerContext::flush is fluent method and return ref can be ignored -->
  <Match>
    <Class name="com.azure.cosmos.implementation.directconnectivity.rntbd.RntbdRequestManager"/>
    <Method name="removeContextNegotiatorAndFlushPendingWrites"/>
    <Bug pattern="RV_RETURN_VALUE_IGNORED_NO_SIDE_EFFECT"/>
  </Match>

  <!--  ChannelHandlerContext::fireUserEventTriggered is fluent method and return ref can be ignored -->
  <Match>
    <Class name="com.azure.cosmos.implementation.directconnectivity.rntbd.RntbdRequestManager"/>
    <Method name="userEventTriggered"/>
    <Bug pattern="RV_RETURN_VALUE_IGNORED_NO_SIDE_EFFECT"/>
  </Match>

  <!--  ChannelHandlerContext::fireChannelRead is fluent method and return ref can be ignored -->
  <Match>
    <Class name="com.azure.cosmos.implementation.directconnectivity.rntbd.RntbdRequestDecoder"/>
    <Method name="channelRead"/>
    <Bug pattern="RV_RETURN_VALUE_IGNORED_NO_SIDE_EFFECT"/>
  </Match>

  <!-- CompletableFuture.getNow(null) is valid (null param), suppressing false positive
        https://github.com/spotbugs/spotbugs/issues/1001 -->
  <Match>
    <Class name="com.azure.cosmos.implementation.directconnectivity.rntbd.RntbdRequestManager"/>
    <Method name="hasRequestedRntbdContext"/>
    <Bug pattern="NP_NONNULL_PARAM_VIOLATION"/>
  </Match>

  <!-- CompletableFuture.getNow(null) is valid (null param), suppressing false positive
      https://github.com/spotbugs/spotbugs/issues/1001 -->
  <Match>
    <Class name="com.azure.cosmos.implementation.directconnectivity.rntbd.RntbdRequestManager"/>
    <Method name="hasRntbdContext"/>
    <Bug pattern="NP_NONNULL_PARAM_VIOLATION"/>
  </Match>

  <!-- CompletableFuture.getNow(null) is valid (null param), suppressing false positive
      https://github.com/spotbugs/spotbugs/issues/1001 -->
  <Match>
    <Class name="com.azure.cosmos.implementation.directconnectivity.rntbd.RntbdRequestManager"/>
    <Method name="messageReceived"/>
    <Bug pattern="NP_NONNULL_PARAM_VIOLATION"/>
  </Match>

  <!-- CompletableFuture.getNow(null) is valid (null param), suppressing false positive
      https://github.com/spotbugs/spotbugs/issues/1001 -->
  <Match>
    <Class name="com.azure.cosmos.implementation.directconnectivity.rntbd.RntbdRequestManager"/>
    <Method name="rntbdContext"/>
    <Bug pattern="NP_NONNULL_PARAM_VIOLATION"/>
  </Match>

  <!-- Exception is needed to catch a SslException masked as a RuntimeException by Netty -->
  <Match>
    <Class name="com.azure.cosmos.implementation.directconnectivity.rntbd.RntbdRequestManager"/>
    <Method name="close"/>
    <Bug pattern="BC_IMPOSSIBLE_INSTANCEOF"/>
  </Match>

  <!-- Bug: https://github.com/Azure/azure-sdk-for-java/issues/9092 -->
  <Match>
    <Class name="com.azure.cosmos.implementation.query.OrderByUtils$PageToItemTransformer"/>
    <Method name="~(.*)\$(apply|null)\$(.*)"/>
    <Bug pattern="RV_RETURN_VALUE_IGNORED_INFERRED"/>
  </Match>

  <!-- Bug: https://github.com/Azure/azure-sdk-for-java/issues/9092 -->
  <Match>
    <Class name="com.azure.cosmos.implementation.query.AggregateDocumentQueryExecutionContext"/>
    <Method name="~(.*)\$(drainAsync|null)\$(.*)"/>
    <Bug pattern="RV_RETURN_VALUE_IGNORED_INFERRED"/>
  </Match>

  <!-- Bug: https://github.com/Azure/azure-sdk-for-java/issues/9092 -->
  <Match>
    <Class name="com.azure.cosmos.implementation.QueryMetrics"/>
    <Method name="mergeQueryMetricsMap"/>
    <Bug pattern="RV_RETURN_VALUE_IGNORED_INFERRED"/>
  </Match>

  <!-- Bug: https://github.com/Azure/azure-sdk-for-java/issues/9093 -->
  <Match>
    <Class name="com.azure.cosmos.implementation.PathsHelper"/>
    <Method name="tryParsePathSegments"/>
    <Bug pattern="DLS_DEAD_LOCAL_STORE_OF_NULL"/>
  </Match>

  <Match>
    <Class name="com.azure.cosmos.implementation.encryption.AeadAes256CbcHmac256Algorithm"/>
    <Method name="encryptData"/>
    <Bug pattern="DLS_DEAD_LOCAL_STORE"/>
  </Match>

  <!-- Bug: https://github.com/Azure/azure-sdk-for-java/issues/9093 -->
  <Match>
    <Class name="com.azure.cosmos.implementation.QueryMetrics"/>
    <Method name="createFromDelimitedString"/>
    <Bug pattern="DLS_DEAD_LOCAL_STORE"/>
  </Match>

  <!-- Bug: https://github.com/Azure/azure-sdk-for-java/issues/9093 -->
  <Match>
    <Class name="com.azure.cosmos.implementation.ReplicationPolicy"/>
    <Method name="setMaxReplicaSetSize"/>
    <Bug pattern="DLS_DEAD_LOCAL_STORE"/>
  </Match>

  <!-- Bug: https://github.com/Azure/azure-sdk-for-java/issues/9093 -->
  <Match>
    <Class name="com.azure.cosmos.implementation.ResourceThrottleRetryPolicy"/>
    <Method name="shouldRetry"/>
    <Bug pattern="DLS_DEAD_LOCAL_STORE"/>
  </Match>

  <!-- Bug: https://github.com/Azure/azure-sdk-for-java/issues/9093 -->
  <Match>
    <Class name="com.azure.cosmos.implementation.ResourceTokenAuthorizationHelper"/>
    <Method name="getAuthorizationTokenUsingResourceTokens"/>
    <Bug pattern="DLS_DEAD_LOCAL_STORE"/>
  </Match>

  <!-- Bug: https://github.com/Azure/azure-sdk-for-java/issues/9093 -->
  <Match>
    <Class name="com.azure.cosmos.implementation.directconnectivity.GoneAndRetryWithRetryPolicy"/>
    <Method name="shouldRetry"/>
    <Bug pattern="DLS_DEAD_LOCAL_STORE"/>
  </Match>

  <!-- Bug: https://github.com/Azure/azure-sdk-for-java/issues/9093 -->
  <Match>
    <Class name="com.azure.cosmos.implementation.directconnectivity.StoreReader"/>
    <Method name="readFromStoreAsync"/>
    <Bug pattern="DLS_DEAD_LOCAL_STORE"/>
  </Match>

  <!-- Bug: https://github.com/Azure/azure-sdk-for-java/issues/9093 -->
  <Match>
    <Class name="com.azure.cosmos.implementation.routing.LocationCache"/>
    <Method name="anyEndpointsAvailable"/>
    <Bug pattern="DLS_DEAD_LOCAL_STORE"/>
  </Match>

  <!-- Bug: https://github.com/Azure/azure-sdk-for-java/issues/9093 -->
  <Match>
    <Class name="com.azure.cosmos.models.JsonSerializable"/>
    <Method name="getObjectByPath"/>
    <Bug pattern="DLS_DEAD_LOCAL_STORE"/>
  </Match>

  <!-- Bug: https://github.com/Azure/azure-sdk-for-java/issues/9094 -->
  <Match>
    <Class name="com.azure.cosmos.implementation.caches.AsyncCache"/>
    <Method name="getAsync"/>
    <Bug pattern="NP_LOAD_OF_KNOWN_NULL_VALUE"/>
  </Match>

  <!-- Bug: https://github.com/Azure/azure-sdk-for-java/issues/9050 -->
  <Match>
    <Class name="com.azure.cosmos.implementation.directconnectivity.rntbd.RntbdClientChannelPool"/>
    <Bug pattern="NP_LOAD_OF_KNOWN_NULL_VALUE"/>
  </Match>

  <!-- The static field sharedTransportClient is cleared using synchronized ref count mechanism -->
  <Match>
    <Class name="com.azure.cosmos.implementation.directconnectivity.SharedTransportClient"/>
    <Field name="sharedTransportClient"/>
    <Bug pattern="ST_WRITE_TO_STATIC_FROM_INSTANCE_METHOD"/>
  </Match>

  <!-- Bug: https://github.com/Azure/azure-sdk-for-java/issues/9095 -->
  <Match>
    <Class name="com.azure.cosmos.implementation.RxDocumentServiceRequest"/>
    <Field name="resourceFullName"/>
    <Bug pattern="UUF_UNUSED_FIELD"/>
  </Match>

  <!-- Bug: https://github.com/Azure/azure-sdk-for-java/issues/9095 -->
  <Match>
    <Class name="com.azure.cosmos.implementation.directconnectivity.AddressResolver$RefreshState"/>
    <Field name="resolutionResult"/>
    <Bug pattern="UUF_UNUSED_FIELD"/>
  </Match>

  <!-- Bug: https://github.com/Azure/azure-sdk-for-java/issues/9095 -->
  <Match>
    <Class name="com.azure.cosmos.implementation.directconnectivity.GlobalAddressResolver"/>
    <Field name="addressResolver"/>
    <Bug pattern="UUF_UNUSED_FIELD"/>
  </Match>

  <!-- Bug: https://github.com/Azure/azure-sdk-for-java/issues/9095 -->
  <Match>
    <Class name="com.azure.cosmos.implementation.directconnectivity.GlobalAddressResolver"/>
    <Field name="gatewayAddressCache"/>
    <Bug pattern="UUF_UNUSED_FIELD"/>
  </Match>

  <!-- Bug: https://github.com/Azure/azure-sdk-for-java/issues/9096 -->
  <Match>
    <Class name="com.azure.cosmos.models.SqlParameterList"/>
    <Method name="listIterator"/>
    <Bug pattern="IL_INFINITE_RECURSIVE_LOOP"/>
  </Match>

  <!-- False positive, IPartitionKeyComponent does not extend from Comparable -->
  <Match>
    <Class name="com.azure.cosmos.implementation.routing.IPartitionKeyComponent"/>
    <Bug pattern="CO_ABSTRACT_SELF"/>
  </Match>

  <!--Bug: https://github.com/Azure/azure-sdk-for-java/issues/9097 -->
  <Match>
    <Class name="com.azure.cosmos.implementation.directconnectivity.ConsistencyReader"/>
    <Method name="readAsync"/>
    <Bug pattern="DB_DUPLICATE_SWITCH_CLAUSES"/>
  </Match>

  <!--Bug: https://github.com/Azure/azure-sdk-for-java/issues/9097 -->
  <Match>
    <Class name="com.azure.cosmos.implementation.directconnectivity.HttpTransportClient"/>
    <Method name="prepareHttpMessage"/>
    <Bug pattern="DB_DUPLICATE_SWITCH_CLAUSES"/>
  </Match>

  <!-- Field is not initialized in Ctr but is set using setters -->
  <Match>
    <Class name="com.azure.cosmos.implementation.changefeed.ProcessorSettings"/>
    <Field name="maxItemCount"/>
    <Bug pattern="UWF_FIELD_NOT_INITIALIZED_IN_CONSTRUCTOR"/>
  </Match>


  <!-- Bug: https://github.com/Azure/azure-sdk-for-java/issues/9098 -->
  <Match>
    <Class name="com.azure.cosmos.implementation.directconnectivity.AddressResolver"/>
    <Method name="~(.*)\$(resolveAddressesAndIdentityAsync|null)\$(.*)"/>
    <Bug pattern="ES_COMPARING_STRINGS_WITH_EQ"/>
  </Match>

  <!-- Bug: https://github.com/Azure/azure-sdk-for-java/issues/9099 -->
  <Match>
    <Class name="com.azure.cosmos.implementation.RxDocumentServiceRequest"/>
    <Field name="entityId"/>
    <Bug pattern="UWF_UNWRITTEN_PUBLIC_OR_PROTECTED_FIELD"/>
  </Match>

  <!-- Bug: https://github.com/Azure/azure-sdk-for-java/issues/9100 -->
  <Match>
    <Class name="com.azure.cosmos.implementation.caches.RxPartitionKeyRangeCache"/>
    <Method name="~(.*)\$(tryGetRangeByPartitionKeyRangeId|null)\$(.*)"/>
    <Bug pattern="NP_NULL_PARAM_DEREF"/>
  </Match>

  <!-- Bug: https://github.com/Azure/azure-sdk-for-java/issues/9100 -->
  <Match>
    <Class name="com.azure.cosmos.implementation.directconnectivity.GatewayAddressCache"/>
    <Method name="getServerAddressesViaGatewayAsync"/>
    <Bug pattern="NP_NULL_PARAM_DEREF"/>
  </Match>

  <!-- Returning a new copy of the object is not necessary -->
  <Match>
    <Class name="com.azure.cosmos.implementation.RxDocumentServiceRequest"/>
    <Method name="getContentAsByteArray"/>
    <Bug pattern="EI_EXPOSE_REP"/>
  </Match>

  <!-- Returning a new copy of the object is not necessary -->
  <Match>
    <Class name="com.azure.cosmos.implementation.directconnectivity.StoreResponse"/>
    <Method name="getResponseBody"/>
    <Bug pattern="EI_EXPOSE_REP"/>
  </Match>

  <!-- Returning a new copy of the object is not necessary -->
  <Match>
    <Class name="com.azure.cosmos.implementation.directconnectivity.StoreResponse"/>
    <Method name="getResponseHeaderNames"/>
    <Bug pattern="EI_EXPOSE_REP"/>
  </Match>

  <!-- Returning a new copy of the object is not necessary -->
  <Match>
    <Class name="com.azure.cosmos.implementation.directconnectivity.StoreResponse"/>
    <Method name="getResponseHeaderValues"/>
    <Bug pattern="EI_EXPOSE_REP"/>
  </Match>

  <!-- Returning a new copy of the object is not necessary -->
  <Match>
    <Class name="com.azure.cosmos.encryption.EncryptionKeyUnwrapResult"/>
    <Method name="getDataEncryptionKey"/>
    <Bug pattern="EI_EXPOSE_REP"/>
  </Match>

  <!-- Returning a new copy of the object is not necessary -->
  <Match>
    <Class name="com.azure.cosmos.encryption.EncryptionKeyUnwrapResult"/>
    <Method name="getWrappedDataEncryptionKey"/>
    <Bug pattern="EI_EXPOSE_REP"/>
  </Match>

  <!-- Returning a new copy of the object is not necessary -->
  <Match>
    <Class name="com.azure.cosmos.encryption.DecryptionResult"/>
    <Method name="getEncryptedContent"/>
    <Bug pattern="EI_EXPOSE_REP"/>
  </Match>

  <!-- Returning a new copy of the object is not necessary -->
  <Match>
    <Class name="com.azure.cosmos.implementation.encryption.EncryptionProperties"/>
    <Method name="getEncryptedData"/>
    <Bug pattern="EI_EXPOSE_REP"/>
  </Match>

  <!-- Returning a new copy of the object is not necessary -->
  <Match>
    <Class name="com.azure.cosmos.implementation.encryption.EncryptionProperties"/>
    <Method name="&lt;init&gt;"/>
    <Bug pattern="EI_EXPOSE_REP2"/>
  </Match>

  <!-- Returning a new copy of the object is not necessary -->
  <Match>
    <Class name="com.azure.cosmos.encryption.EncryptionKeyUnwrapResult"/>
    <Method name="&lt;init&gt;"/>
    <Bug pattern="EI_EXPOSE_REP2"/>
  </Match>

  <!-- Returning a new copy of the object is not necessary -->
  <Match>
    <Class name="com.azure.cosmos.implementation.directconnectivity.StoreResponse"/>
    <Method name="&lt;init&gt;"/>
    <Bug pattern="EI_EXPOSE_REP2"/>
  </Match>

  <!-- Returning a new copy of the object is not necessary -->
  <Match>
    <Class name="com.azure.cosmos.encryption.EncryptionKeyWrapResult"/>
    <Method name="getWrappedDataEncryptionKey"/>
    <Bug pattern="EI_EXPOSE_REP2,EI_EXPOSE_REP"/>
  </Match>

  <!-- Returning a new copy of the object is not necessary -->
  <Match>
    <Class name="com.azure.cosmos.encryption.EncryptionKeyWrapResult"/>
    <Method name="getEncryptionKeyWrapMetadata"/>
    <Bug pattern="EI_EXPOSE_REP2,EI_EXPOSE_REP"/>
  </Match>

  <!-- Returning a new copy of the object is not necessary -->
  <Match>
    <Class name="com.azure.cosmos.encryption.EncryptionKeyWrapResult"/>
    <Method name="&lt;init&gt;"/>
    <Bug pattern="EI_EXPOSE_REP2"/>
  </Match>

  <!-- Returning a new copy of the object is not necessary -->
  <Match>
    <Class name="com.azure.cosmos.implementation.RxDocumentServiceRequest"/>
    <Method name="setContentBytes"/>
    <Bug pattern="EI_EXPOSE_REP2"/>
  </Match>

  <!-- Returning a new copy of the object is not necessary -->
  <Match>
    <Class name="com.azure.cosmos.implementation.ClientEncryptionKey"/>
    <Method name="getWrappedDataEncryptionKey"/>
    <Bug pattern="EI_EXPOSE_REP"/>
  </Match>

  <!-- Returning a new copy of the object is not necessary -->
  <Match>
    <Class name="com.azure.cosmos.implementation.ClientEncryptionKey"/>
    <Method name="setWrappedDataEncryptionKey"/>
    <Bug pattern="EI_EXPOSE_REP2"/>
  </Match>

  <!-- https://github.com/Azure/azure-sdk-for-java/issues/9102 -->
  <Match>
    <Class name="com.azure.cosmos.implementation.ItemOperations"/>
    <Method name="readManyAsync"/>
    <Bug pattern="UC_USELESS_OBJECT"/>
  </Match>

  <!-- https://github.com/Azure/azure-sdk-for-java/issues/9102 -->
  <Match>
    <Class name="com.azure.cosmos.implementation.RxDocumentClientImpl"/>
    <Method name="~(.*)\$(readMany|null)\$(.*)"/>
    <Bug pattern="UC_USELESS_OBJECT"/>
  </Match>

  <!-- Bug: https://github.com/Azure/azure-sdk-for-java/issues/9103 -->
  <Match>
    <Class name="com.azure.cosmos.implementation.directconnectivity.ServiceConfig"/>
    <Method name="&lt;init&gt;"/>
    <Bug pattern="ISC_INSTANTIATE_STATIC_CLASS"/>
  </Match>

  <!-- Super doesn't need to be cloned since it is Object -->
  <Match>
    <Class name="com.azure.cosmos.implementation.DocumentServiceRequestContext"/>
    <Bug pattern="CN_IDIOM_NO_SUPER_CALL"/>
  </Match>

  <!-- Super doesn't need to be cloned since it is Object -->
  <Match>
    <Class name="com.azure.cosmos.implementation.RxDocumentServiceRequest"/>
    <Bug pattern="CN_IDIOM_NO_SUPER_CALL"/>
  </Match>

  <!-- Exception is ignored by design which indicate that error while evaluating system information -->
  <Match>
    <Class name="com.azure.cosmos.implementation.ClientSideRequestStatistics$ClientSideRequestStatisticsSerializer"/>
    <Method name="serialize"/>
    <Bug pattern="DE_MIGHT_IGNORE"/>
  </Match>

  <!-- Exception is ignored by design which indicate that non-parsable id -->
  <Match>
    <Class name="com.azure.cosmos.implementation.ResourceId"/>
    <Method name="verify"/>
    <Bug pattern="DE_MIGHT_IGNORE"/>
  </Match>

  <!-- Bug: https://github.com/Azure/azure-sdk-for-java/issues/9104 -->
  <Match>
    <Class name="com.azure.cosmos.implementation.routing.StringPartitionKeyComponent"/>
    <Method name="writeForBinaryEncoding"/>
    <Bug pattern="INT_BAD_COMPARISON_WITH_SIGNED_BYTE"/>
  </Match>

  <!-- The Bug was reported because StringPartitionKeyComponent's hashCode() implementation is
        based only on the hashCode() method of it's member variable 'value'.
        This is valid since the StringPartitionKeyComponent has only one member variable so
        delegating to that member variable's hashCode is fine -->
  <Match>
    <Class name="com.azure.cosmos.implementation.routing.StringPartitionKeyComponent"/>
    <Bug pattern="HE_HASHCODE_USE_OBJECT_EQUALS"/>
  </Match>

  <!-- Bug: https://github.com/Azure/azure-sdk-for-java/issues/9046 -->
  <Match>
    <Class name="com.azure.cosmos.implementation.ResourceId"/>
    <Method name="equals"/>
    <Bug pattern="HE_EQUALS_USE_HASHCODE"/>
  </Match>

  <!-- Bug: https://github.com/Azure/azure-sdk-for-java/issues/9105 -->
  <Match>
    <Class name="com.azure.cosmos.implementation.ResourceId"/>
    <Method name="tryParse"/>
    <Bug pattern="BIT_SIGNED_CHECK"/>
  </Match>


  <!-- False positive, equals method is implemented correctly by using equality of member variables  -->
  <Match>
    <Class name="com.azure.cosmos.implementation.VectorSessionToken"/>
    <Method name="equals"/>
    <Bug pattern="EQ_UNUSUAL"/>
  </Match>

  <!-- False positive, equals method is implemented correctly by using equality of member variables  -->
  <Match>
    <Class name="com.azure.cosmos.implementation.routing.PartitionKeyInternal"/>
    <Method name="equals"/>
    <Bug pattern="EQ_UNUSUAL"/>
  </Match>

  <!-- False positive, equals method is implemented correctly by using equality of member variables  -->
  <Match>
    <Class name="com.azure.cosmos.implementation.clienttelemetry.ReportPayload"/>
    <Method name="equals"/>
    <Bug pattern="EQ_UNUSUAL"/>
  </Match>

  <!-- Bug: https://github.com/Azure/azure-sdk-for-java/issues/9106 -->
  <Match>
    <Class name="com.azure.cosmos.implementation.PathsHelper"/>
    <Method name="generatePathForNameBased"/>
    <Bug pattern="BC_VACUOUS_INSTANCEOF,SIO_SUPERFLUOUS_INSTANCEOF"/>
  </Match>

  <!-- Bug: https://github.com/Azure/azure-sdk-for-java/issues/9107 -->
  <Match>
    <Class name="com.azure.cosmos.ConnectionPolicy"/>
    <Field name="defaultPolicy"/>
    <Bug pattern="LI_LAZY_INIT_STATIC"/>
  </Match>

  <!-- Bug: https://github.com/Azure/azure-sdk-for-java/issues/9108 -->
  <Match>
    <Class name="com.azure.cosmos.implementation.changefeed.CancellationTokenSource"/>
    <Method name="close"/>
    <Bug pattern="UC_USELESS_VOID_METHOD"/>
  </Match>

  <!-- Bug: https://github.com/Azure/azure-sdk-for-java/issues/9109 -->
  <Match>
    <Class name="com.azure.cosmos.implementation.query.orderbyquery.OrderbyRowComparer"/>
    <Method name="compare"/>
    <Bug pattern="RV_NEGATING_RESULT_OF_COMPARETO"/>
  </Match>


  <!-- Bug: https://github.com/Azure/azure-sdk-for-java/issues/9110 -->
  <Match>
    <Class name="com.azure.cosmos.implementation.directconnectivity.Address"/>
    <Method name="isPrimary"/>
    <Bug pattern="NP_NULL_ON_SOME_PATH_FROM_RETURN_VALUE"/>
  </Match>

  <!-- Bug: https://github.com/Azure/azure-sdk-for-java/issues/9110 -->
  <Match>
    <Class name="com.azure.cosmos.implementation.query.OrderByContinuationToken"/>
    <Method name="getInclusive"/>
    <Bug pattern="NP_NULL_ON_SOME_PATH_FROM_RETURN_VALUE"/>
  </Match>

  <!-- Bug: https://github.com/Azure/azure-sdk-for-java/issues/9110 -->
  <Match>
    <Class name="com.azure.cosmos.implementation.query.QueryInfo"/>
    <Method name="hasSelectValue"/>
    <Bug pattern="NP_NULL_ON_SOME_PATH_FROM_RETURN_VALUE"/>
  </Match>

  <!-- Bug: https://github.com/Azure/azure-sdk-for-java/issues/9110 -->
  <Match>
    <Class name="com.azure.cosmos.implementation.routing.Range"/>
    <Method name="isMaxInclusive"/>
    <Bug pattern="NP_NULL_ON_SOME_PATH_FROM_RETURN_VALUE"/>
  </Match>

  <!-- Bug: https://github.com/Azure/azure-sdk-for-java/issues/9110 -->
  <Match>
    <Class name="com.azure.cosmos.implementation.routing.Range"/>
    <Method name="isMinInclusive"/>
    <Bug pattern="NP_NULL_ON_SOME_PATH_FROM_RETURN_VALUE"/>
  </Match>

  <Match>
    <Class name="com.azure.cosmos.implementation.encryption.CosmosDataEncryptionKeyProvider"/>
    <Method name="initialize"/>
    <Bug pattern="NP_NULL_ON_SOME_PATH_FROM_RETURN_VALUE"/>
  </Match>

  <!-- https://github.com/Azure/azure-sdk-for-java/issues/9179 -->
  <Match>
    <Class name="com.azure.cosmos.implementation.SessionContainer"/>
    <Method name="setSessionToken"/>
    <Bug pattern="RCN_REDUNDANT_NULLCHECK_WOULD_HAVE_BEEN_A_NPE"/>
  </Match>

  <!-- https://github.com/Azure/azure-sdk-for-java/issues/9179 -->
  <Match>
    <Class name="com.azure.cosmos.implementation.SessionContainer"/>
    <Method name="shouldUpdateSessionToken"/>
    <Bug pattern="RCN_REDUNDANT_NULLCHECK_WOULD_HAVE_BEEN_A_NPE"/>
  </Match>

  <!-- https://github.com/Azure/azure-sdk-for-java/issues/9179 -->
  <Match>
    <Class name="com.azure.cosmos.implementation.routing.MurmurHash3_128"/>
    <Method name="rotateLeft32"/>
    <Bug pattern="UPM_UNCALLED_PRIVATE_METHOD"/>
  </Match>


  <Match>
    <Class name="com.azure.cosmos.implementation.routing.UInt128"/>
    <Method name="compareTo"/>
    <Bug pattern="SA_FIELD_SELF_COMPARISON"/>
  </Match>

  <Match>
    <Class name="com.azure.cosmos.encryption.implementation.EncryptionProcessor"/>
    <Method name="decryptAndSerializeProperty"/>
    <Bug pattern="BC_UNCONFIRMED_CAST"/>
  </Match>

  <Match>
    <Class name="com.azure.cosmos.encryption.implementation.EncryptionProcessor"/>
    <Method name="encryptAndSerializeProperty"/>
    <Bug pattern="BC_UNCONFIRMED_CAST"/>
  </Match>
  <!-- Serializing a null value should return null to allow client to handle null cases
    consistently instead of injecting null payload behavior from the payload. -->
  <Match>
    <Class name="com.azure.data.schemaregistry.avro.SchemaRegistryAvroSerializer"/>
    <Method name="serialize"/>
    <Bug pattern="PZLA_PREFER_ZERO_LENGTH_ARRAYS"/>
  </Match>

  <!-- Exclude spotbug from non-shipping modules -->
  <Match>
    <Or>
      <Package name="com.azure.cosmos.benchmark"/>
      <Package name="com.azure.cosmos.examples"/>
      <Package name="com.azure.cosmos.examples.ChangeFeed"/>
      <Package name="com.azure.cosmos.rx.examples.multimaster"/>
      <Package name="com.azure.cosmos.rx.examples.multimaster.samples"/>
    </Or>
    <Bug pattern="JLM_JSR166_UTILCONCURRENT_MONITORENTER,
    NP_NULL_ON_SOME_PATH_FROM_RETURN_VALUE,
    NO_NOTIFY_NOT_NOTIFYALL,
    UC_USELESS_OBJECT,
    SIC_INNER_SHOULD_BE_STATIC,
    SIC_INNER_SHOULD_BE_STATIC_ANON,
    UWF_FIELD_NOT_INITIALIZED_IN_CONSTRUCTOR,
    NP_NULL_ON_SOME_PATH_FROM_RETURN_VALUE,
    BX_UNBOXING_IMMEDIATELY_REBOXED,
    MS_SHOULD_BE_FINAL,
    REC_CATCH_EXCEPTION,
    WA_NOT_IN_LOOP,
    MS_SHOULD_BE_FINAL,
    BC_UNCONFIRMED_CAST_OF_RETURN_VALUE,
    DLS_DEAD_LOCAL_STORE,
    IM_BAD_CHECK_FOR_ODD,
    RC_REF_COMPARISON,
    REC_CATCH_EXCEPTION"/>
  </Match>

  <!-- Exclude vendor-ed apache-commons types from spotbug -->
  <Match>
    <Class name="~com\.azure\.cosmos\.implementation\.apachecommons(.+)"/>
    <Bug pattern="BC_UNCONFIRMED_CAST_OF_RETURN_VALUE,
    IS2_INCONSISTENT_SYNC,
    BC_UNCONFIRMED_CAST_OF_RETURN_VALUE,
    SE_BAD_FIELD,
    SE_TRANSIENT_FIELD_NOT_RESTORED,
    ES_COMPARING_PARAMETER_STRING_WITH_EQ,
    PZLA_PREFER_ZERO_LENGTH_ARRAYS,
    DM_CONVERT_CASE"/>
  </Match>

  <!-- Exclude vendor-ed guava25 types from spotbug -->
  <Match>
    <Class name="~com\.azure\.cosmos\.implementation\.guava25(.+)"/>
    <Bug pattern="BC_BAD_CAST_TO_ABSTRACT_COLLECTION,
    BC_UNCONFIRMED_CAST,
    BC_UNCONFIRMED_CAST_OF_RETURN_VALUE,
    DLS_DEAD_LOCAL_STORE,
    DLS_DEAD_LOCAL_STORE_IN_RETURN,
    DMI_NONSERIALIZABLE_OBJECT_WRITTEN,
    DP_CREATE_CLASSLOADER_INSIDE_DO_PRIVILEGED,
    EQ_DOESNT_OVERRIDE_EQUALS,
    HE_EQUALS_NO_HASHCODE,
    HE_EQUALS_USE_HASHCODE,
    HE_HASHCODE_NO_EQUALS,
    HE_INHERITS_EQUALS_USE_HASHCODE,
    IA_AMBIGUOUS_INVOCATION_OF_INHERITED_OR_OUTER_METHOD,
    IS2_INCONSISTENT_SYNC,
    IT_NO_SUCH_ELEMENT,
    NM_SAME_SIMPLE_NAME_AS_INTERFACE,
    NP_LOAD_OF_KNOWN_NULL_VALUE,
    NP_NULL_ON_SOME_PATH_FROM_RETURN_VALUE,
    NS_NON_SHORT_CIRCUIT,
    PZLA_PREFER_ZERO_LENGTH_ARRAYS,
    RI_REDUNDANT_INTERFACES,
    RV_RETURN_VALUE_IGNORED_NO_SIDE_EFFECT,
    SA_FIELD_SELF_ASSIGNMENT,
    SE_BAD_FIELD,
    SE_COMPARATOR_SHOULD_BE_SERIALIZABLE,
    SE_INNER_CLASS,
    SE_NO_SERIALVERSIONID,
    SE_TRANSIENT_FIELD_NOT_RESTORED,
    SF_SWITCH_FALLTHROUGH,
    UC_USELESS_CONDITION,
    UMAC_UNCALLABLE_METHOD_OF_ANONYMOUS_CLASS,
    UWF_FIELD_NOT_INITIALIZED_IN_CONSTRUCTOR,
    UWF_UNWRITTEN_FIELD"/>
  </Match>

  <!-- Exclude vendor-ed com.fasterxml.uuid:java-uuid-generator types from spotbug -->
  <Match>
    <Class name="~com\.azure\.cosmos\.implementation\.uuid(.+)"/>
    <Bug pattern="CN_IDIOM_NO_SUPER_CALL,
    MS_PKGPROTECT,
    DM_CONVERT_CASE,
    MS_MUTABLE_COLLECTION_PKGPROTECT,
    RCN_REDUNDANT_NULLCHECK_OF_NONNULL_VALUE,
    SF_SWITCH_NO_DEFAULT,
    UCF_USELESS_CONTROL_FLOW,
    SE_COMPARATOR_SHOULD_BE_SERIALIZABLE,
    CI_CONFUSED_INHERITANCE,
    MS_SHOULD_BE_FINAL"/>
  </Match>

  <!-- Empty byte array is returned as null to reactor. Reactor transform null from Callable to downstream onComplete  -->
  <Match>
    <Class name="~com\.azure\.core\.http\.okhttp\.implementation\.OkHttpAsyncResponse(.*)"/>
    <Method name="~(.*)\$(getBodyAsByteArray|null)\$(.*)"/>
    <Bug pattern="PZLA_PREFER_ZERO_LENGTH_ARRAYS"/>
  </Match>

  <!-- Internal Avro Parser does read the blockCount field. Seems to be a false positive.  -->
  <Match>
    <Or>
      <Class name="com.azure.storage.internal.avro.implementation.schema.complex.AvroArraySchema"/>
      <Class name="com.azure.storage.internal.avro.implementation.schema.complex.AvroMapSchema"/>
      <Class name="com.azure.storage.internal.avro.implementation.schema.file.AvroBlockSchema"/>
    </Or>
    <Bug pattern="DLS_DEAD_LOCAL_STORE"/>
  </Match>

  <!-- Internal Avro Parser does check the types before casting. Seems to be a false positive.  -->
  <Match>
    <Class name="com.azure.storage.internal.avro.implementation.schema.AvroSchema"/>
    <Method name="getSchema"/>
    <Bug pattern="BC_UNCONFIRMED_CAST"/>
  </Match>

  <!-- FluxInputStream definitely throws an IOException since this.lastError is an IOException. -->
  <Match>
    <Class name="com.azure.storage.common.implementation.FluxInputStream"/>
    <Method name="read"/>
    <Bug pattern="BC_UNCONFIRMED_CAST_OF_RETURN_VALUE"/>
  </Match>

  <!-- This dead store is due to a deficiency in the Customization class. We need to reference the original return type but we have no use for it so we just comment it out -->
  <Match>
    <Class name="com.azure.storage.blob.models.Block"/>
    <Method name="getSize"/>
    <Bug pattern="DLS_DEAD_LOCAL_STORE"/>
  </Match>

  <!-- Exclude REC_CATCH_EXCEPTION and false positive error for management samples. All samples in management catch Exception instead of throw it. -->
  <Match>
    <Package name="~com\.azure\.resourcemanager(\.[^.]+)*\.samples(\.[^.]+)*"/>
    <Bug pattern="REC_CATCH_EXCEPTION,
                  RCN_REDUNDANT_NULLCHECK_WOULD_HAVE_BEEN_A_NPE,
                  RCN_REDUNDANT_NULLCHECK_OF_NONNULL_VALUE"/>
  </Match>

  <!-- Exclude BC_UNCONFIRMED_CAST_OF_RETURN_VALUE as false positive -->
  <Match>
    <Or>
      <Class name="com.azure.resourcemanager.resources.fluentcore.dag.TaskGroup"/>
      <Class name="com.azure.resourcemanager.resources.fluentcore.dag.TaskGroup$ProxyTaskGroupWrapper"/>
    </Or>
    <Bug pattern="BC_UNCONFIRMED_CAST_OF_RETURN_VALUE"/>
  </Match>

  <!-- Exclude NM_CLASS_NOT_EXCEPTION for all resource manager due to it is just naming -->
  <Match>
    <Class name="~com\.azure\.resourcemanager(\.[^.]+)*"/>
    <Bug pattern="NM_CLASS_NOT_EXCEPTION"/>
  </Match>

  <!-- Exclude for Resource Manager generated code -->
  <!-- NP_LOAD_OF_KNOWN_NULL_VALUE - Known issue in autorest of setting parameters when calling REST API -->
  <!-- SIC_INNER_SHOULD_BE_STATIC_ANON - Known issue in autorest of inner Enumeration for InputStream response -->
  <!-- UPM_UNCALLED_PRIVATE_METHOD - Known issue in autorest to generate method that might not be called -->
  <!-- SKIPPED_CLASS_TOO_BIG - Nothing we can do about this -->
  <!-- PZLA_PREFER_ZERO_LENGTH_ARRAYS - byte array will return null by generator -->
  <Match>
    <Or>
      <Class name="~com\.azure\.resourcemanager(\.[^.]+)*\.fluent\.([^.]+)Client"/>
      <Class name="~com\.azure\.resourcemanager(\.[^.]+)*\.implementation\.([^.]+)ClientImpl"/>
    </Or>
    <Bug pattern="NP_LOAD_OF_KNOWN_NULL_VALUE,SKIPPED_CLASS_TOO_BIG,UPM_UNCALLED_PRIVATE_METHOD"/>
  </Match>
  <Match>
    <Class name="~com\.azure\.resourcemanager(\.[^.]+)*\.fluent(\.[^.]+)*"/>
    <Bug pattern="PZLA_PREFER_ZERO_LENGTH_ARRAYS"/>
  </Match>
  <Match>
    <Class name="~com\.azure\.resourcemanager(\.[^.]+)*\.implementation\.([^.]+)ClientImpl([^.]*)"/>
    <Bug pattern="SIC_INNER_SHOULD_BE_STATIC_ANON"/>
  </Match>
  <Match>
    <And>
      <Class name="~com\.azure\.resourcemanager(\.[^.]+)*\.implementation\.([^.]+)Impl"/>
      <Or>
        <Method name="manager"/>
        <Method name="serviceClient"/>
      </Or>
    </And>
    <Bug pattern="UPM_UNCALLED_PRIVATE_METHOD"/>
  </Match>

  <!-- Exclude from spring related classes -->
  <Match>
    <Or>
      <Class name="com.azure.spring.utils.PropertyLoader"/> <!-- false positive -->
    </Or>
    <Bug pattern="RCN_REDUNDANT_NULLCHECK_WOULD_HAVE_BEEN_A_NPE,
                  NP_LOAD_OF_KNOWN_NULL_VALUE,
                  RCN_REDUNDANT_NULLCHECK_OF_NONNULL_VALUE,
                  RCN_REDUNDANT_NULLCHECK_OF_NULL_VALUE"/>
  </Match>

  <Match>
    <Or>
      <Class name="com.azure.spring.integration.servicebus.queue.ServiceBusQueueTemplate$QueueMessageHandler"/> <!-- false positive -->
      <Class name="com.azure.spring.integration.servicebus.topic.ServiceBusTopicTemplate$TopicMessageHandler"/> <!-- false positive -->
    </Or>
    <Method name="OnCloseSessionAsync"/>
    <Bug pattern="NM_METHOD_NAMING_CONVENTION"/>
  </Match>

  <Match>
    <Bug pattern="UWF_NULL_FIELD"/>
    <Class name="com.azure.spring.integration.core.AbstractInboundChannelAdapter"/>
    <Or>
      <Field name="subscribeByGroupOperation"/>
      <Field name="subscribeOperation"/>
    </Or>
  </Match>

  <Match>
    <Class name="com.azure.spring.messaging.config.AzureListenerEndpointRegistrar"/>
    <Bug pattern="NP_NULL_ON_SOME_PATH"/>
  </Match>

  <Match>
    <Class name="com.azure.spring.integration.servicebus.converter.ServiceBusMessageConverter"/>
    <Bug pattern="NP_NULL_ON_SOME_PATH_FROM_RETURN_VALUE"/>
  </Match>

  <!-- The transient fields are not used if deserialization happens. -->
  <Match>
    <Class name="com.azure.identity.implementation.MsalAuthenticationAccount"/>
    <Field name="authenticationRecord"/>
    <Bug pattern="SE_TRANSIENT_FIELD_NOT_RESTORED"/>
  </Match>

  <!-- These fields are designed to be not written. They are for deserializing. -->
  <Match>
    <Class name="com.azure.identity.implementation.LinuxKeyRingAccessor$GError"/>
    <Bug pattern="UWF_UNWRITTEN_FIELD"/>
  </Match>

  <!-- These fields use File Reader with default encoding, java 8 doesn't support passing in encoding type. -->
  <Match>
    <Class name="com.azure.identity.implementation.IntelliJCacheAccessor"/>
    <Or>
      <Method name="getIntellijServicePrincipalDetails"/>
      <Method name="getKdbxPassword"/>
      <Method name="getCredentialFromKdbx"/>
    </Or>
    <Bug pattern="DM_DEFAULT_ENCODING,
    REC_CATCH_EXCEPTION"/>
  </Match>

  <!-- The field is designed to be unread and for serialization purpose. -->
  <Match>
    <Class name="~com\.azure\.search\.documents\.indexes\.models\.(EdgeNGramTokenFilter|KeywordTokenizer|LuceneStandardTokenizer|NGramTokenFilter|SynonymMap)"/>
    <Bug pattern="URF_UNREAD_FIELD"/>
  </Match>

  <!-- Use static final ObjectMapper property to save the cost of ObjectMapper initialization. -->
  <Match>
    <Class name="com.azure.search.documents.SearchAsyncClient"/>
    <Bug pattern="SIC_INNER_SHOULD_BE_STATIC_ANON"/>
  </Match>

  <Match>
    <Class name="com.azure.core.experimental.serializer.JsonSerializer"/>
    <Bug pattern="NM_SAME_SIMPLE_NAME_AS_INTERFACE"/>
  </Match>

  <!-- Use the property to take the custom serializer from SearchClient. -->
  <Match>
    <Class name="~com\.azure\.search\.documents\.models\.(SearchResult|SuggestResult)"/>
    <Bug pattern="UWF_FIELD_NOT_INITIALIZED_IN_CONSTRUCTOR"/>
  </Match>

  <!-- Use abstract TypeReference class for serialize and deserialize API. -->
  <Match>
    <Class name="~com\.azure\.search\.documents\.models\.(SearchResult|SuggestResult)"/>
    <Bug pattern="SIC_INNER_SHOULD_BE_STATIC_ANON"/>
  </Match>

  <Match>
    <Or>
      <Class name="com.azure.core.serializer.json.jackson.JacksonJsonSerializer"/>
      <Class name="com.azure.core.serializer.json.gson.GsonJsonSerializer"/>
    </Or>
    <Bug pattern="SIC_INNER_SHOULD_BE_STATIC_ANON"/>
  </Match>
  <!-- Setup in Identity Test classes, required for the tests to work properly.-->
  <Match>
    <Class name="com.azure.identity.ClientCertificateCredentialTest"/>
    <Bug pattern="DMI_HARDCODED_ABSOLUTE_FILENAME"/>
  </Match>

  <Match>
    <Or>
      <Class name="com.azure.identity.implementation.IdentityClientTests"/>
      <Class name="com.azure.identity.implementation.SynchronizedAccessorTests"/>
    </Or>
    <Or>
      <Bug pattern="NP_NULL_ON_SOME_PATH_FROM_RETURN_VALUE"/> <!-- false positive -->
      <Bug pattern="UI_INHERITANCE_UNSAFE_GETRESOURCE"/>
    </Or>
  </Match>

  <Match>
    <Bug pattern="EI_EXPOSE_REP"/>
    <Class name="com.azure.core.implementation.AccessibleByteArrayOutputStream"/>
  </Match>

  <!-- EventGrid swagger naming -->
  <Match>
    <Or>
      <Class name="com.azure.messaging.eventgrid.implementation.models.CloudEvent"/>
      <Class name="com.azure.messaging.eventgrid.systemevents.AppConfigurationKeyValueDeletedEventData"/>
    </Or>
  </Match>
  <Bug pattern="NM_CONFUSING"/>

  <Match>
    <Class name="com.azure.ai.metricsadvisor.implementation.models.InfluxDBParameter"/>
    <Method name="getUserName"/>
    <Bug pattern="NM_CONFUSING"/>
  </Match>

  <!-- Disabling false positives in azure-core -->
  <!-- This Issue has been resolved as per spotbugs's recommended solution but the static checker still flags it, its a known issue with this rule. -->
  <Match>
    <Class name="com.azure.core.util.logging.ClientLogger"/>
    <Bug pattern="CRLF_INJECTION_LOGS"/>
  </Match>

  <!-- The predictable randomness doesn't expose any crucial detail in this case. -->
  <Match>
    <Class name="com.azure.core.http.policy.ExponentialBackoff"/>
    <Bug pattern="PREDICTABLE_RANDOM"/>
  </Match>

  <!-- In the default log level azure-core will not print the stack trace, but when the user opt-in for the lowest level log (DEBUG) we'll print it, which is expected. -->
  <Match>
    <Class name="com.azure.core.implementation.logging.DefaultLogger"/>
    <Bug pattern="INFORMATION_EXPOSURE_THROUGH_AN_ERROR_MESSAGE"/>
  </Match>

  <!-- False positives -->
  <Match>
    <Class name="com.azure.security.keyvault.jca.KeyVaultKeyStore"/>
    <Method name="getFilenames"/>
    <Bug pattern="RCN_REDUNDANT_NULLCHECK_OF_NONNULL_VALUE"/>
  </Match>
  <Match>
    <Class name="com.azure.security.keyvault.jca.implementation.utils.HttpUtil"/>
    <Method name="~(get|post)"/>
    <Bug pattern="RCN_REDUNDANT_NULLCHECK_WOULD_HAVE_BEEN_A_NPE"/>
  </Match>

  <!-- Returning a new copy of the object is not necessary for queuing system use cases.
  Client do not change content of message once message is created. Array copy would degrade the performance.
  https://github.com/Azure/azure-sdk-for-java/blob/master/sdk/core/azure-core-amqp/src/main/java/com/azure/core/amqp/models/AmqpMessageBody.java#L115 -->
  <Match>
    <Class name="com.azure.core.amqp.models.AmqpMessageBody"/>
    <Field name="data"/>
    <Bug pattern="EI_EXPOSE_REP"/>
  </Match>

   <!-- For BinaryData, copying array contents degrades performance. The data returned as byte array from BinaryData is expected to be copied by the call if mutability is desired. -->
  <Match>
    <Class name="com.azure.core.util.implementation.ByteArrayContent"/>
    <Field name="content"/>
    <Bug pattern="EI_EXPOSE_REP"/>
  </Match>


  <!-- Buffered responses are only used when we know the response body will be deserialized into a POJO. -->
  <!-- Given that we don't want to waste resources copying the array when we return it. -->
  <!-- Additionally, we don't need to copy the array when receiving it as the process to convert the response into an array -->
  <!-- it will be deeply copied. -->
  <Match>
    <Or>
      <Class name="com.azure.core.http.netty.implementation.NettyAsyncHttpBufferedResponse"/>
      <Class name="com.azure.core.http.okhttp.implementation.OkHttpAsyncBufferedResponse"/>
    </Or>
    <Bug pattern="EI_EXPOSE_REP2"/>
  </Match>

  <!-- Machine generated classes for MAA service generate spotBugs errors -->
  <Match>
    <Or>
      <Class name="~com.azure.security.attestation.implementation.models.*"/>
      <Class name="~com.azure.security.attestation.models.*+"/>
    </Or>
    <Or>
      <Bug pattern="PZLA_PREFER_ZERO_LENGTH_ARRAYS"/>
      <Bug pattern="UWF_FIELD_NOT_INITIALIZED_IN_CONSTRUCTOR"/>
    </Or>
  </Match>

  <!-- Generated implementation of Anomaly Detector is using an inline class -->
  <Match>
    <Class name="com.azure.ai.anomalydetector.implementation.AnomalyDetectorClientImpl"/>
    <Bug pattern="SIC_INNER_SHOULD_BE_STATIC_ANON"/>
  </Match>

  <!-- Some generated base clients in Purview Catalog do not send api-version -->
  <Match>
    <Class name="~com\.azure\.analytics\.purview\.catalog\.\w+BaseClient"/>
    <Bug pattern="URF_UNREAD_FIELD"/>
  </Match>

  <!-- Two clients in Confidential Ledger share the same builder resulting unused field in each  -->
  <Match>
    <Class name="~com\.azure\.security\.confidentialledger\.\w+BaseClient"/>
    <Bug pattern="URF_UNREAD_FIELD"/>
  </Match>

  <!-- This is a false positive. The type of TOptions is known because it is set
       in the constructor of the concrete class. -->
  <Match>
    <Class name="~com\.azure\.messaging\.eventhubs\.perf\.[\w]+Test"/>
    <Bug pattern="BC_UNCONFIRMED_CAST"/>
  </Match>

  <!-- We shouldn't return a zero-length array if null is provided to serialization/deserialization and clone methods. -->
  <Match>
    <Class name="com.azure.security.keyvault.keys.models.Base64UrlJsonDeserializer"/>
    <Method name="deserialize"/>
    <Bug pattern="PZLA_PREFER_ZERO_LENGTH_ARRAYS"/>
  </Match>
  <Match>
    <Class name="com.azure.security.keyvault.keys.models.ByteExtensions"/>
    <Method name="clone"/>
    <Bug pattern="PZLA_PREFER_ZERO_LENGTH_ARRAYS"/>
  </Match>
<<<<<<< HEAD
=======

  <!-- If the ServiceVersion type doesn't implement Enum it would have already thrown an exception. -->
  <Match>
    <Class name="com.azure.core.test.implementation.AzureMethodSourceArgumentsProvider"/>
    <Method name="getServiceVersions"/>
    <Bug pattern="BC_UNCONFIRMED_CAST_OF_RETURN_VALUE"/>
  </Match>
>>>>>>> b9814ba7
</FindBugsFilter><|MERGE_RESOLUTION|>--- conflicted
+++ resolved
@@ -2551,8 +2551,6 @@
     <Method name="clone"/>
     <Bug pattern="PZLA_PREFER_ZERO_LENGTH_ARRAYS"/>
   </Match>
-<<<<<<< HEAD
-=======
 
   <!-- If the ServiceVersion type doesn't implement Enum it would have already thrown an exception. -->
   <Match>
@@ -2560,5 +2558,4 @@
     <Method name="getServiceVersions"/>
     <Bug pattern="BC_UNCONFIRMED_CAST_OF_RETURN_VALUE"/>
   </Match>
->>>>>>> b9814ba7
 </FindBugsFilter>