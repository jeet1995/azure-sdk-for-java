--- conflicted
+++ resolved
@@ -1269,17 +1269,10 @@
     <Bug pattern="SE_BAD_FIELD"/>
   </Match>
 
-<<<<<<< HEAD
     <!-- FormRecognizerException fields re serializable -->
   <Match>
     <Class name="com.azure.ai.formrecognizer.models.FormRecognizerException"/>
     <Field name="errorInformationList"/>
-=======
-  <!-- DocumentModelOperationException fields re serializable -->
-  <Match>
-    <Class name="com.azure.ai.formrecognizer.models.DocumentModelOperationException"/>
-    <Field name="documentModelOperationError"/>
->>>>>>> 5f320cda
     <Bug pattern="SE_BAD_FIELD"/>
   </Match>
 
