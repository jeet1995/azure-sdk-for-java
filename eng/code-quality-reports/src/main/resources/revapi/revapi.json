--- conflicted
+++ resolved
@@ -192,7 +192,6 @@
           "code": "java.method.added",
           "new": "method java.lang.String com.azure.storage.common.StorageSharedKeyCredential::generateAuthorizationHeader(java.net.URL, java.lang.String, com.azure.core.http.HttpHeaders, boolean)",
           "justification": "New method added to SharedKeyCredential in common not intended for use by customers. Only public for access by other packages."
-<<<<<<< HEAD
         },
         {
           "code": "java.method.added",
@@ -233,8 +232,6 @@
           "code": "java.method.added",
           "new": "method com.azure.core.util.logging.LoggingEventBuilder com.azure.core.util.logging.ClientLogger::atWarning()",
           "justification": "New method added to ClientLogger in azure-core."
-=======
->>>>>>> b3fc31a6
         }
       ]
     }
