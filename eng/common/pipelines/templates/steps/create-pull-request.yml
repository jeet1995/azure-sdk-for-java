# Expects azuresdk-github-pat is set to the PAT for azure-sdk
# Expects the buildtools to be cloned

parameters:
  BaseBranchName: $(Build.SourceBranch)
  PRBranchName: not-specified
  PROwner: azure-sdk
  CommitMsg: not-specified
  RepoOwner: Azure
  RepoName: not-specified
  PushArgs:
  WorkingDirectory: $(System.DefaultWorkingDirectory)
  PRTitle: not-specified
  ScriptDirectory: eng/common/scripts
  GHReviewersVariable: '' 
  GHTeamReviewersVariable: ''

steps:

- pwsh: |
    echo "git add -A"
    git add -A

    echo "git diff --name-status --cached --exit-code"
    git diff --name-status --cached --exit-code

    if ($LastExitCode -ne 0) {
      echo "##vso[task.setvariable variable=HasChanges]$true"
      echo "Changes detected so setting HasChanges=true"
    }
    else {
      echo "##vso[task.setvariable variable=HasChanges]$false"
      echo "No changes so skipping code push"
    }

  displayName: Check for changes
  workingDirectory: ${{ parameters.WorkingDirectory }}
  ignoreLASTEXITCODE: true

- task: PowerShell@2
  displayName: Push changes
  condition: and(succeeded(), eq(variables['HasChanges'], 'true'))
  inputs:
    pwsh: true
    workingDirectory: ${{ parameters.WorkingDirectory }}
    filePath: ${{ parameters.ScriptDirectory }}/git-branch-push.ps1
    arguments: >
      -PRBranchName "${{ parameters.PRBranchName }}"
      -CommitMsg "${{ parameters.CommitMsg }}"
      -GitUrl "https://$(azuresdk-github-pat)@github.com/${{ parameters.PROwner }}/${{ parameters.RepoName }}.git"
      -PushArgs "${{ parameters.PushArgs }}"

- task: PowerShell@2
  displayName: Create pull request
  condition: and(succeeded(), eq(variables['HasChanges'], 'true'))
  inputs:
    pwsh: true
    workingDirectory: ${{ parameters.WorkingDirectory }}
    filePath: ${{ parameters.ScriptDirectory }}/Submit-PullRequest.ps1
    arguments: >
      -RepoOwner "${{ parameters.RepoOwner }}"
      -RepoName "${{ parameters.RepoName }}"
      -BaseBranch "${{ parameters.BaseBranchName }}"
      -PROwner "${{ parameters.PROwner }}"
      -PRBranch "${{ parameters.PRBranchName }}"
      -AuthToken "$(azuresdk-github-pat)"
      -PRTitle "${{ parameters.PRTitle }}"

- task: PowerShell@2
  displayName: Tag a Reviewer on PR
<<<<<<< HEAD
=======
  condition: and(succeeded(), eq(variables['HasChanges'], 'true'))
>>>>>>> 6b506eb0
  inputs:
    pwsh: true
    workingDirectory: ${{ parameters.WorkingDirectory }}
    filePath: ${{ parameters.ScriptDirectory }}/add-pullrequest-reviewers.ps1
    arguments: >
      -RepoOwner "${{ parameters.RepoOwner }}"
      -RepoName "${{ parameters.RepoName }}"
      -AuthToken "$(azuresdk-github-pat)"
      -GitHubUsers "$(${{ parameters.GHReviewersVariable }})"
      -GitHubTeams "$(${{ parameters.GHTeamReviewersVariable }})"
      -PRNumber "$(Submitted.PullRequest.Number)"<|MERGE_RESOLUTION|>--- conflicted
+++ resolved
@@ -68,10 +68,7 @@
 
 - task: PowerShell@2
   displayName: Tag a Reviewer on PR
-<<<<<<< HEAD
-=======
   condition: and(succeeded(), eq(variables['HasChanges'], 'true'))
->>>>>>> 6b506eb0
   inputs:
     pwsh: true
     workingDirectory: ${{ parameters.WorkingDirectory }}
