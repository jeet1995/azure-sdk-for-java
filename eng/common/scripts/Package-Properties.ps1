--- conflicted
+++ resolved
@@ -91,10 +91,7 @@
                 $result = [PSCustomObject]@{
                     ArtifactConfig = [HashTable]$artifactForCurrentPackage
                     ParsedYml = $content
-<<<<<<< HEAD
-=======
                     Location = $ymlPath
->>>>>>> fe2a4254
                 }
 
                 return $result
@@ -131,8 +128,6 @@
             if ($ciArtifactResult) {
                 $this.ArtifactDetails = [Hashtable]$ciArtifactResult.ArtifactConfig
 
-<<<<<<< HEAD
-=======
                 if (-not $this.ArtifactDetails["triggeringPaths"]) {
                     $this.ArtifactDetails["triggeringPaths"] = @()
                 }
@@ -142,7 +137,6 @@
 
                 $this.CIParameters["CIMatrixConfigs"] = @()
 
->>>>>>> fe2a4254
                 # if we know this is the matrix for our file, we should now see if there is a custom matrix config for the package
                 $matrixConfigList = GetValueSafelyFrom-Yaml $ciArtifactResult.ParsedYml @("extends", "parameters", "MatrixConfigs")
 
