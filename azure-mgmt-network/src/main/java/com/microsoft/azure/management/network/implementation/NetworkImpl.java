--- conflicted
+++ resolved
@@ -88,18 +88,9 @@
 
     @Override
     public NetworkImpl withSubnet(String name, String cidr) {
-<<<<<<< HEAD
         return this.defineSubnet(name)
             .withAddressPrefix(cidr)
             .attach();
-=======
-        SubnetInner azureSubnet = new SubnetInner();
-        azureSubnet.withName(name);
-        azureSubnet.withAddressPrefix(cidr);
-        this.inner().subnets().add(azureSubnet);
-        this.subnets.add(new SubnetImpl(name, azureSubnet, this));
-        return this;
->>>>>>> bea887da
     }
 
     @Override
@@ -145,7 +136,7 @@
     @Override
     public SubnetImpl defineSubnet(String name) {
         SubnetInner inner = new SubnetInner();
-        inner.setName(name);
+        inner.withName(name);
         return new SubnetImpl(name, inner, this);
     }
 
@@ -173,18 +164,11 @@
             this.withAddressSpace("10.0.0.0/16");
         }
 
-<<<<<<< HEAD
-        // Create a subnet as needed, covering the entire first address space
-        // Future: this shouldn't happen during Update -- may need to move to initializer or something...
-        if (this.inner().subnets().size() == 0) {
-            this.withSubnet("subnet1", this.addressSpaces().get(0));
-=======
         if (isInCreateMode()) {
             // Create a subnet as needed, covering the entire first address space
             if (this.inner().subnets().size() == 0) {
                 this.withSubnet("subnet1", this.addressSpaces().get(0));
             }
->>>>>>> bea887da
         }
 
         ServiceResponse<VirtualNetworkInner> response =
