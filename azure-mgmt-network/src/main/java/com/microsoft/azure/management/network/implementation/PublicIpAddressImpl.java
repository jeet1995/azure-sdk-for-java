/**
 * Copyright (c) Microsoft Corporation. All rights reserved.
 * Licensed under the MIT License. See License.txt in the project root for
 * license information.
 */
package com.microsoft.azure.management.network.implementation;

import com.microsoft.azure.management.network.PublicIpAddress;
import com.microsoft.azure.management.network.IPAllocationMethod;
import com.microsoft.azure.management.network.PublicIPAddressDnsSettings;
import com.microsoft.azure.management.resources.fluentcore.arm.models.Resource;
import com.microsoft.azure.management.resources.fluentcore.arm.models.implementation.GroupableResourceImpl;
import com.microsoft.azure.management.resources.fluentcore.model.implementation.ResourceServiceCall;
import com.microsoft.rest.ServiceCall;
import com.microsoft.rest.ServiceCallback;
import com.microsoft.rest.ServiceResponse;

/**
 *  Implementation for {@link PublicIpAddress} and its create and update interfaces.
 */
class PublicIpAddressImpl
    extends GroupableResourceImpl<
        PublicIpAddress,
        PublicIPAddressInner,
        PublicIpAddressImpl,
        NetworkManager>
    implements
        PublicIpAddress,
        PublicIpAddress.Definition,
        PublicIpAddress.Update {

    private final PublicIPAddressesInner client;

    PublicIpAddressImpl(String name,
            PublicIPAddressInner innerModel,
            final PublicIPAddressesInner client,
            final NetworkManager networkManager) {
        super(name, innerModel, networkManager);
        this.client = client;
    }

    // Verbs

    @Override
    public PublicIpAddress apply() throws Exception {
        return this.create();
    }

    @Override
    public ServiceCall<PublicIpAddress> applyAsync(ServiceCallback<PublicIpAddress> callback) {
        return this.createAsync(callback);
    }

    @Override
    public PublicIpAddress refresh() throws Exception {
        ServiceResponse<PublicIPAddressInner> response =
            this.client.get(this.resourceGroupName(), this.name());
        PublicIPAddressInner inner = response.getBody();
        this.setInner(inner);
        return this;
    }

    // Setters (fluent)

    @Override
    public PublicIpAddressImpl withIdleTimeoutInMinutes(int minutes) {
        this.inner().withIdleTimeoutInMinutes(minutes);
        return this;
    }

    @Override
    public PublicIpAddressImpl withStaticIp() {
        this.inner().withPublicIPAllocationMethod(IPAllocationMethod.STATIC);
        return this;
    }

    @Override
    public PublicIpAddressImpl withDynamicIp() {
        this.inner().withPublicIPAllocationMethod(IPAllocationMethod.DYNAMIC);
        return this;
    }

    @Override
    public PublicIpAddressImpl withLeafDomainLabel(String dnsName) {
        this.inner().dnsSettings().withDomainNameLabel(dnsName.toLowerCase());
        return this;
    }

    @Override
    public PublicIpAddressImpl withoutLeafDomainLabel() {
        return this.withLeafDomainLabel(null);
    }

    @Override
    public PublicIpAddressImpl withReverseFqdn(String reverseFqdn) {
        this.inner().dnsSettings().withReverseFqdn(reverseFqdn.toLowerCase());
        return this;
    }

    @Override
    public PublicIpAddressImpl withoutReverseFqdn() {
        return this.withReverseFqdn(null);
    }


    // Getters

    @Override
    public int idleTimeoutInMinutes() {
        return this.inner().idleTimeoutInMinutes();
    }

    @Override
    public IPAllocationMethod ipAllocationMethod() {
        return this.inner().publicIPAllocationMethod();
    }

    @Override
    public String fqdn() {
        return this.inner().dnsSettings().fqdn();
    }

    @Override
    public String reverseFqdn() {
        return this.inner().dnsSettings().reverseFqdn();
    }

    @Override
    public String ipAddress() {
        return this.inner().ipAddress();
    }

    @Override
    public String leafDomainLabel() {
        if (this.inner().dnsSettings() == null) {
            return null;
        } else {
            return this.inner().dnsSettings().domainNameLabel();
        }
    }

    // CreatorTaskGroup.ResourceCreator implementation

    @Override
    public Resource createResource() throws Exception {
        // Clean up empty DNS settings
        final PublicIPAddressDnsSettings dnsSettings = this.inner().dnsSettings();
        if (dnsSettings != null) {
            if ((dnsSettings.domainNameLabel() == null || dnsSettings.domainNameLabel().isEmpty())
                    && (dnsSettings.fqdn() == null || dnsSettings.fqdn().isEmpty())
                    && (dnsSettings.reverseFqdn() == null || dnsSettings.reverseFqdn().isEmpty())) {
                this.inner().withDnsSettings(null);
            }
        }

        ServiceResponse<PublicIPAddressInner> response =
                this.client.createOrUpdate(this.resourceGroupName(), this.name(), this.inner());
        this.setInner(response.getBody());
        return this;
    }

    @Override
<<<<<<< HEAD
    public ServiceCall<PublicIPAddressInner> createResourceAsync(final ServiceCallback<Resource> callback) {
        final PublicIpAddressImpl self = this;
=======
    public ServiceCall<Resource> createResourceAsync(final ServiceCallback<Resource> callback) {
>>>>>>> 937bfd6b
        // Clean up empty DNS settings
        final PublicIPAddressDnsSettings dnsSettings = this.inner().dnsSettings();
        if (dnsSettings != null) {
            if ((dnsSettings.domainNameLabel() == null || dnsSettings.domainNameLabel().isEmpty())
                    && (dnsSettings.fqdn() == null || dnsSettings.fqdn().isEmpty())
                    && (dnsSettings.reverseFqdn() == null || dnsSettings.reverseFqdn().isEmpty())) {
                this.inner().withDnsSettings(null);
            }
        }

        ResourceServiceCall<PublicIpAddress, PublicIPAddressInner, PublicIpAddressImpl> serviceCall = new ResourceServiceCall<>(this);
        this.client.createOrUpdateAsync(this.resourceGroupName(), this.name(), this.inner(), serviceCall.wrapCallBack(callback));
        return serviceCall;
    }
}<|MERGE_RESOLUTION|>--- conflicted
+++ resolved
@@ -160,12 +160,7 @@
     }
 
     @Override
-<<<<<<< HEAD
-    public ServiceCall<PublicIPAddressInner> createResourceAsync(final ServiceCallback<Resource> callback) {
-        final PublicIpAddressImpl self = this;
-=======
     public ServiceCall<Resource> createResourceAsync(final ServiceCallback<Resource> callback) {
->>>>>>> 937bfd6b
         // Clean up empty DNS settings
         final PublicIPAddressDnsSettings dnsSettings = this.inner().dnsSettings();
         if (dnsSettings != null) {
