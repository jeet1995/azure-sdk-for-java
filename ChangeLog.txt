--- conflicted
+++ resolved
@@ -1,11 +1,9 @@
 XXXX.XX.XX Version XX.X.X-Preview
 * Fixed a bug that caused generation of signatures to fail at high levels of parallelism.
-<<<<<<< HEAD
 * Created the StorageException type to give easy access to the ErrorCode, StatusCode, and Message as available for unsuccessful responses.
 * Added the StorageErrorCode type for checking against error codes returned by the service.
 * Changed the AppendBlobAccessConditions field types to be Long instead of Int.
-=======
->>>>>>> 1638199c
+
 
 2018.04.27 Version 10.0.0-preview
 * Initial Release. Please see the README and wiki for information on the new design.