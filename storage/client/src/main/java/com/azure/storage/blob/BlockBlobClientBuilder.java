--- conflicted
+++ resolved
@@ -186,21 +186,22 @@
     }
 
     /**
-<<<<<<< HEAD
+     * Sets the snapshot of the blob this client is connecting to.
+     * @param snapshot the snapshot identifier for the blob
+     * @return the updated BlockBlobClientBuilder object
+     */
+    public BlockBlobClientBuilder snapshot(String snapshot) {
+        this.snapshot = snapshot;
+        return this;
+    }
+
+    /**
      * Sets the credential used to authorize requests sent to the service
      * @param credential authorization credential
      * @return the updated BlockBlobClientBuilder object
      */
     public BlockBlobClientBuilder credential(SharedKeyCredential credential) {
         this.sharedKeyCredential = credential;
-=======
-     * Sets the snapshot of the blob this client is connecting to.
-     * @param snapshot the snapshot identifier for the blob
-     * @return the updated BlockBlobClientBuilder object
-     */
-    public BlockBlobClientBuilder snapshot(String snapshot) {
-        this.snapshot = snapshot;
->>>>>>> a91b6b43
         return this;
     }
 
@@ -209,13 +210,8 @@
      * @param credential authorization credential
      * @return the updated BlockBlobClientBuilder object
      */
-<<<<<<< HEAD
     public BlockBlobClientBuilder credential(TokenCredential credential) {
         this.tokenCredential = credential;
-=======
-    public BlockBlobClientBuilder credential(SharedKeyCredential credential) {
-        this.sharedKeyCredential = credential;
->>>>>>> a91b6b43
         return this;
     }
 
@@ -224,36 +220,15 @@
      * @param credential authorization credential
      * @return the updated BlockBlobClientBuilder object
      */
-<<<<<<< HEAD
     public BlockBlobClientBuilder credential(SASTokenCredential credential) {
         this.sasTokenCredential = credential;
-=======
-    public BlockBlobClientBuilder credential(TokenCredential credential) {
-        this.tokenCredential = credential;
->>>>>>> a91b6b43
-        return this;
-    }
-
-    /**
-<<<<<<< HEAD
+        return this;
+    }
+
+    /**
      * Clears the credential used to authorize requests sent to the service
      * @return the updated BlockBlobClientBuilder object
      */
-=======
-     * Sets the credential used to authorize requests sent to the service
-     * @param credential authorization credential
-     * @return the updated BlockBlobClientBuilder object
-     */
-    public BlockBlobClientBuilder credential(SASTokenCredential credential) {
-        this.sasTokenCredential = credential;
-        return this;
-    }
-
-    /**
-     * Clears the credential used to authorize requests sent to the service
-     * @return the updated BlockBlobClientBuilder object
-     */
->>>>>>> a91b6b43
     public BlockBlobClientBuilder anonymousCredential() {
         this.sharedKeyCredential = null;
         this.tokenCredential = null;
