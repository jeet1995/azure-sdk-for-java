--- conflicted
+++ resolved
@@ -2,6 +2,7 @@
 
 import com.microsoft.azure.PagedList;
 import com.microsoft.azure.management.resources.fluentcore.arm.Region;
+import com.microsoft.azure.management.resources.implementation.api.DeploymentMode;
 import org.junit.AfterClass;
 import org.junit.Assert;
 import org.junit.BeforeClass;
@@ -20,6 +21,7 @@
     private static String dp3 = "javacsmdep2";
     private static String templateUri = "https://raw.githubusercontent.com/Azure/azure-quickstart-templates/master/101-vnet-two-subnets/azuredeploy.json";
     private static String parametersUri = "https://raw.githubusercontent.com/Azure/azure-quickstart-templates/master/101-vnet-two-subnets/azuredeploy.parameters.json";
+    private static String updateParameters = "{\"vnetName\":{\"value\":\"VNet2\"},\"vnetAddressPrefix\":{\"value\":\"10.0.0.0/16\"},\"subnet1Name\":{\"value\":\"Subnet1\"},\"subnet1Prefix\":{\"value\":\"10.0.0.0/24\"},\"subnet2Name\":{\"value\":\"Subnet2\"},\"subnet2Prefix\":{\"value\":\"10.0.1.0/24\"}}";
     private static String contentVersion = "1.0.0.0";
 
     @BeforeClass
@@ -39,20 +41,18 @@
 
     @Test
     public void canDeployVirtualNetwork() throws Exception {
-<<<<<<< HEAD
         // Create
-        ARMResourceConnector connector = resourceGroup.connectToResource(new ARMResourceConnector.Builder());
-        connector.deployments()
+        resourceClient.deployments()
                 .define(dp1)
+                .withExistingResourceGroup(rgName)
                 .withTemplateLink(templateUri, contentVersion)
                 .withParametersLink(parametersUri, contentVersion)
                 .withMode(DeploymentMode.COMPLETE)
                 .create();
         // List
-        PagedList<Deployment> deployments = connector.deployments().list();
+        PagedList<Deployment> deployments = resourceClient.deployments().list(rgName);
         boolean found = false;
-        for (Deployment deployment :
-                deployments) {
+        for (Deployment deployment : deployments) {
             if (deployment.name().equals(dp1)) {
                 found = true;
             }
@@ -62,21 +62,22 @@
         Deployment deployment = resourceClient.deployments().get(rgName, dp1);
         Assert.assertNotNull(deployment);
         Assert.assertEquals("Succeeded", deployment.provisioningState());
-        GenericResource generic = connector.genericResources().get("VNet1");
+        GenericResource generic = resourceClient.genericResources().get(rgName, "VNet1");
         Assert.assertNotNull(generic);
         // Deployment operations
         List<DeploymentOperation> operations = deployment.deploymentOperations().list();
         Assert.assertEquals(2, operations.size());
         DeploymentOperation op = deployment.deploymentOperations().get(operations.get(0).operationId());
         Assert.assertNotNull(op);
+        resourceClient.genericResources().delete(rgName, generic.id());
     }
 
     @Test
     public void canCancelVirtualNetworkDeployment() throws Exception {
         // Begin create
-        ARMResourceConnector connector = resourceGroup.connectToResource(new ARMResourceConnector.Builder());
-        connector.deployments()
+        resourceClient.deployments()
                 .define(dp2)
+                .withExistingResourceGroup(rgName)
                 .withTemplateLink(templateUri, contentVersion)
                 .withParametersLink(parametersUri, contentVersion)
                 .withMode(DeploymentMode.COMPLETE)
@@ -87,16 +88,16 @@
         deployments.cancel(deployment.resourceGroupName(), deployment.name());
         deployment = resourceClient.deployments().get(rgName, dp2);
         Assert.assertEquals("Canceled", deployment.provisioningState());
-        GenericResource generic = connector.genericResources().get("VNet1");
+        GenericResource generic = resourceClient.genericResources().get(rgName, "VNet1");
         Assert.assertNull(generic);
     }
 
     @Test
     public void canUpdateVirtualNetworkDeployment() throws Exception {
         // Begin create
-        ARMResourceConnector connector = resourceGroup.connectToResource(new ARMResourceConnector.Builder());
-        connector.deployments()
+        resourceClient.deployments()
                 .define(dp3)
+                .withExistingResourceGroup(rgName)
                 .withTemplateLink(templateUri, contentVersion)
                 .withParametersLink(parametersUri, contentVersion)
                 .withMode(DeploymentMode.COMPLETE)
@@ -105,21 +106,18 @@
         Assert.assertEquals(dp3, deployment.name());
         // Cancel
         deployments.cancel(deployment.resourceGroupName(), deployment.name());
-        deployment = resourceClient.deployments().get(rgName, dp2);
+        deployment = resourceClient.deployments().get(rgName, dp3);
         Assert.assertEquals("Canceled", deployment.provisioningState());
         // Update
         deployment.update()
+                .withParameters(updateParameters)
                 .withMode(DeploymentMode.INCREMENTAL)
                 .apply();
         deployment = resourceClient.deployments().get(rgName, dp3);
         Assert.assertEquals(DeploymentMode.INCREMENTAL, deployment.mode());
         Assert.assertEquals("Succeeded", deployment.provisioningState());
-        GenericResource generic = connector.genericResources().get("VNet1");
+        GenericResource generic = resourceClient.genericResources().get(rgName, "VNet2");
         Assert.assertNotNull(generic);
-=======
-        Deployment deployment = resourceClient.deployments().get(rgName, deploymentName);
-        Assert.assertNotNull(deployment);
-        Assert.assertEquals("Succeeded", deployment.provisioningState());
->>>>>>> 11a2562a
+        resourceClient.genericResources().delete(rgName, generic.id());
     }
 }