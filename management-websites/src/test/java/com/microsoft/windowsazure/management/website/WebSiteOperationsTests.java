--- conflicted
+++ resolved
@@ -76,16 +76,12 @@
                 }
             }  
         }
-<<<<<<< HEAD
-        resetTest(WebSiteOperationsTests.class.getSimpleName() + CLEANUP_SUFFIX);
-=======
-        
+
         try {
             webSiteManagementClient.getWebHostingPlansOperations().delete(webSpaceName, "DefaultSF");
         } catch (Exception e) {
             // fine if it fails.
         }
->>>>>>> 41ec72a3
     }
     
     private static void createWebSite() throws Exception {
