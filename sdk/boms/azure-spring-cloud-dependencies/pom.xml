--- conflicted
+++ resolved
@@ -78,7 +78,6 @@
       <!-- Azure Spring Cloud-->
       <dependency>
         <groupId>com.azure.spring</groupId>
-<<<<<<< HEAD
         <artifactId>azure-spring-cloud-core</artifactId>
         <version>${azure.spring.cloud.version}</version>
       </dependency>
@@ -101,10 +100,6 @@
         <groupId>com.azure.spring</groupId>
         <artifactId>azure-spring-storage-queue</artifactId>
         <version>${azure.spring.cloud.version}</version>
-=======
-        <artifactId>azure-spring-cloud-context</artifactId>
-        <version>${project.version}</version>
->>>>>>> b511bc6a
       </dependency>
       <dependency>
         <groupId>com.azure.spring</groupId>
@@ -113,19 +108,13 @@
       </dependency>
       <dependency>
         <groupId>com.azure.spring</groupId>
-<<<<<<< HEAD
         <artifactId>spring-cloud-azure-messaging</artifactId>
         <version>${azure.spring.cloud.version}</version>
-=======
-        <artifactId>azure-spring-cloud-messaging</artifactId>
-        <version>${project.version}</version>
->>>>>>> b511bc6a
       </dependency>
 
       <!-- Azure Spring Cloud Stream Binder -->
       <dependency>
         <groupId>com.azure.spring</groupId>
-<<<<<<< HEAD
         <artifactId>spring-cloud-azure-stream-binder-eventhubs</artifactId>
         <version>${azure.spring.cloud.version}</version>
       </dependency>
@@ -143,20 +132,6 @@
         <groupId>com.azure.spring</groupId>
         <artifactId>spring-cloud-azure-stream-binder-servicebus-queue</artifactId>
         <version>${azure.spring.cloud.version}</version>
-=======
-        <artifactId>azure-spring-cloud-stream-binder-eventhubs</artifactId>
-        <version>${project.version}</version>
-      </dependency>
-      <dependency>
-        <groupId>com.azure.spring</groupId>
-        <artifactId>azure-spring-cloud-stream-binder-servicebus-topic</artifactId>
-        <version>${project.version}</version>
-      </dependency>
-      <dependency>
-        <groupId>com.azure.spring</groupId>
-        <artifactId>azure-spring-cloud-stream-binder-servicebus-queue</artifactId>
-        <version>${project.version}</version>
->>>>>>> b511bc6a
       </dependency>
 
       <!--Spring Cloud Azure Starters-->
@@ -167,7 +142,6 @@
       </dependency>
       <dependency>
         <groupId>com.azure.spring</groupId>
-<<<<<<< HEAD
         <artifactId>spring-cloud-azure-starter-servicebus</artifactId>
         <version>${azure.spring.cloud.version}</version>
       </dependency>
@@ -200,25 +174,6 @@
         <groupId>com.azure.spring</groupId>
         <artifactId>spring-cloud-azure-starter-storage-queue</artifactId>
         <version>${azure.spring.cloud.version}</version>
-=======
-        <artifactId>azure-spring-cloud-starter-servicebus</artifactId>
-        <version>${project.version}</version>
-      </dependency>
-      <dependency>
-        <groupId>com.azure.spring</groupId>
-        <artifactId>azure-spring-cloud-starter-eventhubs</artifactId>
-        <version>${project.version}</version>
-      </dependency>
-      <dependency>
-        <groupId>com.azure.spring</groupId>
-        <artifactId>azure-spring-cloud-starter-eventhubs-kafka</artifactId>
-        <version>${project.version}</version>
-      </dependency>
-      <dependency>
-        <groupId>com.azure.spring</groupId>
-        <artifactId>azure-spring-cloud-starter-storage-queue</artifactId>
-        <version>${project.version}</version>
->>>>>>> b511bc6a
       </dependency>
 
       <!-- App Configuration -->
