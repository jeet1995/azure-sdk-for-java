--- conflicted
+++ resolved
@@ -216,10 +216,7 @@
         }
     }
 
-<<<<<<< HEAD
-=======
     @Disabled("This test is failing in the pipeline, needs to be fixed.")
->>>>>>> fe2a4254
     @ParameterizedTest
     @MethodSource("com.azure.core.test.TestBase#getHttpClients")
     public void createACSCallAndStartRecordingWithCallConnectionIdTest(HttpClient httpClient) {
