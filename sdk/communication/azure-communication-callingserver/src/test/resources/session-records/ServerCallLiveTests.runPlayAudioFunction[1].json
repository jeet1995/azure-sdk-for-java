{
  "networkCallRecords" : [ {
    "Method" : "POST",
    "Uri" : "https://REDACTED.communication.azure.com/calling/serverCalls/8a317faf-862b-39b6-a879-30ba625afac8/:join?api-version=2021-06-15-preview",
    "Headers" : {
      "User-Agent" : "azsdk-java-azure-communication-callingserver/1.0.0-beta.1 (11.0.11; Windows 10; 10.0)",
      "x-ms-client-request-id" : "a2e9d07c-d54f-4bd2-87e4-2ad7c91bec4f",
      "Content-Type" : "application/json"
    },
    "Response" : {
      "X-Cache" : "CONFIG_NOCACHE",
      "content-length" : "110",
      "retry-after" : "0",
      "X-Azure-Ref" : "0EQbJYAAAAACh8hxrovqXQqT34SZafwLTV1NURURHRTA4MDkAOWZjN2I1MTktYThjYy00Zjg5LTkzNWUtYzkxNDhhZTA5ZTgx",
      "StatusCode" : "202",
      "X-Microsoft-Skype-Chain-ID" : "73c29012-ca7b-44ad-aac1-d1dcfb18714d",
      "Body" : "{\"callLegId\":\"14201300-44eb-4ee5-98b3-33c1f62b497b\",\"callConnectionId\":\"14201300-44eb-4ee5-98b3-33c1f62b497b\"}",
      "x-ms-client-request-id" : "a2e9d07c-d54f-4bd2-87e4-2ad7c91bec4f",
      "Date" : "Tue, 15 Jun 2021 19:57:05 GMT",
      "Content-Type" : "application/json; charset=utf-8"
    },
    "Exception" : null
  }, {
    "Method" : "POST",
    "Uri" : "https://REDACTED.communication.azure.com/calling/serverCalls/8a317faf-862b-39b6-a879-30ba625afac8/:join?api-version=2021-06-15-preview",
    "Headers" : {
      "User-Agent" : "azsdk-java-azure-communication-callingserver/1.0.0-beta.1 (11.0.11; Windows 10; 10.0)",
      "x-ms-client-request-id" : "b5e4668e-6c62-43f5-be15-bd198d052fb4",
      "Content-Type" : "application/json"
    },
    "Response" : {
      "X-Cache" : "CONFIG_NOCACHE",
      "content-length" : "110",
      "retry-after" : "0",
      "X-Azure-Ref" : "0EwbJYAAAAAACKhNd5n5ZQL588II4zcPgV1NURURHRTA4MDkAOWZjN2I1MTktYThjYy00Zjg5LTkzNWUtYzkxNDhhZTA5ZTgx",
      "StatusCode" : "202",
      "X-Microsoft-Skype-Chain-ID" : "b0a3619e-e57f-4221-8221-80d25dc2f300",
      "Body" : "{\"callLegId\":\"14201300-d7b7-4f38-a121-76cc2d006f2b\",\"callConnectionId\":\"14201300-d7b7-4f38-a121-76cc2d006f2b\"}",
      "x-ms-client-request-id" : "b5e4668e-6c62-43f5-be15-bd198d052fb4",
      "Date" : "Tue, 15 Jun 2021 19:57:06 GMT",
      "Content-Type" : "application/json; charset=utf-8"
    },
    "Exception" : null
  }, {
    "Method" : "POST",
    "Uri" : "https://REDACTED.communication.azure.com/calling/serverCalls/8a317faf-862b-39b6-a879-30ba625afac8/:playAudio?api-version=2021-06-15-preview",
    "Headers" : {
      "User-Agent" : "azsdk-java-azure-communication-callingserver/1.0.0-beta.1 (11.0.11; Windows 10; 10.0)",
      "x-ms-client-request-id" : "b64c63e9-b69c-4cd3-adeb-c1478be61dca",
      "Content-Type" : "application/json"
    },
    "Response" : {
      "X-Cache" : "CONFIG_NOCACHE",
      "content-length" : "122",
      "retry-after" : "0",
      "X-Azure-Ref" : "0FAbJYAAAAADUU0f7St+pT4GWlPalB7VpV1NURURHRTA4MDkAOWZjN2I1MTktYThjYy00Zjg5LTkzNWUtYzkxNDhhZTA5ZTgx",
      "StatusCode" : "202",
<<<<<<< HEAD
      "X-Microsoft-Skype-Chain-ID" : "1f4dc675-1882-4ff8-b0f9-980d18b69f00",
      "Body" : "{\"id\":\"14201300-c86d-4693-9eed-f75883892c37\",\"status\":\"running\",\"operationContext\":\"e3d84d0f-a794-48f6-8c1e-366d75e4ba4d\"}",
      "x-ms-client-request-id" : "b64c63e9-b69c-4cd3-adeb-c1478be61dca",
      "Date" : "Tue, 15 Jun 2021 19:57:08 GMT",
      "Content-Type" : "application/json; charset=utf-8"
=======
      "X-Microsoft-Skype-Chain-ID" : "35a3e4dc-b0cc-41ed-83cb-fdadb14a2b6c",
      "Body" : "{\"operationId\":\"711f1300-08f1-44f6-adaa-ec6c0e7867ef\",\"status\":\"running\",\"operationContext\":\"f07dc34c-0927-4a54-8d97-951c15275660\"}",
      "Date" : "Fri, 11 Jun 2021 19:08:58 GMT",
      "Content-Type" : "application/json; charset=utf-8",
      "Client-Request-Id" : "e116312f-b8d5-46d0-8ca5-ebf5d094bf67"
>>>>>>> 34309443
    },
    "Exception" : null
  }, {
    "Method" : "POST",
    "Uri" : "https://REDACTED.communication.azure.com/calling/callConnections/14201300-44eb-4ee5-98b3-33c1f62b497b/:hangup?api-version=2021-06-15-preview",
    "Headers" : {
      "User-Agent" : "azsdk-java-azure-communication-callingserver/1.0.0-beta.1 (11.0.11; Windows 10; 10.0)",
      "x-ms-client-request-id" : "640a7791-e769-4002-a9e6-1e5ee2f653da"
    },
    "Response" : {
      "X-Cache" : "CONFIG_NOCACHE",
      "content-length" : "0",
      "retry-after" : "0",
      "X-Azure-Ref" : "0FQbJYAAAAACOucUtTw0/QKnZepFd30v7V1NURURHRTA4MDkAOWZjN2I1MTktYThjYy00Zjg5LTkzNWUtYzkxNDhhZTA5ZTgx",
      "StatusCode" : "202",
      "X-Microsoft-Skype-Chain-ID" : "58d5e39d-3cf5-468b-958a-0eedd9b4b174",
      "x-ms-client-request-id" : "640a7791-e769-4002-a9e6-1e5ee2f653da",
      "Date" : "Tue, 15 Jun 2021 19:57:08 GMT"
    },
    "Exception" : null
  }, {
    "Method" : "POST",
    "Uri" : "https://REDACTED.communication.azure.com/calling/callConnections/14201300-d7b7-4f38-a121-76cc2d006f2b/:hangup?api-version=2021-06-15-preview",
    "Headers" : {
      "User-Agent" : "azsdk-java-azure-communication-callingserver/1.0.0-beta.1 (11.0.11; Windows 10; 10.0)",
      "x-ms-client-request-id" : "8aad9913-11fe-4fee-8c9e-8ffc4242ee33"
    },
    "Response" : {
      "X-Cache" : "CONFIG_NOCACHE",
      "content-length" : "0",
      "retry-after" : "0",
      "X-Azure-Ref" : "0FQbJYAAAAACDGooQZqqdSq2hP0XsgeISV1NURURHRTA4MDkAOWZjN2I1MTktYThjYy00Zjg5LTkzNWUtYzkxNDhhZTA5ZTgx",
      "StatusCode" : "202",
      "X-Microsoft-Skype-Chain-ID" : "c418f312-23ef-483a-bf0d-3c2f51b0d147",
      "x-ms-client-request-id" : "8aad9913-11fe-4fee-8c9e-8ffc4242ee33",
      "Date" : "Tue, 15 Jun 2021 19:57:08 GMT"
    },
    "Exception" : null
  } ],
  "variables" : [ ]
}<|MERGE_RESOLUTION|>--- conflicted
+++ resolved
@@ -55,19 +55,11 @@
       "retry-after" : "0",
       "X-Azure-Ref" : "0FAbJYAAAAADUU0f7St+pT4GWlPalB7VpV1NURURHRTA4MDkAOWZjN2I1MTktYThjYy00Zjg5LTkzNWUtYzkxNDhhZTA5ZTgx",
       "StatusCode" : "202",
-<<<<<<< HEAD
-      "X-Microsoft-Skype-Chain-ID" : "1f4dc675-1882-4ff8-b0f9-980d18b69f00",
-      "Body" : "{\"id\":\"14201300-c86d-4693-9eed-f75883892c37\",\"status\":\"running\",\"operationContext\":\"e3d84d0f-a794-48f6-8c1e-366d75e4ba4d\"}",
-      "x-ms-client-request-id" : "b64c63e9-b69c-4cd3-adeb-c1478be61dca",
-      "Date" : "Tue, 15 Jun 2021 19:57:08 GMT",
-      "Content-Type" : "application/json; charset=utf-8"
-=======
       "X-Microsoft-Skype-Chain-ID" : "35a3e4dc-b0cc-41ed-83cb-fdadb14a2b6c",
       "Body" : "{\"operationId\":\"711f1300-08f1-44f6-adaa-ec6c0e7867ef\",\"status\":\"running\",\"operationContext\":\"f07dc34c-0927-4a54-8d97-951c15275660\"}",
       "Date" : "Fri, 11 Jun 2021 19:08:58 GMT",
       "Content-Type" : "application/json; charset=utf-8",
       "Client-Request-Id" : "e116312f-b8d5-46d0-8ca5-ebf5d094bf67"
->>>>>>> 34309443
     },
     "Exception" : null
   }, {
