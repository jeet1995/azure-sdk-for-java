// Copyright (c) Microsoft Corporation. All rights reserved.
// Licensed under the MIT License.

package com.azure.communication.callingserver.implementation.converters;

import com.azure.communication.callingserver.implementation.models.JoinCallRequest;
<<<<<<< HEAD
=======
import com.azure.communication.callingserver.models.EventSubscriptionType;
>>>>>>> faf02044
import com.azure.communication.callingserver.models.JoinCallOptions;
import com.azure.communication.callingserver.models.MediaType;
import com.azure.communication.common.CommunicationIdentifier;

import java.util.ArrayList;

/**
 * A converter for {@link JoinCallRequest}
 */
public final class JoinCallRequestConverter {

    /**
     * Converts to {@link JoinCallRequest}.
     */
    public static JoinCallRequest convert(CommunicationIdentifier source, JoinCallOptions joinCallOptions) {
        if (source == null) {
            return null;
        }

        JoinCallRequest joinCallRequest = new JoinCallRequest()
            .setSource(CommunicationIdentifierConverter.convert(source));

        if (joinCallOptions == null) {
            return joinCallRequest;
        }

        joinCallRequest.setSubject(joinCallOptions.getSubject());
        joinCallRequest.setCallbackUri(joinCallOptions.getCallbackUri());
<<<<<<< HEAD
        joinCallRequest.setRequestedMediaTypes(new ArrayList<>(joinCallOptions.getRequestedMediaTypes()));
        joinCallRequest.setRequestedCallEvents(new ArrayList<>(joinCallOptions.getRequestedCallEvents()));
=======

        List<MediaType> requestedModalities = new ArrayList<>();
        Collections.addAll(requestedModalities, joinCallOptions.getRequestedMediaTypes());
        joinCallRequest.setRequestedMediaTypes(requestedModalities);

        List<EventSubscriptionType> requestedCallEvents = new ArrayList<>();
        Collections.addAll(requestedCallEvents, joinCallOptions.getRequestedCallEvents());
        joinCallRequest.setRequestedCallEvents(requestedCallEvents);

>>>>>>> faf02044
        return joinCallRequest;
    }

    private JoinCallRequestConverter() {
    }
}
<|MERGE_RESOLUTION|>--- conflicted
+++ resolved
@@ -4,10 +4,6 @@
 package com.azure.communication.callingserver.implementation.converters;
 
 import com.azure.communication.callingserver.implementation.models.JoinCallRequest;
-<<<<<<< HEAD
-=======
-import com.azure.communication.callingserver.models.EventSubscriptionType;
->>>>>>> faf02044
 import com.azure.communication.callingserver.models.JoinCallOptions;
 import com.azure.communication.callingserver.models.MediaType;
 import com.azure.communication.common.CommunicationIdentifier;
@@ -36,20 +32,8 @@
 
         joinCallRequest.setSubject(joinCallOptions.getSubject());
         joinCallRequest.setCallbackUri(joinCallOptions.getCallbackUri());
-<<<<<<< HEAD
         joinCallRequest.setRequestedMediaTypes(new ArrayList<>(joinCallOptions.getRequestedMediaTypes()));
         joinCallRequest.setRequestedCallEvents(new ArrayList<>(joinCallOptions.getRequestedCallEvents()));
-=======
-
-        List<MediaType> requestedModalities = new ArrayList<>();
-        Collections.addAll(requestedModalities, joinCallOptions.getRequestedMediaTypes());
-        joinCallRequest.setRequestedMediaTypes(requestedModalities);
-
-        List<EventSubscriptionType> requestedCallEvents = new ArrayList<>();
-        Collections.addAll(requestedCallEvents, joinCallOptions.getRequestedCallEvents());
-        joinCallRequest.setRequestedCallEvents(requestedCallEvents);
-
->>>>>>> faf02044
         return joinCallRequest;
     }
 
