# Release History

<<<<<<< HEAD
## 1.2.0 (2021-06-08)
- Updated 'azure-communication-identity' version
=======
## 1.2.0-beta.1 (Unreleased)


## 1.1.1 (2021-06-09)
Updated `azure-communication-identity` version
>>>>>>> 76bf4845

## 1.1.0 (2021-05-27)
### Added
- New exception `IdentityErrorResponseException` was added for more descriptive server error messages.
- Dependency versions updated.

## 1.0.0 (2021-03-29)
Updated `azure-communication-identity` version

## 1.0.0-beta.6 (2021-03-09)
### Added
- Added a retryPolicy() chain method to the `CommunicationIdentityClientBuilder`.

### Breaking
- `CommunicationIdentityClient.createUserWithToken` and `CommunicationIdentityAsyncClient.createUserWithToken` have been renamed to
`CommunicationIdentityClient.createUserAndToken` and `CommunicationIdentityAsyncClient.createUserAndToken`.
- `CommunicationIdentityClient.createUserWithTokenWithResponse` and `CommunicationIdentityAsyncClient.createUserWithTokenWithResponse` have been renamed to
`CommunicationIdentityClient.createUserAndTokenWithResponse` and `CommunicationIdentityAsyncClient.createUserAndTokenWithResponse`.
- `CommunicationUserIdentifierWithTokenResult` class has been renamed to `CommunicationUserIdentifierAndToken`.

## 1.0.0-beta.5 (2021-03-02)
### Breaking
- `CommunicationIdentityAsyncClient.issueToken` and `CommunicationIdentityClient.issueToken` is renamed to `CommunicationIdentityAsyncClient.getToken` and `CommunicationIdentityClient.getToken`.
- `CommunicationIdentityAsyncClient.issueTokenWithResponse` and `CommunicationIdentityClient.issueTokenWithResponse` is renamed to `CommunicationIdentityAsyncClient.getTokenWithReponse` and `CommunicationIdentityClient.getTokenWithReponse`.

## 1.0.0-beta.4 (2021-02-09)
### Breaking
- `pstn` token scope is removed.
- `revokeTokens` now revoke all the currently issued tokens instead of revoking tokens issued prior to a given time.
- `issueToken` returns an instance of `core.credential.AccessToken` instead of `CommunicationUserToken`.

### Added
- Added CommunicationIdentityClient and CommunicationIdentityAsyncClient (originally was part of the azure-communication-aministration package).
- Added support for Azure Active Directory Authentication.
- Added ability to create a user and issue token for it at the same time.

<|MERGE_RESOLUTION|>--- conflicted
+++ resolved
@@ -1,15 +1,10 @@
 # Release History
 
-<<<<<<< HEAD
-## 1.2.0 (2021-06-08)
-- Updated 'azure-communication-identity' version
-=======
 ## 1.2.0-beta.1 (Unreleased)
 
 
 ## 1.1.1 (2021-06-09)
 Updated `azure-communication-identity` version
->>>>>>> 76bf4845
 
 ## 1.1.0 (2021-05-27)
 ### Added
