<!--
  ~ Copyright (c) Microsoft Corporation. All rights reserved.
  ~ Licensed under the MIT License.
  -->
<project xmlns="http://maven.apache.org/POM/4.0.0" xmlns:xsi="http://www.w3.org/2001/XMLSchema-instance"
         xsi:schemaLocation="http://maven.apache.org/POM/4.0.0 http://maven.apache.org/xsd/maven-4.0.0.xsd">
  <modelVersion>4.0.0</modelVersion>
  <parent>
    <groupId>io.clientcore</groupId>
    <artifactId>clientcore-parent</artifactId>
    <version>1.0.0-beta.2</version> <!-- {x-version-update;io.clientcore:clientcore-parent;current} -->
    <relativePath>../../parents/clientcore-parent</relativePath>
  </parent>

  <groupId>io.clientcore</groupId>
  <artifactId>annotation-processor-test</artifactId>
  <version>1.0.0-beta.1</version> <!-- {x-version-update;io.clientcore:annotation-processor-test;current} -->

  <name>Java Core library tests for annotation-processor features.</name>
  <description>Tests that validate features of the annotation-processor tooling.</description>
  <url>https://github.com/Azure/azure-sdk-for-java</url>

  <licenses>
    <license>
      <name>The MIT License (MIT)</name>
      <url>http://opensource.org/licenses/MIT</url>
      <distribution>repo</distribution>
    </license>
  </licenses>

  <scm>
    <url>https://github.com/Azure/azure-sdk-for-java</url>
    <connection>scm:git:https://github.com/Azure/azure-sdk-for-java.git</connection>
    <developerConnection>scm:git:https://github.com/Azure/azure-sdk-for-java.git</developerConnection>
  </scm>

  <properties>
    <project.build.sourceEncoding>UTF-8</project.build.sourceEncoding>
    <jacoco.skip>true</jacoco.skip>
    <checkstyle.skip>true</checkstyle.skip>
    <spotbugs.skip>true</spotbugs.skip>
    <spotless.skip>true</spotless.skip>
    <revapi.skip>true</revapi.skip>
    <doclint>all,-missing</doclint>
    <javaModulesSurefireArgLine>
      --add-exports io.clientcore.core/io.clientcore.core.implementation.http=ALL-UNNAMED
      --add-exports io.clientcore.core/io.clientcore.core.implementation.http.serializer=ALL-UNNAMED
      --add-exports io.clientcore.core/io.clientcore.core.implementation.utils=ALL-UNNAMED

      --add-opens io.clientcore.http.okhttp3/io.clientcore.http.okhttp3=ALL-UNNAMED
    </javaModulesSurefireArgLine>
  </properties>

  <dependencies>
    <dependency>
      <groupId>io.clientcore</groupId>
      <artifactId>core</artifactId>
<<<<<<< HEAD
      <version>1.0.0-beta.5</version> <!-- {x-version-update;unreleased_io.clientcore:core;dependency} -->
=======
      <version>1.0.0-beta.6</version> <!-- {x-version-update;unreleased_io.clientcore:core;dependency} -->
>>>>>>> fe2a4254
    </dependency>

    <!-- Test dependencies -->
    <dependency>
      <groupId>io.clientcore</groupId>
      <artifactId>core</artifactId>
      <version>1.0.0-beta.6</version> <!-- {x-version-update;unreleased_io.clientcore:core;dependency} -->
      <type>test-jar</type>
      <scope>test</scope>
    </dependency>
    <dependency>
      <groupId>io.clientcore</groupId>
      <artifactId>http-okhttp3</artifactId>
      <version>1.0.0-beta.1</version> <!-- {x-version-update;io.clientcore:http-okhttp3;dependency} -->
      <scope>test</scope>
    </dependency>
    <dependency>
      <groupId>org.eclipse.jetty</groupId>
      <artifactId>jetty-server</artifactId>
      <version>9.4.56.v20240826</version> <!-- {x-version-update;org.eclipse.jetty:jetty-server;external_dependency} -->
      <scope>test</scope>
    </dependency>
    <dependency>
      <groupId>org.eclipse.jetty</groupId>
      <artifactId>jetty-servlet</artifactId>
      <version>9.4.56.v20240826</version> <!-- {x-version-update;org.eclipse.jetty:jetty-servlet;external_dependency} -->
      <scope>test</scope>
    </dependency>
    <dependency>
      <groupId>org.junit.jupiter</groupId>
      <artifactId>junit-jupiter-api</artifactId>
      <version>5.11.2</version> <!-- {x-version-update;org.junit.jupiter:junit-jupiter-api;external_dependency} -->
      <scope>test</scope>
    </dependency>
    <dependency>
      <groupId>org.junit.jupiter</groupId>
      <artifactId>junit-jupiter-engine</artifactId>
      <version>5.11.2</version> <!-- {x-version-update;org.junit.jupiter:junit-jupiter-engine;external_dependency} -->
      <scope>test</scope>
    </dependency>
    <dependency>
      <groupId>org.junit.jupiter</groupId>
      <artifactId>junit-jupiter-params</artifactId>
      <version>5.11.2</version> <!-- {x-version-update;org.junit.jupiter:junit-jupiter-params;external_dependency} -->
      <scope>test</scope>
    </dependency>
  </dependencies>

  <build>
    <plugins>
      <plugin>
        <groupId>org.apache.maven.plugins</groupId>
        <artifactId>maven-compiler-plugin</artifactId>
        <version>3.13.0</version> <!-- {x-version-update;org.apache.maven.plugins:maven-compiler-plugin;external_dependency} -->
        <executions>
          <execution>
            <id>run-annotation-processing</id>
            <phase>generate-sources</phase>
            <goals>
              <goal>compile</goal>
            </goals>

            <configuration>
              <source>1.8</source>
              <target>1.8</target>
              <release>8</release>
              <proc>only</proc>
              <generatedSourcesDirectory>${project.build.directory}/generated-sources/</generatedSourcesDirectory>
              <annotationProcessorPaths>
                <annotationProcessorPath>
                  <groupId>io.clientcore</groupId>
                  <artifactId>annotation-processor</artifactId>
                  <version>1.0.0-beta.1</version> <!-- {x-version-update;io.clientcore:annotation-processor;current} -->
                </annotationProcessorPath>
              </annotationProcessorPaths>
              <annotationProcessors>
                <annotationProcessor>io.clientcore.annotation.processor.AnnotationProcessor</annotationProcessor>
              </annotationProcessors>

              <compilerArgs>
                <arg>-Xlint:-options</arg>
              </compilerArgs>
            </configuration>
          </execution>
        </executions>

        <dependencies>
          <dependency>
            <groupId>io.clientcore</groupId>
            <artifactId>annotation-processor</artifactId>
            <version>1.0.0-beta.1</version> <!-- {x-version-update;io.clientcore:annotation-processor;current} -->
          </dependency>
        </dependencies>
      </plugin>

      <plugin>
        <groupId>org.codehaus.mojo</groupId>
        <artifactId>build-helper-maven-plugin</artifactId>
        <version>3.6.0</version> <!-- {x-version-update;org.codehaus.mojo:build-helper-maven-plugin;external_dependency} -->
        <executions>
          <execution>
            <id>add-generated-sources</id>
            <phase>generate-sources</phase>
            <goals>
              <goal>add-source</goal>
            </goals>
            <configuration>
              <sources>
                <source>${basedir}/target/generated-sources</source>
              </sources>
            </configuration>
          </execution>
        </executions>
      </plugin>
    </plugins>
  </build>
</project><|MERGE_RESOLUTION|>--- conflicted
+++ resolved
@@ -55,11 +55,7 @@
     <dependency>
       <groupId>io.clientcore</groupId>
       <artifactId>core</artifactId>
-<<<<<<< HEAD
-      <version>1.0.0-beta.5</version> <!-- {x-version-update;unreleased_io.clientcore:core;dependency} -->
-=======
       <version>1.0.0-beta.6</version> <!-- {x-version-update;unreleased_io.clientcore:core;dependency} -->
->>>>>>> fe2a4254
     </dependency>
 
     <!-- Test dependencies -->
