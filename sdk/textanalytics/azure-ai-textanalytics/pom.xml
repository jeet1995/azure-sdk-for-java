<!-- Copyright (c) Microsoft Corporation. All rights reserved.
     Licensed under the MIT License. -->
<project xmlns="http://maven.apache.org/POM/4.0.0"
         xmlns:xsi="http://www.w3.org/2001/XMLSchema-instance"
         xsi:schemaLocation="http://maven.apache.org/POM/4.0.0 http://maven.apache.org/xsd/maven-4.0.0.xsd">
  <modelVersion>4.0.0</modelVersion>
  <parent>
    <groupId>com.azure</groupId>
    <artifactId>azure-client-sdk-parent</artifactId>
    <version>1.7.0</version> <!-- {x-version-update;com.azure:azure-client-sdk-parent;current} -->
    <relativePath>../../parents/azure-client-sdk-parent</relativePath>
  </parent>

  <groupId>com.azure</groupId>
  <artifactId>azure-ai-textanalytics</artifactId>
  <version>5.1.0-beta.1</version> <!-- {x-version-update;com.azure:azure-ai-textanalytics;current} -->

  <name>Microsoft Azure client library for Text Analytics</name>
  <description>This package contains the Microsoft Azure Cognitive Services Text Analytics SDK.</description>
  <url>https://github.com/Azure/azure-sdk-for-java</url>

  <distributionManagement>
    <site>
      <id>azure-java-build-docs</id>
      <url>${site.url}/site/${project.artifactId}</url>
    </site>
  </distributionManagement>

  <scm>
    <url>scm:git:https://github.com/Azure/azure-sdk-for-java</url>
    <connection>scm:git:git@github.com:Azure/azure-sdk-for-java.git</connection>
    <tag>HEAD</tag>
  </scm>

  <dependencies>
    <dependency>
      <groupId>com.azure</groupId>
      <artifactId>azure-core</artifactId>
      <version>1.8.1</version> <!-- {x-version-update;com.azure:azure-core;dependency} -->
    </dependency>
    <dependency>
      <groupId>com.azure</groupId>
      <artifactId>azure-core-http-netty</artifactId>
      <version>1.6.1</version> <!-- {x-version-update;com.azure:azure-core-http-netty;dependency} -->
    </dependency>

    <!-- Added this dependency to include necessary annotations used by reactor core.
    Without this dependency, javadoc throws a warning as it cannot find enum When.MAYBE
    which is used in @Nullable annotation in reactor core classes -->
    <dependency>
      <groupId>com.google.code.findbugs</groupId>
      <artifactId>jsr305</artifactId>
      <version>3.0.2</version> <!-- {x-version-update;com.google.code.findbugs:jsr305;external_dependency} -->
      <scope>provided</scope>
    </dependency>

    <!-- Test dependencies -->
    <dependency>
      <groupId>com.azure</groupId>
      <artifactId>azure-core-test</artifactId>
      <version>1.4.2</version> <!-- {x-version-update;com.azure:azure-core-test;dependency} -->
      <scope>test</scope>
    </dependency>
    <dependency>
      <groupId>com.azure</groupId>
      <artifactId>azure-core-http-okhttp</artifactId>
      <version>1.3.1</version> <!-- {x-version-update;com.azure:azure-core-http-okhttp;dependency} -->
      <scope>test</scope>
    </dependency>
    <dependency>
      <groupId>org.junit.jupiter</groupId>
      <artifactId>junit-jupiter-api</artifactId>
      <version>5.6.2</version> <!-- {x-version-update;org.junit.jupiter:junit-jupiter-api;external_dependency} -->
      <scope>test</scope>
    </dependency>
    <dependency>
      <groupId>org.junit.jupiter</groupId>
      <artifactId>junit-jupiter-engine</artifactId>
      <version>5.6.2</version> <!-- {x-version-update;org.junit.jupiter:junit-jupiter-engine;external_dependency} -->
      <scope>test</scope>
    </dependency>
    <dependency>
      <groupId>org.junit.jupiter</groupId>
      <artifactId>junit-jupiter-params</artifactId>
      <version>5.6.2</version> <!-- {x-version-update;org.junit.jupiter:junit-jupiter-params;external_dependency} -->
      <scope>test</scope>
    </dependency>
    <dependency>
      <groupId>com.azure</groupId>
      <artifactId>azure-identity</artifactId>
<<<<<<< HEAD
      <version>1.1.1</version> <!-- {x-version-update;com.azure:azure-identity;dependency} -->
=======
      <version>1.2.0-beta.1</version> <!-- {x-version-update;unreleased_com.azure:azure-identity;dependency} -->
>>>>>>> 020de864
      <scope>test</scope>
    </dependency>
    <dependency>
      <groupId>org.mockito</groupId>
      <artifactId>mockito-core</artifactId>
      <version>3.3.3</version> <!-- {x-version-update;org.mockito:mockito-core;external_dependency} -->
      <scope>test</scope>
    </dependency>
  </dependencies>

  <profiles>
    <profile>
      <id>java-lts</id>
      <activation>
        <jdk>[11,)</jdk>
      </activation>
      <build>
        <plugins>
          <plugin>
            <groupId>org.apache.maven.plugins</groupId>
            <artifactId>maven-surefire-plugin</artifactId>
            <version>3.0.0-M3</version> <!-- {x-version-update;org.apache.maven.plugins:maven-surefire-plugin;external_dependency} -->
            <configuration>
              <argLine>
                --add-exports com.azure.core/com.azure.core.implementation.http=ALL-UNNAMED

                --add-opens com.azure.ai.textanalytics/com.azure.ai.textanalytics=ALL-UNNAMED
                --add-exports com.azure.core/com.azure.core.implementation.http=ALL-UNNAMED
              </argLine>
            </configuration>
          </plugin>
        </plugins>
      </build>
    </profile>
  </profiles>
</project><|MERGE_RESOLUTION|>--- conflicted
+++ resolved
@@ -88,11 +88,7 @@
     <dependency>
       <groupId>com.azure</groupId>
       <artifactId>azure-identity</artifactId>
-<<<<<<< HEAD
-      <version>1.1.1</version> <!-- {x-version-update;com.azure:azure-identity;dependency} -->
-=======
       <version>1.2.0-beta.1</version> <!-- {x-version-update;unreleased_com.azure:azure-identity;dependency} -->
->>>>>>> 020de864
       <scope>test</scope>
     </dependency>
     <dependency>
