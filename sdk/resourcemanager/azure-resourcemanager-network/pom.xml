--- conflicted
+++ resolved
@@ -14,11 +14,7 @@
 
   <groupId>com.azure.resourcemanager</groupId>
   <artifactId>azure-resourcemanager-network</artifactId>
-<<<<<<< HEAD
-  <version>2.12.0-beta.1</version> <!-- {x-version-update;com.azure.resourcemanager:azure-resourcemanager-network;current} -->
-=======
   <version>2.14.0-beta.1</version> <!-- {x-version-update;com.azure.resourcemanager:azure-resourcemanager-network;current} -->
->>>>>>> 8d918025
   <packaging>jar</packaging>
 
   <name>Microsoft Azure SDK for Network Management</name>
@@ -96,21 +92,13 @@
     <dependency>
       <groupId>com.azure.resourcemanager</groupId>
       <artifactId>azure-resourcemanager-keyvault</artifactId>
-<<<<<<< HEAD
-      <version>2.12.0-beta.1</version> <!-- {x-version-update;com.azure.resourcemanager:azure-resourcemanager-keyvault;current} -->
-=======
       <version>2.14.0-beta.1</version> <!-- {x-version-update;com.azure.resourcemanager:azure-resourcemanager-keyvault;current} -->
->>>>>>> 8d918025
       <scope>test</scope>
     </dependency>
     <dependency>
       <groupId>com.azure.resourcemanager</groupId>
       <artifactId>azure-resourcemanager-msi</artifactId>
-<<<<<<< HEAD
-      <version>2.12.0-beta.1</version> <!-- {x-version-update;com.azure.resourcemanager:azure-resourcemanager-msi;current} -->
-=======
       <version>2.14.0-beta.1</version> <!-- {x-version-update;com.azure.resourcemanager:azure-resourcemanager-msi;current} -->
->>>>>>> 8d918025
       <scope>test</scope>
     </dependency>
     <dependency>
