<!--
 Copyright (c) Microsoft Corporation. All rights reserved.
 Licensed under the MIT License. See License.txt in the project root for
 license information.
-->
<project xmlns="http://maven.apache.org/POM/4.0.0" xmlns:xsi="http://www.w3.org/2001/XMLSchema-instance" xsi:schemaLocation="http://maven.apache.org/POM/4.0.0 http://maven.apache.org/xsd/maven-4.0.0.xsd">
  <modelVersion>4.0.0</modelVersion>
  <parent>
    <groupId>com.azure</groupId>
    <artifactId>azure-client-sdk-parent</artifactId>
    <version>1.7.0</version> <!-- {x-version-update;com.azure:azure-client-sdk-parent;current} -->
    <relativePath>../../parents/azure-client-sdk-parent</relativePath>
  </parent>

  <groupId>com.azure.resourcemanager</groupId>
  <artifactId>azure-resourcemanager-appplatform</artifactId>
<<<<<<< HEAD
  <version>2.12.0-beta.1</version> <!-- {x-version-update;com.azure.resourcemanager:azure-resourcemanager-appplatform;current} -->
=======
  <version>2.14.0-beta.1</version> <!-- {x-version-update;com.azure.resourcemanager:azure-resourcemanager-appplatform;current} -->
>>>>>>> 8d918025
  <packaging>jar</packaging>

  <name>Microsoft Azure SDK for App Platform Management</name>
  <description>This package contains Microsoft Azure App Platform Management SDK. For documentation on how to use this package, please see https://aka.ms/azsdk/java/mgmt</description>
  <url>https://github.com/Azure/azure-sdk-for-java</url>

  <licenses>
    <license>
      <name>The MIT License (MIT)</name>
      <url>http://opensource.org/licenses/MIT</url>
      <distribution>repo</distribution>
    </license>
  </licenses>

  <scm>
    <url>scm:git:https://github.com/Azure/azure-sdk-for-java</url>
    <connection>scm:git:git@github.com:Azure/azure-sdk-for-java.git</connection>
    <tag>HEAD</tag>
  </scm>

  <properties>
    <!-- RMJacoco -->
    <jacoco.min.linecoverage>0.10</jacoco.min.linecoverage>
    <jacoco.min.branchcoverage>0.10</jacoco.min.branchcoverage>
    <!-- Configures the Java 9+ run to perform the required module exports, opens, and reads that are necessary for testing but shouldn't be part of the module-info. -->
    <javaModulesSurefireArgLine>
      --add-exports com.azure.resourcemanager.resources/com.azure.resourcemanager.resources.fluentcore.arm.implementation=ALL-UNNAMED
      --add-exports com.azure.resourcemanager.resources/com.azure.resourcemanager.resources.fluentcore.arm.collection.implementation=ALL-UNNAMED
      --add-exports com.azure.resourcemanager.resources/com.azure.resourcemanager.resources.fluentcore.arm.models.implementation=ALL-UNNAMED
      --add-exports com.azure.resourcemanager.resources/com.azure.resourcemanager.resources.fluentcore.model.implementation=ALL-UNNAMED

      --add-opens com.azure.resourcemanager.appplatform/com.azure.resourcemanager.appplatform=ALL-UNNAMED
    </javaModulesSurefireArgLine>
  </properties>

  <developers>
    <developer>
      <id>microsoft</id>
      <name>Microsoft</name>
    </developer>
  </developers>

  <dependencies>
    <dependency>
      <groupId>com.azure.resourcemanager</groupId>
      <artifactId>azure-resourcemanager-resources</artifactId>
      <version>2.14.0-beta.1</version> <!-- {x-version-update;com.azure.resourcemanager:azure-resourcemanager-resources;current} -->
    </dependency>
    <dependency>
      <groupId>com.azure</groupId>
      <artifactId>azure-storage-file-share</artifactId>
      <version>12.12.0</version> <!-- {x-version-update;com.azure:azure-storage-file-share;dependency} -->
      <exclusions>
        <exclusion>
          <groupId>com.azure</groupId>
          <artifactId>azure-core-http-netty</artifactId>
        </exclusion>
      </exclusions>
    </dependency>
    <dependency>
      <groupId>org.apache.commons</groupId>
      <artifactId>commons-compress</artifactId>
      <version>1.21</version> <!-- {x-version-update;org.apache.commons:commons-compress;external_dependency} -->
      <scope>test</scope>
    </dependency>
    <dependency>
      <groupId>org.junit.jupiter</groupId>
      <artifactId>junit-jupiter-engine</artifactId>
      <version>5.8.2</version> <!-- {x-version-update;org.junit.jupiter:junit-jupiter-engine;external_dependency} -->
      <scope>test</scope>
    </dependency>
    <dependency>
      <groupId>org.junit.jupiter</groupId>
      <artifactId>junit-jupiter-api</artifactId>
      <version>5.8.2</version> <!-- {x-version-update;org.junit.jupiter:junit-jupiter-api;external_dependency} -->
      <scope>test</scope>
    </dependency>
    <dependency>
      <groupId>com.azure</groupId>
      <artifactId>azure-core-http-netty</artifactId>
      <version>1.11.8</version> <!-- {x-version-update;com.azure:azure-core-http-netty;dependency} -->
      <scope>test</scope>
    </dependency>
    <dependency>
      <groupId>com.azure</groupId>
      <artifactId>azure-security-keyvault-certificates</artifactId>
      <version>4.2.7</version> <!-- {x-version-update;com.azure:azure-security-keyvault-certificates;dependency} -->
      <scope>test</scope>
    </dependency>
    <dependency>
      <groupId>com.azure.resourcemanager</groupId>
      <artifactId>azure-resourcemanager-keyvault</artifactId>
<<<<<<< HEAD
      <version>2.12.0-beta.1</version> <!-- {x-version-update;com.azure.resourcemanager:azure-resourcemanager-keyvault;current} -->
=======
      <version>2.14.0-beta.1</version> <!-- {x-version-update;com.azure.resourcemanager:azure-resourcemanager-keyvault;current} -->
>>>>>>> 8d918025
      <scope>test</scope>
    </dependency>
    <dependency>
      <groupId>com.azure.resourcemanager</groupId>
      <artifactId>azure-resourcemanager-dns</artifactId>
<<<<<<< HEAD
      <version>2.12.0-beta.1</version> <!-- {x-version-update;com.azure.resourcemanager:azure-resourcemanager-dns;current} -->
=======
      <version>2.14.0-beta.1</version> <!-- {x-version-update;com.azure.resourcemanager:azure-resourcemanager-dns;current} -->
>>>>>>> 8d918025
      <scope>test</scope>
    </dependency>
    <dependency>
      <groupId>com.azure.resourcemanager</groupId>
      <artifactId>azure-resourcemanager-appservice</artifactId>
<<<<<<< HEAD
      <version>2.12.0-beta.1</version> <!-- {x-version-update;com.azure.resourcemanager:azure-resourcemanager-appservice;current} -->
=======
      <version>2.14.0-beta.1</version> <!-- {x-version-update;com.azure.resourcemanager:azure-resourcemanager-appservice;current} -->
>>>>>>> 8d918025
      <scope>test</scope>
    </dependency>
    <dependency>
      <groupId>org.slf4j</groupId>
      <artifactId>slf4j-simple</artifactId>
      <version>1.7.33</version> <!-- {x-version-update;org.slf4j:slf4j-simple;external_dependency} -->
      <scope>test</scope>
    </dependency>
  </dependencies>
  <profiles>
    <profile>
      <id>azure-mgmt-sdk-test-jar</id>
      <activation>
        <property>
          <name>!maven.test.skip</name>
        </property>
      </activation>
      <dependencies>
        <dependency>
          <groupId>com.azure.resourcemanager</groupId>
          <artifactId>azure-resourcemanager-test</artifactId>
          <version>2.0.0-beta.1</version> <!-- {x-version-update;com.azure.resourcemanager:azure-resourcemanager-test;current} -->
          <scope>test</scope>
        </dependency>
      </dependencies>
    </profile>
  </profiles>
  <build>
    <plugins>
      <plugin>
        <groupId>org.apache.maven.plugins</groupId>
        <artifactId>maven-jar-plugin</artifactId>
        <version>3.1.2</version> <!-- {x-version-update;org.apache.maven.plugins:maven-jar-plugin;external_dependency} -->
        <configuration>
          <archive>
            <manifest>
              <addDefaultImplementationEntries>true</addDefaultImplementationEntries>
              <addDefaultSpecificationEntries>true</addDefaultSpecificationEntries>
            </manifest>
          </archive>
        </configuration>
      </plugin>
      <plugin>
        <groupId>org.apache.maven.plugins</groupId>
        <artifactId>maven-enforcer-plugin</artifactId>
        <version>3.0.0-M3</version> <!-- {x-version-update;org.apache.maven.plugins:maven-enforcer-plugin;external_dependency} -->
        <configuration>
          <rules>
            <bannedDependencies>
              <includes>
                <include>org.apache.commons:commons-compress:[1.21]</include> <!-- {x-include-update;org.apache.commons:commons-compress;external_dependency} -->
              </includes>
            </bannedDependencies>
          </rules>
        </configuration>
      </plugin>

      <plugin>
        <groupId>org.jacoco</groupId>
        <artifactId>jacoco-maven-plugin</artifactId>
        <version>0.8.7</version> <!-- {x-version-update;org.jacoco:jacoco-maven-plugin;external_dependency} -->
        <configuration>
          <excludes>
            <exclude>com/azure/resourcemanager/**/fluent/**/*</exclude>
            <exclude>com/azure/resourcemanager/**/models/**/*</exclude>
            <exclude>com/azure/resourcemanager/**/implementation/*ClientImpl*</exclude>
            <exclude>com/azure/resourcemanager/**/implementation/*ClientBuilder*</exclude>
          </excludes>
        </configuration>
      </plugin>
    </plugins>
  </build>
</project><|MERGE_RESOLUTION|>--- conflicted
+++ resolved
@@ -14,11 +14,7 @@
 
   <groupId>com.azure.resourcemanager</groupId>
   <artifactId>azure-resourcemanager-appplatform</artifactId>
-<<<<<<< HEAD
-  <version>2.12.0-beta.1</version> <!-- {x-version-update;com.azure.resourcemanager:azure-resourcemanager-appplatform;current} -->
-=======
   <version>2.14.0-beta.1</version> <!-- {x-version-update;com.azure.resourcemanager:azure-resourcemanager-appplatform;current} -->
->>>>>>> 8d918025
   <packaging>jar</packaging>
 
   <name>Microsoft Azure SDK for App Platform Management</name>
@@ -111,31 +107,19 @@
     <dependency>
       <groupId>com.azure.resourcemanager</groupId>
       <artifactId>azure-resourcemanager-keyvault</artifactId>
-<<<<<<< HEAD
-      <version>2.12.0-beta.1</version> <!-- {x-version-update;com.azure.resourcemanager:azure-resourcemanager-keyvault;current} -->
-=======
       <version>2.14.0-beta.1</version> <!-- {x-version-update;com.azure.resourcemanager:azure-resourcemanager-keyvault;current} -->
->>>>>>> 8d918025
       <scope>test</scope>
     </dependency>
     <dependency>
       <groupId>com.azure.resourcemanager</groupId>
       <artifactId>azure-resourcemanager-dns</artifactId>
-<<<<<<< HEAD
-      <version>2.12.0-beta.1</version> <!-- {x-version-update;com.azure.resourcemanager:azure-resourcemanager-dns;current} -->
-=======
       <version>2.14.0-beta.1</version> <!-- {x-version-update;com.azure.resourcemanager:azure-resourcemanager-dns;current} -->
->>>>>>> 8d918025
       <scope>test</scope>
     </dependency>
     <dependency>
       <groupId>com.azure.resourcemanager</groupId>
       <artifactId>azure-resourcemanager-appservice</artifactId>
-<<<<<<< HEAD
-      <version>2.12.0-beta.1</version> <!-- {x-version-update;com.azure.resourcemanager:azure-resourcemanager-appservice;current} -->
-=======
       <version>2.14.0-beta.1</version> <!-- {x-version-update;com.azure.resourcemanager:azure-resourcemanager-appservice;current} -->
->>>>>>> 8d918025
       <scope>test</scope>
     </dependency>
     <dependency>
