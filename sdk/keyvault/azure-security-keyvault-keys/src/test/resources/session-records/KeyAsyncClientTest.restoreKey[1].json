--- conflicted
+++ resolved
@@ -1,11 +1,7 @@
 {
   "networkCallRecords" : [ {
     "Method" : "POST",
-<<<<<<< HEAD
-    "Uri" : "https://REDACTED.vault.azure.net/keys/testKey9/create?api-version=7.2",
-=======
-    "Uri" : "https://REDACTED.vault.azure.net/keys/testkey903252597/create?api-version=7.3-preview",
->>>>>>> a9ae08ca
+    "Uri" : "https://REDACTED.vault.azure.net/keys/testkey903252597/create?api-version=7.2",
     "Headers" : {
       "User-Agent" : "azsdk-java-client_name/client_version (11.0.6; Windows 10; 10.0)",
       "Content-Type" : "application/json"
@@ -31,11 +27,7 @@
     "Exception" : null
   }, {
     "Method" : "POST",
-<<<<<<< HEAD
-    "Uri" : "https://REDACTED.vault.azure.net/keys/testKey9/backup?api-version=7.2",
-=======
-    "Uri" : "https://REDACTED.vault.azure.net/keys/testkey903252597/backup?api-version=7.3-preview",
->>>>>>> a9ae08ca
+    "Uri" : "https://REDACTED.vault.azure.net/keys/testkey903252597/backup?api-version=7.2",
     "Headers" : {
       "User-Agent" : "azsdk-java-client_name/client_version (11.0.6; Windows 10; 10.0)",
       "Content-Type" : "application/json"
@@ -61,11 +53,7 @@
     "Exception" : null
   }, {
     "Method" : "DELETE",
-<<<<<<< HEAD
-    "Uri" : "https://REDACTED.vault.azure.net/keys/testKey9?api-version=7.2",
-=======
-    "Uri" : "https://REDACTED.vault.azure.net/keys/testkey903252597?api-version=7.3-preview",
->>>>>>> a9ae08ca
+    "Uri" : "https://REDACTED.vault.azure.net/keys/testkey903252597?api-version=7.2",
     "Headers" : {
       "User-Agent" : "azsdk-java-client_name/client_version (11.0.6; Windows 10; 10.0)",
       "Content-Type" : "application/json"
@@ -91,11 +79,7 @@
     "Exception" : null
   }, {
     "Method" : "GET",
-<<<<<<< HEAD
-    "Uri" : "https://REDACTED.vault.azure.net/deletedkeys/testKey9?api-version=7.2",
-=======
-    "Uri" : "https://REDACTED.vault.azure.net/deletedkeys/testkey903252597?api-version=7.3-preview",
->>>>>>> a9ae08ca
+    "Uri" : "https://REDACTED.vault.azure.net/deletedkeys/testkey903252597?api-version=7.2",
     "Headers" : {
       "User-Agent" : "azsdk-java-client_name/client_version (11.0.6; Windows 10; 10.0)",
       "Content-Type" : "application/json"
@@ -121,11 +105,7 @@
     "Exception" : null
   }, {
     "Method" : "GET",
-<<<<<<< HEAD
-    "Uri" : "https://REDACTED.vault.azure.net/deletedkeys/testKey9?api-version=7.2",
-=======
-    "Uri" : "https://REDACTED.vault.azure.net/deletedkeys/testkey903252597?api-version=7.3-preview",
->>>>>>> a9ae08ca
+    "Uri" : "https://REDACTED.vault.azure.net/deletedkeys/testkey903252597?api-version=7.2",
     "Headers" : {
       "User-Agent" : "azsdk-java-client_name/client_version (11.0.6; Windows 10; 10.0)",
       "Content-Type" : "application/json"
@@ -151,11 +131,7 @@
     "Exception" : null
   }, {
     "Method" : "GET",
-<<<<<<< HEAD
-    "Uri" : "https://REDACTED.vault.azure.net/deletedkeys/testKey9?api-version=7.2",
-=======
-    "Uri" : "https://REDACTED.vault.azure.net/deletedkeys/testkey903252597?api-version=7.3-preview",
->>>>>>> a9ae08ca
+    "Uri" : "https://REDACTED.vault.azure.net/deletedkeys/testkey903252597?api-version=7.2",
     "Headers" : {
       "User-Agent" : "azsdk-java-client_name/client_version (11.0.6; Windows 10; 10.0)",
       "Content-Type" : "application/json"
@@ -181,307 +157,13 @@
     "Exception" : null
   }, {
     "Method" : "GET",
-<<<<<<< HEAD
-    "Uri" : "https://REDACTED.vault.azure.net/deletedkeys/testKey9?api-version=7.2",
-=======
-    "Uri" : "https://REDACTED.vault.azure.net/deletedkeys/testkey903252597?api-version=7.3-preview",
->>>>>>> a9ae08ca
-    "Headers" : {
-      "User-Agent" : "azsdk-java-client_name/client_version (11.0.6; Windows 10; 10.0)",
-      "Content-Type" : "application/json"
-    },
-    "Response" : {
-<<<<<<< HEAD
-      "content-length" : "113",
-      "X-Content-Type-Options" : "nosniff",
-      "Pragma" : "no-cache",
-      "retry-after" : "0",
-      "StatusCode" : "404",
-      "Date" : "Fri, 23 Apr 2021 07:48:42 GMT",
-      "Strict-Transport-Security" : "max-age=31536000;includeSubDomains",
-      "Cache-Control" : "no-cache",
-      "x-ms-keyvault-region" : "westus",
-      "x-ms-keyvault-network-info" : "conn_type=Ipv4;addr=174.127.169.154;act_addr_fam=InterNetwork;",
-      "Expires" : "-1",
-      "x-ms-request-id" : "642bd484-4f1d-49db-9503-f038df1a9539",
-      "x-ms-keyvault-service-version" : "1.2.236.0",
-      "Body" : "{\"error\":{\"code\":\"KeyNotFound\",\"message\":\"Deleted Key not found: testKey9\"}}",
-      "Content-Type" : "application/json; charset=utf-8",
-      "X-Powered-By" : "ASP.NET"
-    },
-    "Exception" : null
-  }, {
-    "Method" : "GET",
-    "Uri" : "https://REDACTED.vault.azure.net/deletedkeys/testKey9?api-version=7.2",
-    "Headers" : {
-      "User-Agent" : "azsdk-java-client_name/client_version (11.0.6; Windows 10; 10.0)",
-      "Content-Type" : "application/json"
-    },
-    "Response" : {
-      "content-length" : "113",
-      "X-Content-Type-Options" : "nosniff",
-      "Pragma" : "no-cache",
-      "retry-after" : "0",
-      "StatusCode" : "404",
-      "Date" : "Fri, 23 Apr 2021 07:48:43 GMT",
-      "Strict-Transport-Security" : "max-age=31536000;includeSubDomains",
-      "Cache-Control" : "no-cache",
-      "x-ms-keyvault-region" : "westus",
-      "x-ms-keyvault-network-info" : "conn_type=Ipv4;addr=174.127.169.154;act_addr_fam=InterNetwork;",
-      "Expires" : "-1",
-      "x-ms-request-id" : "a362df01-a8a8-4372-9b48-2139640f1445",
-      "x-ms-keyvault-service-version" : "1.2.236.0",
-      "Body" : "{\"error\":{\"code\":\"KeyNotFound\",\"message\":\"Deleted Key not found: testKey9\"}}",
-      "Content-Type" : "application/json; charset=utf-8",
-      "X-Powered-By" : "ASP.NET"
-    },
-    "Exception" : null
-  }, {
-    "Method" : "GET",
-    "Uri" : "https://REDACTED.vault.azure.net/deletedkeys/testKey9?api-version=7.2",
-    "Headers" : {
-      "User-Agent" : "azsdk-java-client_name/client_version (11.0.6; Windows 10; 10.0)",
-      "Content-Type" : "application/json"
-    },
-    "Response" : {
-      "content-length" : "113",
-      "X-Content-Type-Options" : "nosniff",
-      "Pragma" : "no-cache",
-      "retry-after" : "0",
-      "StatusCode" : "404",
-      "Date" : "Fri, 23 Apr 2021 07:48:44 GMT",
-      "Strict-Transport-Security" : "max-age=31536000;includeSubDomains",
-      "Cache-Control" : "no-cache",
-      "x-ms-keyvault-region" : "westus",
-      "x-ms-keyvault-network-info" : "conn_type=Ipv4;addr=174.127.169.154;act_addr_fam=InterNetwork;",
-      "Expires" : "-1",
-      "x-ms-request-id" : "0b6d356c-240b-4423-8e48-3f05b2ea9897",
-      "x-ms-keyvault-service-version" : "1.2.236.0",
-      "Body" : "{\"error\":{\"code\":\"KeyNotFound\",\"message\":\"Deleted Key not found: testKey9\"}}",
-      "Content-Type" : "application/json; charset=utf-8",
-      "X-Powered-By" : "ASP.NET"
-    },
-    "Exception" : null
-  }, {
-    "Method" : "GET",
-    "Uri" : "https://REDACTED.vault.azure.net/deletedkeys/testKey9?api-version=7.2",
-    "Headers" : {
-      "User-Agent" : "azsdk-java-client_name/client_version (11.0.6; Windows 10; 10.0)",
-      "Content-Type" : "application/json"
-    },
-    "Response" : {
-      "content-length" : "113",
-      "X-Content-Type-Options" : "nosniff",
-      "Pragma" : "no-cache",
-      "retry-after" : "0",
-      "StatusCode" : "404",
-      "Date" : "Fri, 23 Apr 2021 07:48:46 GMT",
-      "Strict-Transport-Security" : "max-age=31536000;includeSubDomains",
-      "Cache-Control" : "no-cache",
-      "x-ms-keyvault-region" : "westus",
-      "x-ms-keyvault-network-info" : "conn_type=Ipv4;addr=174.127.169.154;act_addr_fam=InterNetwork;",
-      "Expires" : "-1",
-      "x-ms-request-id" : "7d688d4d-6c50-4ed9-a6d3-a2814b98a79a",
-      "x-ms-keyvault-service-version" : "1.2.236.0",
-      "Body" : "{\"error\":{\"code\":\"KeyNotFound\",\"message\":\"Deleted Key not found: testKey9\"}}",
-      "Content-Type" : "application/json; charset=utf-8",
-      "X-Powered-By" : "ASP.NET"
-    },
-    "Exception" : null
-  }, {
-    "Method" : "GET",
-    "Uri" : "https://REDACTED.vault.azure.net/deletedkeys/testKey9?api-version=7.2",
-    "Headers" : {
-      "User-Agent" : "azsdk-java-client_name/client_version (11.0.6; Windows 10; 10.0)",
-      "Content-Type" : "application/json"
-    },
-    "Response" : {
-      "content-length" : "113",
-      "X-Content-Type-Options" : "nosniff",
-      "Pragma" : "no-cache",
-      "retry-after" : "0",
-      "StatusCode" : "404",
-      "Date" : "Fri, 23 Apr 2021 07:48:46 GMT",
-      "Strict-Transport-Security" : "max-age=31536000;includeSubDomains",
-      "Cache-Control" : "no-cache",
-      "x-ms-keyvault-region" : "westus",
-      "x-ms-keyvault-network-info" : "conn_type=Ipv4;addr=174.127.169.154;act_addr_fam=InterNetwork;",
-      "Expires" : "-1",
-      "x-ms-request-id" : "ba00448a-1210-4149-826d-9d30148642e2",
-      "x-ms-keyvault-service-version" : "1.2.236.0",
-      "Body" : "{\"error\":{\"code\":\"KeyNotFound\",\"message\":\"Deleted Key not found: testKey9\"}}",
-      "Content-Type" : "application/json; charset=utf-8",
-      "X-Powered-By" : "ASP.NET"
-    },
-    "Exception" : null
-  }, {
-    "Method" : "GET",
-    "Uri" : "https://REDACTED.vault.azure.net/deletedkeys/testKey9?api-version=7.2",
-    "Headers" : {
-      "User-Agent" : "azsdk-java-client_name/client_version (11.0.6; Windows 10; 10.0)",
-      "Content-Type" : "application/json"
-    },
-    "Response" : {
-      "content-length" : "113",
-      "X-Content-Type-Options" : "nosniff",
-      "Pragma" : "no-cache",
-      "retry-after" : "0",
-      "StatusCode" : "404",
-      "Date" : "Fri, 23 Apr 2021 07:48:48 GMT",
-      "Strict-Transport-Security" : "max-age=31536000;includeSubDomains",
-      "Cache-Control" : "no-cache",
-      "x-ms-keyvault-region" : "westus",
-      "x-ms-keyvault-network-info" : "conn_type=Ipv4;addr=174.127.169.154;act_addr_fam=InterNetwork;",
-      "Expires" : "-1",
-      "x-ms-request-id" : "53c0c3ca-1c7f-4135-ae08-e5107c1143f3",
-      "x-ms-keyvault-service-version" : "1.2.236.0",
-      "Body" : "{\"error\":{\"code\":\"KeyNotFound\",\"message\":\"Deleted Key not found: testKey9\"}}",
-      "Content-Type" : "application/json; charset=utf-8",
-      "X-Powered-By" : "ASP.NET"
-    },
-    "Exception" : null
-  }, {
-    "Method" : "GET",
-    "Uri" : "https://REDACTED.vault.azure.net/deletedkeys/testKey9?api-version=7.2",
-    "Headers" : {
-      "User-Agent" : "azsdk-java-client_name/client_version (11.0.6; Windows 10; 10.0)",
-      "Content-Type" : "application/json"
-    },
-    "Response" : {
-      "content-length" : "113",
-      "X-Content-Type-Options" : "nosniff",
-      "Pragma" : "no-cache",
-      "retry-after" : "0",
-      "StatusCode" : "404",
-      "Date" : "Fri, 23 Apr 2021 07:48:49 GMT",
-      "Strict-Transport-Security" : "max-age=31536000;includeSubDomains",
-      "Cache-Control" : "no-cache",
-      "x-ms-keyvault-region" : "westus",
-      "x-ms-keyvault-network-info" : "conn_type=Ipv4;addr=174.127.169.154;act_addr_fam=InterNetwork;",
-      "Expires" : "-1",
-      "x-ms-request-id" : "803af885-0cd7-4b81-8dcc-0b091d471988",
-      "x-ms-keyvault-service-version" : "1.2.236.0",
-      "Body" : "{\"error\":{\"code\":\"KeyNotFound\",\"message\":\"Deleted Key not found: testKey9\"}}",
-      "Content-Type" : "application/json; charset=utf-8",
-      "X-Powered-By" : "ASP.NET"
-    },
-    "Exception" : null
-  }, {
-    "Method" : "GET",
-    "Uri" : "https://REDACTED.vault.azure.net/deletedkeys/testKey9?api-version=7.2",
-    "Headers" : {
-      "User-Agent" : "azsdk-java-client_name/client_version (11.0.6; Windows 10; 10.0)",
-      "Content-Type" : "application/json"
-    },
-    "Response" : {
-      "content-length" : "113",
-      "X-Content-Type-Options" : "nosniff",
-      "Pragma" : "no-cache",
-      "retry-after" : "0",
-      "StatusCode" : "404",
-      "Date" : "Fri, 23 Apr 2021 07:48:50 GMT",
-      "Strict-Transport-Security" : "max-age=31536000;includeSubDomains",
-      "Cache-Control" : "no-cache",
-      "x-ms-keyvault-region" : "westus",
-      "x-ms-keyvault-network-info" : "conn_type=Ipv4;addr=174.127.169.154;act_addr_fam=InterNetwork;",
-      "Expires" : "-1",
-      "x-ms-request-id" : "f9035eb5-f1c5-4bfe-aa38-a91b1fb30e61",
-      "x-ms-keyvault-service-version" : "1.2.236.0",
-      "Body" : "{\"error\":{\"code\":\"KeyNotFound\",\"message\":\"Deleted Key not found: testKey9\"}}",
-      "Content-Type" : "application/json; charset=utf-8",
-      "X-Powered-By" : "ASP.NET"
-    },
-    "Exception" : null
-  }, {
-    "Method" : "GET",
-    "Uri" : "https://REDACTED.vault.azure.net/deletedkeys/testKey9?api-version=7.2",
-    "Headers" : {
-      "User-Agent" : "azsdk-java-client_name/client_version (11.0.6; Windows 10; 10.0)",
-      "Content-Type" : "application/json"
-    },
-    "Response" : {
-      "content-length" : "113",
-      "X-Content-Type-Options" : "nosniff",
-      "Pragma" : "no-cache",
-      "retry-after" : "0",
-      "StatusCode" : "404",
-      "Date" : "Fri, 23 Apr 2021 07:48:51 GMT",
-      "Strict-Transport-Security" : "max-age=31536000;includeSubDomains",
-      "Cache-Control" : "no-cache",
-      "x-ms-keyvault-region" : "westus",
-      "x-ms-keyvault-network-info" : "conn_type=Ipv4;addr=174.127.169.154;act_addr_fam=InterNetwork;",
-      "Expires" : "-1",
-      "x-ms-request-id" : "3d9a0582-c8bb-4ef5-b9b6-07a793807e05",
-      "x-ms-keyvault-service-version" : "1.2.236.0",
-      "Body" : "{\"error\":{\"code\":\"KeyNotFound\",\"message\":\"Deleted Key not found: testKey9\"}}",
-      "Content-Type" : "application/json; charset=utf-8",
-      "X-Powered-By" : "ASP.NET"
-    },
-    "Exception" : null
-  }, {
-    "Method" : "GET",
-    "Uri" : "https://REDACTED.vault.azure.net/deletedkeys/testKey9?api-version=7.2",
-    "Headers" : {
-      "User-Agent" : "azsdk-java-client_name/client_version (11.0.6; Windows 10; 10.0)",
-      "Content-Type" : "application/json"
-    },
-    "Response" : {
-      "content-length" : "113",
-      "X-Content-Type-Options" : "nosniff",
-      "Pragma" : "no-cache",
-      "retry-after" : "0",
-      "StatusCode" : "404",
-      "Date" : "Fri, 23 Apr 2021 07:48:52 GMT",
-      "Strict-Transport-Security" : "max-age=31536000;includeSubDomains",
-      "Cache-Control" : "no-cache",
-      "x-ms-keyvault-region" : "westus",
-      "x-ms-keyvault-network-info" : "conn_type=Ipv4;addr=174.127.169.154;act_addr_fam=InterNetwork;",
-      "Expires" : "-1",
-      "x-ms-request-id" : "87e3960e-ab89-44eb-953e-1aee6ce0e530",
-      "x-ms-keyvault-service-version" : "1.2.236.0",
-      "Body" : "{\"error\":{\"code\":\"KeyNotFound\",\"message\":\"Deleted Key not found: testKey9\"}}",
-      "Content-Type" : "application/json; charset=utf-8",
-      "X-Powered-By" : "ASP.NET"
-    },
-    "Exception" : null
-  }, {
-    "Method" : "GET",
-    "Uri" : "https://REDACTED.vault.azure.net/deletedkeys/testKey9?api-version=7.2",
-    "Headers" : {
-      "User-Agent" : "azsdk-java-client_name/client_version (11.0.6; Windows 10; 10.0)",
-      "Content-Type" : "application/json"
-    },
-    "Response" : {
-      "content-length" : "113",
-      "X-Content-Type-Options" : "nosniff",
-      "Pragma" : "no-cache",
-      "retry-after" : "0",
-      "StatusCode" : "404",
-      "Date" : "Fri, 23 Apr 2021 07:48:53 GMT",
-      "Strict-Transport-Security" : "max-age=31536000;includeSubDomains",
-      "Cache-Control" : "no-cache",
-      "x-ms-keyvault-region" : "westus",
-      "x-ms-keyvault-network-info" : "conn_type=Ipv4;addr=174.127.169.154;act_addr_fam=InterNetwork;",
-      "Expires" : "-1",
-      "x-ms-request-id" : "bf369f10-5269-47a3-8bf5-3e8f513d3093",
-      "x-ms-keyvault-service-version" : "1.2.236.0",
-      "Body" : "{\"error\":{\"code\":\"KeyNotFound\",\"message\":\"Deleted Key not found: testKey9\"}}",
-      "Content-Type" : "application/json; charset=utf-8",
-      "X-Powered-By" : "ASP.NET"
-    },
-    "Exception" : null
-  }, {
-    "Method" : "GET",
-    "Uri" : "https://REDACTED.vault.azure.net/deletedkeys/testKey9?api-version=7.2",
-    "Headers" : {
-      "User-Agent" : "azsdk-java-client_name/client_version (11.0.6; Windows 10; 10.0)",
-      "Content-Type" : "application/json"
-    },
-    "Response" : {
-      "content-length" : "903",
-=======
+    "Uri" : "https://REDACTED.vault.azure.net/deletedkeys/testkey903252597?api-version=7.2",
+    "Headers" : {
+      "User-Agent" : "azsdk-java-client_name/client_version (11.0.6; Windows 10; 10.0)",
+      "Content-Type" : "application/json"
+    },
+    "Response" : {
       "content-length" : "858",
->>>>>>> a9ae08ca
       "X-Content-Type-Options" : "nosniff",
       "Pragma" : "no-cache",
       "retry-after" : "0",
@@ -501,11 +183,7 @@
     "Exception" : null
   }, {
     "Method" : "DELETE",
-<<<<<<< HEAD
-    "Uri" : "https://REDACTED.vault.azure.net/deletedkeys/testKey9?api-version=7.2",
-=======
-    "Uri" : "https://REDACTED.vault.azure.net/deletedkeys/testkey903252597?api-version=7.3-preview",
->>>>>>> a9ae08ca
+    "Uri" : "https://REDACTED.vault.azure.net/deletedkeys/testkey903252597?api-version=7.2",
     "Headers" : {
       "User-Agent" : "azsdk-java-client_name/client_version (11.0.6; Windows 10; 10.0)",
       "Content-Type" : "application/json"
@@ -528,11 +206,7 @@
     "Exception" : null
   }, {
     "Method" : "GET",
-<<<<<<< HEAD
-    "Uri" : "https://REDACTED.vault.azure.net/deletedkeys/testKey9?api-version=7.2",
-=======
-    "Uri" : "https://REDACTED.vault.azure.net/deletedkeys/testkey903252597?api-version=7.3-preview",
->>>>>>> a9ae08ca
+    "Uri" : "https://REDACTED.vault.azure.net/deletedkeys/testkey903252597?api-version=7.2",
     "Headers" : {
       "User-Agent" : "azsdk-java-client_name/client_version (11.0.6; Windows 10; 10.0)",
       "Content-Type" : "application/json"
