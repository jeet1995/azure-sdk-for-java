{
  "networkCallRecords" : [ {
    "Method" : "POST",
<<<<<<< HEAD
    "Uri" : "https://REDACTED.vault.azure.net/keys/testKey2/create?api-version=7.2",
=======
    "Uri" : "https://REDACTED.vault.azure.net/keys/testkey218982f60/create?api-version=7.3-preview",
>>>>>>> a9ae08ca
    "Headers" : {
      "User-Agent" : "azsdk-java-client_name/client_version (11.0.6; Windows 10; 10.0)",
      "Content-Type" : "application/json"
    },
    "Response" : {
<<<<<<< HEAD
      "content-length" : "146",
      "X-Content-Type-Options" : "nosniff",
      "Pragma" : "no-cache",
      "retry-after" : "0",
      "StatusCode" : "429",
      "Date" : "Fri, 23 Apr 2021 07:48:39 GMT",
      "Strict-Transport-Security" : "max-age=31536000;includeSubDomains",
      "Cache-Control" : "no-cache",
      "x-ms-keyvault-region" : "westus",
      "x-ms-keyvault-network-info" : "conn_type=Ipv4;addr=174.127.169.154;act_addr_fam=InterNetwork;",
      "Expires" : "-1",
      "x-ms-request-id" : "253513f6-7d34-4600-bd6f-1668a97b4177",
      "x-ms-keyvault-service-version" : "1.2.236.0",
      "Body" : "{\"error\":{\"code\":\"Throttled\",\"message\":\"Request was not processed because too many requests were received. Reason: VaultRequestTypeLimitReached\"}}",
      "Content-Type" : "application/json; charset=utf-8",
      "X-Powered-By" : "ASP.NET"
    },
    "Exception" : null
  }, {
    "Method" : "POST",
    "Uri" : "https://REDACTED.vault.azure.net/keys/testKey2/create?api-version=7.2",
    "Headers" : {
      "User-Agent" : "azsdk-java-client_name/client_version (11.0.6; Windows 10; 10.0)",
      "Content-Type" : "application/json"
    },
    "Response" : {
      "content-length" : "146",
      "X-Content-Type-Options" : "nosniff",
      "Pragma" : "no-cache",
      "retry-after" : "0",
      "StatusCode" : "429",
      "Date" : "Fri, 23 Apr 2021 07:48:43 GMT",
      "Strict-Transport-Security" : "max-age=31536000;includeSubDomains",
      "Cache-Control" : "no-cache",
      "x-ms-keyvault-region" : "westus",
      "x-ms-keyvault-network-info" : "conn_type=Ipv4;addr=174.127.169.154;act_addr_fam=InterNetwork;",
      "Expires" : "-1",
      "x-ms-request-id" : "315fe8db-cb6a-4dc6-8aac-bf478e18e628",
      "x-ms-keyvault-service-version" : "1.2.236.0",
      "Body" : "{\"error\":{\"code\":\"Throttled\",\"message\":\"Request was not processed because too many requests were received. Reason: VaultRequestTypeLimitReached\"}}",
      "Content-Type" : "application/json; charset=utf-8",
      "X-Powered-By" : "ASP.NET"
    },
    "Exception" : null
  }, {
    "Method" : "POST",
    "Uri" : "https://REDACTED.vault.azure.net/keys/testKey2/create?api-version=7.2",
    "Headers" : {
      "User-Agent" : "azsdk-java-client_name/client_version (11.0.6; Windows 10; 10.0)",
      "Content-Type" : "application/json"
    },
    "Response" : {
      "content-length" : "146",
      "X-Content-Type-Options" : "nosniff",
      "Pragma" : "no-cache",
      "retry-after" : "0",
      "StatusCode" : "429",
      "Date" : "Fri, 23 Apr 2021 07:48:48 GMT",
      "Strict-Transport-Security" : "max-age=31536000;includeSubDomains",
      "Cache-Control" : "no-cache",
      "x-ms-keyvault-region" : "westus",
      "x-ms-keyvault-network-info" : "conn_type=Ipv4;addr=174.127.169.154;act_addr_fam=InterNetwork;",
      "Expires" : "-1",
      "x-ms-request-id" : "301610eb-a31d-4a40-9a76-a74ff6d720d6",
      "x-ms-keyvault-service-version" : "1.2.236.0",
      "Body" : "{\"error\":{\"code\":\"Throttled\",\"message\":\"Request was not processed because too many requests were received. Reason: VaultRequestTypeLimitReached\"}}",
      "Content-Type" : "application/json; charset=utf-8",
      "X-Powered-By" : "ASP.NET"
    },
    "Exception" : null
  }, {
    "Method" : "POST",
    "Uri" : "https://REDACTED.vault.azure.net/keys/testKey2/create?api-version=7.2",
    "Headers" : {
      "User-Agent" : "azsdk-java-client_name/client_version (11.0.6; Windows 10; 10.0)",
      "Content-Type" : "application/json"
    },
    "Response" : {
      "content-length" : "146",
      "X-Content-Type-Options" : "nosniff",
      "Pragma" : "no-cache",
      "retry-after" : "0",
      "StatusCode" : "429",
      "Date" : "Fri, 23 Apr 2021 07:48:57 GMT",
      "Strict-Transport-Security" : "max-age=31536000;includeSubDomains",
      "Cache-Control" : "no-cache",
      "x-ms-keyvault-region" : "westus",
      "x-ms-keyvault-network-info" : "conn_type=Ipv4;addr=174.127.169.154;act_addr_fam=InterNetwork;",
      "Expires" : "-1",
      "x-ms-request-id" : "707744a0-2a03-4b90-9c55-11f7d01c454e",
      "x-ms-keyvault-service-version" : "1.2.236.0",
      "Body" : "{\"error\":{\"code\":\"Throttled\",\"message\":\"Request was not processed because too many requests were received. Reason: VaultRequestTypeLimitReached\"}}",
      "Content-Type" : "application/json; charset=utf-8",
      "X-Powered-By" : "ASP.NET"
    },
    "Exception" : null
  }, {
    "Method" : "POST",
    "Uri" : "https://REDACTED.vault.azure.net/keys/testKey2/create?api-version=7.2",
    "Headers" : {
      "User-Agent" : "azsdk-java-client_name/client_version (11.0.6; Windows 10; 10.0)",
      "Content-Type" : "application/json"
    },
    "Response" : {
      "content-length" : "445",
=======
      "content-length" : "427",
>>>>>>> a9ae08ca
      "X-Content-Type-Options" : "nosniff",
      "Pragma" : "no-cache",
      "retry-after" : "0",
      "StatusCode" : "200",
      "Date" : "Tue, 05 Oct 2021 01:42:29 GMT",
      "Strict-Transport-Security" : "max-age=31536000;includeSubDomains",
      "Cache-Control" : "no-cache",
      "x-ms-keyvault-region" : "centralus",
      "x-ms-keyvault-network-info" : "conn_type=Ipv4;addr=174.127.169.154;act_addr_fam=InterNetwork;",
      "Expires" : "-1",
      "x-ms-request-id" : "a26824ec-4235-49be-808e-0edc7641dc27",
      "x-ms-keyvault-service-version" : "1.9.132.3",
      "Body" : "{\"key\":{\"kid\":\"https://azure-kv-tests2.vault.azure.net/keys/testkey218982f60/d65d30c4bb53467ab3cd32d11256f72f\",\"kty\":\"EC\",\"key_ops\":[\"sign\",\"verify\"],\"crv\":\"P-256\",\"x\":\"hVx1bd73Xqge72KyuIgqV9x3qJfAl8YLVhveIA-JdJo\",\"y\":\"rMY-7ZWxKMH7aER09bAV3-nCP88TuZpXifEQeFlI5lY\"},\"attributes\":{\"enabled\":false,\"exp\":2537049600,\"created\":1633398149,\"updated\":1633398149,\"recoveryLevel\":\"CustomizedRecoverable+Purgeable\",\"recoverableDays\":7}}",
      "Content-Type" : "application/json; charset=utf-8",
      "X-Powered-By" : "ASP.NET"
    },
    "Exception" : null
  }, {
    "Method" : "GET",
<<<<<<< HEAD
    "Uri" : "https://REDACTED.vault.azure.net/keys/testKey2/?api-version=7.2",
=======
    "Uri" : "https://REDACTED.vault.azure.net/keys/testkey218982f60/?api-version=7.3-preview",
>>>>>>> a9ae08ca
    "Headers" : {
      "User-Agent" : "azsdk-java-client_name/client_version (11.0.6; Windows 10; 10.0)",
      "Content-Type" : "application/json"
    },
    "Response" : {
      "content-length" : "427",
      "X-Content-Type-Options" : "nosniff",
      "Pragma" : "no-cache",
      "retry-after" : "0",
      "StatusCode" : "200",
      "Date" : "Tue, 05 Oct 2021 01:42:30 GMT",
      "Strict-Transport-Security" : "max-age=31536000;includeSubDomains",
      "Cache-Control" : "no-cache",
      "x-ms-keyvault-region" : "centralus",
      "x-ms-keyvault-network-info" : "conn_type=Ipv4;addr=174.127.169.154;act_addr_fam=InterNetwork;",
      "Expires" : "-1",
      "x-ms-request-id" : "c5fdba1f-5bc3-4be8-9076-f8928cfc8415",
      "x-ms-keyvault-service-version" : "1.9.132.3",
      "Body" : "{\"key\":{\"kid\":\"https://azure-kv-tests2.vault.azure.net/keys/testkey218982f60/d65d30c4bb53467ab3cd32d11256f72f\",\"kty\":\"EC\",\"key_ops\":[\"sign\",\"verify\"],\"crv\":\"P-256\",\"x\":\"hVx1bd73Xqge72KyuIgqV9x3qJfAl8YLVhveIA-JdJo\",\"y\":\"rMY-7ZWxKMH7aER09bAV3-nCP88TuZpXifEQeFlI5lY\"},\"attributes\":{\"enabled\":false,\"exp\":2537049600,\"created\":1633398149,\"updated\":1633398149,\"recoveryLevel\":\"CustomizedRecoverable+Purgeable\",\"recoverableDays\":7}}",
      "Content-Type" : "application/json; charset=utf-8",
      "X-Powered-By" : "ASP.NET"
    },
    "Exception" : null
  }, {
    "Method" : "PATCH",
<<<<<<< HEAD
    "Uri" : "https://REDACTED.vault.azure.net/keys/testKey2/5b6343c74dde49f082810de52ca2bfee?api-version=7.2",
=======
    "Uri" : "https://REDACTED.vault.azure.net/keys/testkey218982f60/d65d30c4bb53467ab3cd32d11256f72f?api-version=7.3-preview",
>>>>>>> a9ae08ca
    "Headers" : {
      "User-Agent" : "azsdk-java-client_name/client_version (11.0.6; Windows 10; 10.0)",
      "Content-Type" : "application/json"
    },
    "Response" : {
      "content-length" : "427",
      "X-Content-Type-Options" : "nosniff",
      "Pragma" : "no-cache",
      "retry-after" : "0",
      "StatusCode" : "200",
      "Date" : "Tue, 05 Oct 2021 01:42:29 GMT",
      "Strict-Transport-Security" : "max-age=31536000;includeSubDomains",
      "Cache-Control" : "no-cache",
      "x-ms-keyvault-region" : "centralus",
      "x-ms-keyvault-network-info" : "conn_type=Ipv4;addr=174.127.169.154;act_addr_fam=InterNetwork;",
      "Expires" : "-1",
      "x-ms-request-id" : "642e2889-f593-4f08-be1b-f7ed4b80aa10",
      "x-ms-keyvault-service-version" : "1.9.132.3",
      "Body" : "{\"key\":{\"kid\":\"https://azure-kv-tests2.vault.azure.net/keys/testkey218982f60/d65d30c4bb53467ab3cd32d11256f72f\",\"kty\":\"EC\",\"key_ops\":[\"sign\",\"verify\"],\"crv\":\"P-256\",\"x\":\"hVx1bd73Xqge72KyuIgqV9x3qJfAl8YLVhveIA-JdJo\",\"y\":\"rMY-7ZWxKMH7aER09bAV3-nCP88TuZpXifEQeFlI5lY\"},\"attributes\":{\"enabled\":false,\"exp\":2852668800,\"created\":1633398149,\"updated\":1633398150,\"recoveryLevel\":\"CustomizedRecoverable+Purgeable\",\"recoverableDays\":7}}",
      "Content-Type" : "application/json; charset=utf-8",
      "X-Powered-By" : "ASP.NET"
    },
    "Exception" : null
  }, {
    "Method" : "GET",
<<<<<<< HEAD
    "Uri" : "https://REDACTED.vault.azure.net/keys/testKey2/?api-version=7.2",
=======
    "Uri" : "https://REDACTED.vault.azure.net/keys/testkey218982f60/?api-version=7.3-preview",
>>>>>>> a9ae08ca
    "Headers" : {
      "User-Agent" : "azsdk-java-client_name/client_version (11.0.6; Windows 10; 10.0)",
      "Content-Type" : "application/json"
    },
    "Response" : {
      "content-length" : "427",
      "X-Content-Type-Options" : "nosniff",
      "Pragma" : "no-cache",
      "retry-after" : "0",
      "StatusCode" : "200",
      "Date" : "Tue, 05 Oct 2021 01:42:30 GMT",
      "Strict-Transport-Security" : "max-age=31536000;includeSubDomains",
      "Cache-Control" : "no-cache",
      "x-ms-keyvault-region" : "centralus",
      "x-ms-keyvault-network-info" : "conn_type=Ipv4;addr=174.127.169.154;act_addr_fam=InterNetwork;",
      "Expires" : "-1",
      "x-ms-request-id" : "2c60d2c5-d7d2-4d6b-a1c7-24b5fd56bad2",
      "x-ms-keyvault-service-version" : "1.9.132.3",
      "Body" : "{\"key\":{\"kid\":\"https://azure-kv-tests2.vault.azure.net/keys/testkey218982f60/d65d30c4bb53467ab3cd32d11256f72f\",\"kty\":\"EC\",\"key_ops\":[\"sign\",\"verify\"],\"crv\":\"P-256\",\"x\":\"hVx1bd73Xqge72KyuIgqV9x3qJfAl8YLVhveIA-JdJo\",\"y\":\"rMY-7ZWxKMH7aER09bAV3-nCP88TuZpXifEQeFlI5lY\"},\"attributes\":{\"enabled\":false,\"exp\":2852668800,\"created\":1633398149,\"updated\":1633398150,\"recoveryLevel\":\"CustomizedRecoverable+Purgeable\",\"recoverableDays\":7}}",
      "Content-Type" : "application/json; charset=utf-8",
      "X-Powered-By" : "ASP.NET"
    },
    "Exception" : null
  } ],
  "variables" : [ "testkey218982f60" ]
}<|MERGE_RESOLUTION|>--- conflicted
+++ resolved
@@ -1,125 +1,13 @@
 {
   "networkCallRecords" : [ {
     "Method" : "POST",
-<<<<<<< HEAD
-    "Uri" : "https://REDACTED.vault.azure.net/keys/testKey2/create?api-version=7.2",
-=======
-    "Uri" : "https://REDACTED.vault.azure.net/keys/testkey218982f60/create?api-version=7.3-preview",
->>>>>>> a9ae08ca
+    "Uri" : "https://REDACTED.vault.azure.net/keys/testkey218982f60/create?api-version=7.2",
     "Headers" : {
       "User-Agent" : "azsdk-java-client_name/client_version (11.0.6; Windows 10; 10.0)",
       "Content-Type" : "application/json"
     },
     "Response" : {
-<<<<<<< HEAD
-      "content-length" : "146",
-      "X-Content-Type-Options" : "nosniff",
-      "Pragma" : "no-cache",
-      "retry-after" : "0",
-      "StatusCode" : "429",
-      "Date" : "Fri, 23 Apr 2021 07:48:39 GMT",
-      "Strict-Transport-Security" : "max-age=31536000;includeSubDomains",
-      "Cache-Control" : "no-cache",
-      "x-ms-keyvault-region" : "westus",
-      "x-ms-keyvault-network-info" : "conn_type=Ipv4;addr=174.127.169.154;act_addr_fam=InterNetwork;",
-      "Expires" : "-1",
-      "x-ms-request-id" : "253513f6-7d34-4600-bd6f-1668a97b4177",
-      "x-ms-keyvault-service-version" : "1.2.236.0",
-      "Body" : "{\"error\":{\"code\":\"Throttled\",\"message\":\"Request was not processed because too many requests were received. Reason: VaultRequestTypeLimitReached\"}}",
-      "Content-Type" : "application/json; charset=utf-8",
-      "X-Powered-By" : "ASP.NET"
-    },
-    "Exception" : null
-  }, {
-    "Method" : "POST",
-    "Uri" : "https://REDACTED.vault.azure.net/keys/testKey2/create?api-version=7.2",
-    "Headers" : {
-      "User-Agent" : "azsdk-java-client_name/client_version (11.0.6; Windows 10; 10.0)",
-      "Content-Type" : "application/json"
-    },
-    "Response" : {
-      "content-length" : "146",
-      "X-Content-Type-Options" : "nosniff",
-      "Pragma" : "no-cache",
-      "retry-after" : "0",
-      "StatusCode" : "429",
-      "Date" : "Fri, 23 Apr 2021 07:48:43 GMT",
-      "Strict-Transport-Security" : "max-age=31536000;includeSubDomains",
-      "Cache-Control" : "no-cache",
-      "x-ms-keyvault-region" : "westus",
-      "x-ms-keyvault-network-info" : "conn_type=Ipv4;addr=174.127.169.154;act_addr_fam=InterNetwork;",
-      "Expires" : "-1",
-      "x-ms-request-id" : "315fe8db-cb6a-4dc6-8aac-bf478e18e628",
-      "x-ms-keyvault-service-version" : "1.2.236.0",
-      "Body" : "{\"error\":{\"code\":\"Throttled\",\"message\":\"Request was not processed because too many requests were received. Reason: VaultRequestTypeLimitReached\"}}",
-      "Content-Type" : "application/json; charset=utf-8",
-      "X-Powered-By" : "ASP.NET"
-    },
-    "Exception" : null
-  }, {
-    "Method" : "POST",
-    "Uri" : "https://REDACTED.vault.azure.net/keys/testKey2/create?api-version=7.2",
-    "Headers" : {
-      "User-Agent" : "azsdk-java-client_name/client_version (11.0.6; Windows 10; 10.0)",
-      "Content-Type" : "application/json"
-    },
-    "Response" : {
-      "content-length" : "146",
-      "X-Content-Type-Options" : "nosniff",
-      "Pragma" : "no-cache",
-      "retry-after" : "0",
-      "StatusCode" : "429",
-      "Date" : "Fri, 23 Apr 2021 07:48:48 GMT",
-      "Strict-Transport-Security" : "max-age=31536000;includeSubDomains",
-      "Cache-Control" : "no-cache",
-      "x-ms-keyvault-region" : "westus",
-      "x-ms-keyvault-network-info" : "conn_type=Ipv4;addr=174.127.169.154;act_addr_fam=InterNetwork;",
-      "Expires" : "-1",
-      "x-ms-request-id" : "301610eb-a31d-4a40-9a76-a74ff6d720d6",
-      "x-ms-keyvault-service-version" : "1.2.236.0",
-      "Body" : "{\"error\":{\"code\":\"Throttled\",\"message\":\"Request was not processed because too many requests were received. Reason: VaultRequestTypeLimitReached\"}}",
-      "Content-Type" : "application/json; charset=utf-8",
-      "X-Powered-By" : "ASP.NET"
-    },
-    "Exception" : null
-  }, {
-    "Method" : "POST",
-    "Uri" : "https://REDACTED.vault.azure.net/keys/testKey2/create?api-version=7.2",
-    "Headers" : {
-      "User-Agent" : "azsdk-java-client_name/client_version (11.0.6; Windows 10; 10.0)",
-      "Content-Type" : "application/json"
-    },
-    "Response" : {
-      "content-length" : "146",
-      "X-Content-Type-Options" : "nosniff",
-      "Pragma" : "no-cache",
-      "retry-after" : "0",
-      "StatusCode" : "429",
-      "Date" : "Fri, 23 Apr 2021 07:48:57 GMT",
-      "Strict-Transport-Security" : "max-age=31536000;includeSubDomains",
-      "Cache-Control" : "no-cache",
-      "x-ms-keyvault-region" : "westus",
-      "x-ms-keyvault-network-info" : "conn_type=Ipv4;addr=174.127.169.154;act_addr_fam=InterNetwork;",
-      "Expires" : "-1",
-      "x-ms-request-id" : "707744a0-2a03-4b90-9c55-11f7d01c454e",
-      "x-ms-keyvault-service-version" : "1.2.236.0",
-      "Body" : "{\"error\":{\"code\":\"Throttled\",\"message\":\"Request was not processed because too many requests were received. Reason: VaultRequestTypeLimitReached\"}}",
-      "Content-Type" : "application/json; charset=utf-8",
-      "X-Powered-By" : "ASP.NET"
-    },
-    "Exception" : null
-  }, {
-    "Method" : "POST",
-    "Uri" : "https://REDACTED.vault.azure.net/keys/testKey2/create?api-version=7.2",
-    "Headers" : {
-      "User-Agent" : "azsdk-java-client_name/client_version (11.0.6; Windows 10; 10.0)",
-      "Content-Type" : "application/json"
-    },
-    "Response" : {
-      "content-length" : "445",
-=======
       "content-length" : "427",
->>>>>>> a9ae08ca
       "X-Content-Type-Options" : "nosniff",
       "Pragma" : "no-cache",
       "retry-after" : "0",
@@ -139,11 +27,7 @@
     "Exception" : null
   }, {
     "Method" : "GET",
-<<<<<<< HEAD
-    "Uri" : "https://REDACTED.vault.azure.net/keys/testKey2/?api-version=7.2",
-=======
-    "Uri" : "https://REDACTED.vault.azure.net/keys/testkey218982f60/?api-version=7.3-preview",
->>>>>>> a9ae08ca
+    "Uri" : "https://REDACTED.vault.azure.net/keys/testkey218982f60/?api-version=7.2",
     "Headers" : {
       "User-Agent" : "azsdk-java-client_name/client_version (11.0.6; Windows 10; 10.0)",
       "Content-Type" : "application/json"
@@ -169,11 +53,7 @@
     "Exception" : null
   }, {
     "Method" : "PATCH",
-<<<<<<< HEAD
-    "Uri" : "https://REDACTED.vault.azure.net/keys/testKey2/5b6343c74dde49f082810de52ca2bfee?api-version=7.2",
-=======
-    "Uri" : "https://REDACTED.vault.azure.net/keys/testkey218982f60/d65d30c4bb53467ab3cd32d11256f72f?api-version=7.3-preview",
->>>>>>> a9ae08ca
+    "Uri" : "https://REDACTED.vault.azure.net/keys/testkey218982f60/d65d30c4bb53467ab3cd32d11256f72f?api-version=7.2",
     "Headers" : {
       "User-Agent" : "azsdk-java-client_name/client_version (11.0.6; Windows 10; 10.0)",
       "Content-Type" : "application/json"
@@ -199,11 +79,7 @@
     "Exception" : null
   }, {
     "Method" : "GET",
-<<<<<<< HEAD
-    "Uri" : "https://REDACTED.vault.azure.net/keys/testKey2/?api-version=7.2",
-=======
-    "Uri" : "https://REDACTED.vault.azure.net/keys/testkey218982f60/?api-version=7.3-preview",
->>>>>>> a9ae08ca
+    "Uri" : "https://REDACTED.vault.azure.net/keys/testkey218982f60/?api-version=7.2",
     "Headers" : {
       "User-Agent" : "azsdk-java-client_name/client_version (11.0.6; Windows 10; 10.0)",
       "Content-Type" : "application/json"
