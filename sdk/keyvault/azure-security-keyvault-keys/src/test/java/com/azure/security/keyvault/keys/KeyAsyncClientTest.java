--- conflicted
+++ resolved
@@ -10,17 +10,12 @@
 import com.azure.core.util.polling.AsyncPollResponse;
 import com.azure.core.util.polling.LongRunningOperationStatus;
 import com.azure.core.util.polling.PollerFlux;
+import com.azure.security.keyvault.keys.implementation.KeyVaultCredentialPolicy;
 import com.azure.security.keyvault.keys.models.CreateKeyOptions;
 import com.azure.security.keyvault.keys.models.DeletedKey;
 import com.azure.security.keyvault.keys.models.KeyProperties;
 import com.azure.security.keyvault.keys.models.KeyType;
 import com.azure.security.keyvault.keys.models.KeyVaultKey;
-<<<<<<< HEAD
-=======
-import org.junit.jupiter.api.Assertions;
-import org.junit.jupiter.api.Assumptions;
-import org.junit.jupiter.api.condition.DisabledIfSystemProperty;
->>>>>>> cf64e7e9
 import org.junit.jupiter.params.ParameterizedTest;
 import org.junit.jupiter.params.provider.MethodSource;
 import reactor.test.StepVerifier;
@@ -46,7 +41,11 @@
     }
 
     protected void createKeyAsyncClient(HttpClient httpClient, KeyServiceVersion serviceVersion) {
-        HttpPipeline httpPipeline = getHttpPipeline(httpClient);
+        createKeyAsyncClient(httpClient, serviceVersion, null);
+    }
+
+    protected void createKeyAsyncClient(HttpClient httpClient, KeyServiceVersion serviceVersion, String testTenantId) {
+        HttpPipeline httpPipeline = getHttpPipeline(httpClient, testTenantId);
         client = spy(new KeyClientBuilder()
             .vaultUrl(getEndpoint())
             .pipeline(httpPipeline)
@@ -71,6 +70,23 @@
     }
 
     /**
+     * Tests that a key can be created in the key vault while using a different tenant ID than the one that will be
+     * provided in the authentication challenge.
+     */
+    @ParameterizedTest(name = DISPLAY_NAME_WITH_ARGUMENTS)
+    @MethodSource("getTestParameters")
+    public void setKeyWithMultipleTenants(HttpClient httpClient, KeyServiceVersion serviceVersion) {
+        createKeyAsyncClient(httpClient, serviceVersion, testResourceNamer.randomUuid());
+        setKeyRunner((expected) -> StepVerifier.create(client.createKey(expected))
+            .assertNext(response -> assertKeyEquals(expected, response))
+            .verifyComplete());
+        KeyVaultCredentialPolicy.clearCache(); // Ensure we don't have anything cached and try again.
+        setKeyRunner((expected) -> StepVerifier.create(client.createKey(expected))
+            .assertNext(response -> assertKeyEquals(expected, response))
+            .verifyComplete());
+    }
+
+    /**
      * Tests that a RSA key created.
      */
     @ParameterizedTest(name = DISPLAY_NAME_WITH_ARGUMENTS)
@@ -131,22 +147,16 @@
     @MethodSource("getTestParameters")
     public void updateKey(HttpClient httpClient, KeyServiceVersion serviceVersion) {
         createKeyAsyncClient(httpClient, serviceVersion);
-        updateKeyRunner((original, updated) -> {
-            StepVerifier.create(client.createKey(original))
-                .assertNext(response -> assertKeyEquals(original, response))
+        updateKeyRunner((createKeyOptions, updateKeyOptions) -> {
+            StepVerifier.create(client.createKey(createKeyOptions)
+                    .flatMap(createdKey -> {
+                        assertKeyEquals(createKeyOptions, createdKey);
+
+                        return client.updateKeyProperties(createdKey.getProperties()
+                            .setExpiresOn(updateKeyOptions.getExpiresOn()));
+                    }))
+                .assertNext(updatedKey -> assertKeyEquals(updateKeyOptions, updatedKey))
                 .verifyComplete();
-
-            StepVerifier.create(client.getKey(original.getName())
-                    .flatMap(keyToUpdate ->
-                        client.updateKeyProperties(keyToUpdate.getProperties().setExpiresOn(updated.getExpiresOn()))))
-                .assertNext(response -> {
-                    assertNotNull(response);
-                    assertEquals(original.getName(), response.getName());
-                }).verifyComplete();
-
-            StepVerifier.create(client.getKey(original.getName()))
-                .assertNext(updatedKeyResponse -> assertKeyEquals(updated, updatedKeyResponse))
-                .verifyComplete();
         });
     }
 
@@ -157,21 +167,15 @@
     @MethodSource("getTestParameters")
     public void updateDisabledKey(HttpClient httpClient, KeyServiceVersion serviceVersion) {
         createKeyAsyncClient(httpClient, serviceVersion);
-        updateDisabledKeyRunner((original, updated) -> {
-            StepVerifier.create(client.createKey(original))
-                .assertNext(response -> assertKeyEquals(original, response))
-                .verifyComplete();
-
-            StepVerifier.create(client.getKey(original.getName())
-                    .flatMap(keyToUpdate ->
-                        client.updateKeyProperties(keyToUpdate.getProperties().setExpiresOn(updated.getExpiresOn()))))
-                .assertNext(response -> {
-                    assertNotNull(response);
-                    assertEquals(original.getName(), response.getName());
-                }).verifyComplete();
-
-            StepVerifier.create(client.getKey(original.getName()))
-                .assertNext(updatedKeyResponse -> assertKeyEquals(updated, updatedKeyResponse))
+        updateDisabledKeyRunner((createKeyOptions, updateKeyOptions) -> {
+            StepVerifier.create(client.createKey(createKeyOptions)
+                    .flatMap(createdKey -> {
+                        assertKeyEquals(createKeyOptions, createdKey);
+
+                        return client.updateKeyProperties(createdKey.getProperties()
+                            .setExpiresOn(updateKeyOptions.getExpiresOn()));
+                    }))
+                .assertNext(updatedKey -> assertKeyEquals(updateKeyOptions, updatedKey))
                 .verifyComplete();
         });
     }
@@ -508,265 +512,6 @@
             }).blockLast();
             assertEquals(0, keys.size());
         });
-    }
-
-    /**
-<<<<<<< HEAD
-     * Tests that an RSA key with a public exponent can be created in the key vault.
-     */
-    @ParameterizedTest(name = DISPLAY_NAME_WITH_ARGUMENTS)
-    @MethodSource("getTestParameters")
-    public void createRsaKeyWithPublicExponent(HttpClient httpClient, KeyServiceVersion serviceVersion) {
-        createKeyAsyncClient(httpClient, serviceVersion);
-        createRsaKeyWithPublicExponentRunner((createRsaKeyOptions) ->
-            StepVerifier.create(client.createRsaKey(createRsaKeyOptions))
-                .assertNext(rsaKey -> {
-                    assertKeyEquals(createRsaKeyOptions, rsaKey);
-                    // TODO: Investigate why the KV service sets the JWK's "e" parameter to "AQAB" instead of "Aw".
-                    /*assertEquals(BigInteger.valueOf(createRsaKeyOptions.getPublicExponent()),
-                        toBigInteger(rsaKey.getKey().getE()));*/
-                    assertEquals(createRsaKeyOptions.getKeySize(), rsaKey.getKey().getN().length * 8);
-                })
-                .verifyComplete());
-=======
-     * Tests that an existing key can be released.
-     */
-    @ParameterizedTest(name = DISPLAY_NAME_WITH_ARGUMENTS)
-    @MethodSource("getTestParameters")
-    public void releaseKey(HttpClient httpClient, KeyServiceVersion serviceVersion) {
-        // TODO: Remove assumption once Key Vault allows for creating exportable keys.
-        Assumptions.assumeTrue(runManagedHsmTest);
-
-        createKeyAsyncClient(httpClient, serviceVersion);
-        releaseKeyRunner((keyToRelease, attestationUrl) -> {
-            StepVerifier.create(client.createRsaKey(keyToRelease))
-                .assertNext(keyResponse -> assertKeyEquals(keyToRelease, keyResponse)).verifyComplete();
-
-            String target = "testAttestationToken";
-
-            if (getTestMode() != TestMode.PLAYBACK) {
-                if (!attestationUrl.endsWith("/")) {
-                    attestationUrl = attestationUrl + "/";
-                }
-
-                try {
-                    target = getAttestationToken(attestationUrl + "generate-test-token");
-                } catch (IOException e) {
-                    fail("Found error when deserializing attestation token.", e);
-                }
-            }
-
-            StepVerifier.create(client.releaseKey(keyToRelease.getName(), target))
-                .assertNext(releaseKeyResult -> assertNotNull(releaseKeyResult.getValue()))
-                .expectComplete()
-                .verify();
-        });
-    }
-
-    /**
-     * Tests that fetching the key rotation policy of a non-existent key throws.
-     */
-    @ParameterizedTest(name = DISPLAY_NAME_WITH_ARGUMENTS)
-    @MethodSource("getTestParameters")
-    @DisabledIfSystemProperty(named = "IS_SKIP_ROTATION_POLICY_TEST", matches = "true")
-    public void getKeyRotationPolicyOfNonExistentKey(HttpClient httpClient, KeyServiceVersion serviceVersion) {
-        createKeyAsyncClient(httpClient, serviceVersion);
-        StepVerifier.create(client.getKeyRotationPolicy(testResourceNamer.randomName("nonExistentKey", 20)))
-            .verifyErrorSatisfies(ex ->
-                assertRestException(ex, ResourceNotFoundException.class, HttpURLConnection.HTTP_NOT_FOUND));
-    }
-
-    /**
-     * Tests that fetching the key rotation policy of a non-existent key throws.
-     */
-    @ParameterizedTest(name = DISPLAY_NAME_WITH_ARGUMENTS)
-    @MethodSource("getTestParameters")
-    @DisabledIfSystemProperty(named = "IS_SKIP_ROTATION_POLICY_TEST", matches = "true")
-    public void getKeyRotationPolicyWithNoPolicySet(HttpClient httpClient, KeyServiceVersion serviceVersion) {
-        // Key Rotation is not yet enabled in Managed HSM.
-        Assumptions.assumeTrue(!isHsmEnabled);
-
-        createKeyAsyncClient(httpClient, serviceVersion);
-
-        String keyName = testResourceNamer.randomName("rotateKey", 20);
-
-        StepVerifier.create(client.createRsaKey(new CreateRsaKeyOptions(keyName)))
-            .assertNext(Assertions::assertNotNull)
-            .verifyComplete();
-
-        StepVerifier.create(client.getKeyRotationPolicy(keyName))
-            .assertNext(keyRotationPolicy -> {
-                assertNotNull(keyRotationPolicy);
-                assertNull(keyRotationPolicy.getId());
-                assertNull(keyRotationPolicy.getCreatedOn());
-                assertNull(keyRotationPolicy.getUpdatedOn());
-                assertNull(keyRotationPolicy.getExpiryTime());
-                assertEquals(1, keyRotationPolicy.getLifetimeActions().size());
-                assertEquals(KeyRotationPolicyAction.NOTIFY, keyRotationPolicy.getLifetimeActions().get(0).getType());
-                assertEquals("P30D", keyRotationPolicy.getLifetimeActions().get(0).getTimeBeforeExpiry());
-                assertNull(keyRotationPolicy.getLifetimeActions().get(0).getTimeAfterCreate());
-            })
-            .verifyComplete();
-    }
-
-    /**
-     * Tests that fetching the key rotation policy of a non-existent key throws.
-     */
-    @ParameterizedTest(name = DISPLAY_NAME_WITH_ARGUMENTS)
-    @MethodSource("getTestParameters")
-    @DisabledIfSystemProperty(named = "IS_SKIP_ROTATION_POLICY_TEST", matches = "true")
-    public void updateGetKeyRotationPolicyWithMinimumProperties(HttpClient httpClient, KeyServiceVersion serviceVersion) {
-        // Key Rotation is not yet enabled in Managed HSM.
-        Assumptions.assumeTrue(!isHsmEnabled);
-
-        createKeyAsyncClient(httpClient, serviceVersion);
-        updateGetKeyRotationPolicyWithMinimumPropertiesRunner((keyName, keyRotationPolicyProperties) -> {
-            StepVerifier.create(client.createRsaKey(new CreateRsaKeyOptions(keyName)))
-                .assertNext(Assertions::assertNotNull)
-                .verifyComplete();
-
-            StepVerifier.create(client.updateKeyRotationPolicy(keyName, keyRotationPolicyProperties)
-                    .flatMap(updatedKeyRotationPolicy -> Mono.zip(Mono.just(updatedKeyRotationPolicy),
-                        client.getKeyRotationPolicy(keyName))))
-                .assertNext(tuple -> assertKeyVaultRotationPolicyEquals(tuple.getT1(), tuple.getT2()))
-                .verifyComplete();
-        });
-    }
-
-    /**
-     * Tests that an key rotation policy can be updated with all possible properties, then retrieves it.
-     */
-    @ParameterizedTest(name = DISPLAY_NAME_WITH_ARGUMENTS)
-    @MethodSource("getTestParameters")
-    @DisabledIfSystemProperty(named = "IS_SKIP_ROTATION_POLICY_TEST", matches = "true")
-    public void updateGetKeyRotationPolicyWithAllProperties(HttpClient httpClient, KeyServiceVersion serviceVersion) {
-        // Key Rotation is not yet enabled in Managed HSM.
-        Assumptions.assumeTrue(!isHsmEnabled);
-
-        createKeyAsyncClient(httpClient, serviceVersion);
-        updateGetKeyRotationPolicyWithAllPropertiesRunner((keyName, keyRotationPolicyProperties) -> {
-            StepVerifier.create(client.createRsaKey(new CreateRsaKeyOptions(keyName)))
-                .assertNext(Assertions::assertNotNull)
-                .verifyComplete();
-
-            StepVerifier.create(client.updateKeyRotationPolicy(keyName, keyRotationPolicyProperties)
-                    .flatMap(updatedKeyRotationPolicy -> Mono.zip(Mono.just(updatedKeyRotationPolicy),
-                        client.getKeyRotationPolicy(keyName))))
-                .assertNext(tuple -> assertKeyVaultRotationPolicyEquals(tuple.getT1(), tuple.getT2()))
-                .verifyComplete();
-        });
-    }
-
-    /**
-     * Tests that a key can be rotated.
-     */
-    @ParameterizedTest(name = DISPLAY_NAME_WITH_ARGUMENTS)
-    @MethodSource("getTestParameters")
-    @DisabledIfSystemProperty(named = "IS_SKIP_ROTATION_POLICY_TEST", matches = "true")
-    public void rotateKey(HttpClient httpClient, KeyServiceVersion serviceVersion) {
-        // Key Rotation is not yet enabled in Managed HSM.
-        Assumptions.assumeTrue(!isHsmEnabled);
-
-        createKeyAsyncClient(httpClient, serviceVersion);
-
-        String keyName = testResourceNamer.randomName("rotateKey", 20);
-
-        StepVerifier.create(client.createRsaKey(new CreateRsaKeyOptions(keyName))
-                .flatMap(createdKey -> Mono.zip(Mono.just(createdKey),
-                    client.rotateKey(keyName))))
-            .assertNext(tuple -> {
-                KeyVaultKey createdKey = tuple.getT1();
-                KeyVaultKey rotatedKey = tuple.getT2();
-
-                assertEquals(createdKey.getName(), rotatedKey.getName());
-                assertEquals(createdKey.getProperties().getTags(), rotatedKey.getProperties().getTags());
-            })
-            .verifyComplete();
-    }
-
-    /**
-     * Tests that a {@link CryptographyAsyncClient} can be created for a given key using a {@link KeyAsyncClient}.
-     */
-    @ParameterizedTest(name = DISPLAY_NAME_WITH_ARGUMENTS)
-    @MethodSource("getTestParameters")
-    public void getCryptographyAsyncClient(HttpClient httpClient, KeyServiceVersion serviceVersion) {
-        createKeyAsyncClient(httpClient, serviceVersion);
-
-        CryptographyAsyncClient cryptographyAsyncClient = client.getCryptographyAsyncClient("myKey");
-
-        assertNotNull(cryptographyAsyncClient);
-    }
-
-    /**
-     * Tests that a {@link CryptographyClient} can be created for a given key using a {@link KeyClient}. Also tests
-     * that cryptographic operations can be performed with said cryptography client.
-     */
-    @ParameterizedTest(name = DISPLAY_NAME_WITH_ARGUMENTS)
-    @MethodSource("getTestParameters")
-    public void getCryptographyAsyncClientAndEncryptDecrypt(HttpClient httpClient, KeyServiceVersion serviceVersion) {
-        createKeyAsyncClient(httpClient, serviceVersion);
-
-        setKeyRunner((createKeyOptions) -> {
-            StepVerifier.create(client.createKey(createKeyOptions))
-                .assertNext(response -> assertKeyEquals(createKeyOptions, response))
-                .verifyComplete();
-
-            CryptographyAsyncClient cryptographyAsyncClient =
-                client.getCryptographyAsyncClient(createKeyOptions.getName());
-
-            assertNotNull(cryptographyAsyncClient);
-
-            byte[] plaintext = "myPlaintext".getBytes();
-
-            StepVerifier.create(cryptographyAsyncClient.encrypt(EncryptionAlgorithm.RSA_OAEP, plaintext)
-                    .map(EncryptResult::getCipherText)
-                    .flatMap(ciphertext -> cryptographyAsyncClient.decrypt(EncryptionAlgorithm.RSA_OAEP, ciphertext)
-                        .map(DecryptResult::getPlainText)))
-                .assertNext(decryptedText -> assertArrayEquals(plaintext, decryptedText))
-                .verifyComplete();
-        });
-    }
-
-    /**
-     * Tests that a {@link CryptographyAsyncClient} can be created for a given key and version using a
-     * {@link KeyAsyncClient}.
-     */
-    @ParameterizedTest(name = DISPLAY_NAME_WITH_ARGUMENTS)
-    @MethodSource("getTestParameters")
-    public void getCryptographyAsyncClientWithKeyVersion(HttpClient httpClient, KeyServiceVersion serviceVersion) {
-        createKeyAsyncClient(httpClient, serviceVersion);
-
-        CryptographyAsyncClient cryptographyAsyncClient =
-            client.getCryptographyAsyncClient("myKey", "6A385B124DEF4096AF1361A85B16C204");
-
-        assertNotNull(cryptographyAsyncClient);
-    }
-
-    /**
-     * Tests that a {@link CryptographyAsyncClient} can be created for a given key using a {@link KeyAsyncClient}.
-     */
-    @ParameterizedTest(name = DISPLAY_NAME_WITH_ARGUMENTS)
-    @MethodSource("getTestParameters")
-    public void getCryptographyAsyncClientWithEmptyKeyVersion(HttpClient httpClient, KeyServiceVersion serviceVersion) {
-        createKeyAsyncClient(httpClient, serviceVersion);
-
-        CryptographyAsyncClient cryptographyAsyncClient = client.getCryptographyAsyncClient("myKey", "");
-
-        assertNotNull(cryptographyAsyncClient);
-    }
-
-    /**
-     * Tests that a {@link CryptographyAsyncClient} can be created for a given key using a {@link KeyAsyncClient}.
-     */
-    @ParameterizedTest(name = DISPLAY_NAME_WITH_ARGUMENTS)
-    @MethodSource("getTestParameters")
-    public void getCryptographyAsyncClientWithNullKeyVersion(HttpClient httpClient, KeyServiceVersion serviceVersion) {
-        createKeyAsyncClient(httpClient, serviceVersion);
-
-        CryptographyAsyncClient cryptographyAsyncClient = client.getCryptographyAsyncClient("myKey", null);
-
-        assertNotNull(cryptographyAsyncClient);
->>>>>>> cf64e7e9
     }
 
     private void pollOnKeyPurge(String keyName) {
