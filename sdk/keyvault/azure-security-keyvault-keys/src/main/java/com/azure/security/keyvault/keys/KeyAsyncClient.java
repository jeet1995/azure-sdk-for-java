--- conflicted
+++ resolved
@@ -1793,561 +1793,4 @@
             return monoError(logger, ex);
         }
     }
-<<<<<<< HEAD
-=======
-
-    /**
-     * Get the requested number of bytes containing random values from a managed HSM.
-     *
-     * <p><strong>Code Samples</strong></p>
-     * <p>Gets a number of bytes containing random values from a Managed HSM. Prints out the retrieved bytes in
-     * base64Url format.</p>
-     * <!-- src_embed com.azure.security.keyvault.keys.KeyAsyncClient.getRandomBytes#int -->
-     * <pre>
-     * int amount = 16;
-     * keyAsyncClient.getRandomBytes&#40;amount&#41;
-     *     .subscribe&#40;randomBytes -&gt;
-     *         System.out.printf&#40;&quot;Retrieved %d random bytes: %s%n&quot;, amount, Arrays.toString&#40;randomBytes.getBytes&#40;&#41;&#41;&#41;&#41;;
-     * </pre>
-     * <!-- end com.azure.security.keyvault.keys.KeyAsyncClient.getRandomBytes#int -->
-     *
-     * @param count The requested number of random bytes.
-     *
-     * @return A {@link Mono} containing the requested number of bytes containing random values from a managed HSM.
-     */
-    @ServiceMethod(returns = ReturnType.SINGLE)
-    public Mono<RandomBytes> getRandomBytes(int count) {
-        try {
-            return withContext(context -> getRandomBytesWithResponse(count, context)
-                .flatMap(FluxUtil::toMono));
-        } catch (RuntimeException e) {
-            return monoError(logger, e);
-        }
-    }
-
-    /**
-     * Get the requested number of bytes containing random values from a managed HSM.
-     *
-     * <p><strong>Code Samples</strong></p>
-     * <p>Gets a number of bytes containing random values from a Managed HSM. Prints out the
-     * {@link Response HTTP Response} details and the retrieved bytes in base64Url format.</p>
-     * <!-- src_embed com.azure.security.keyvault.keys.KeyAsyncClient.getRandomBytesWithResponse#int -->
-     * <pre>
-     * int amountOfBytes = 16;
-     * keyAsyncClient.getRandomBytesWithResponse&#40;amountOfBytes&#41;.subscribe&#40;response -&gt;
-     *     System.out.printf&#40;&quot;Response received successfully with status code: %d. Retrieved %d random bytes: %s%n&quot;,
-     *         response.getStatusCode&#40;&#41;, amountOfBytes, Arrays.toString&#40;response.getValue&#40;&#41;.getBytes&#40;&#41;&#41;&#41;&#41;;
-     * </pre>
-     * <!-- end com.azure.security.keyvault.keys.KeyAsyncClient.getRandomBytesWithResponse#int -->
-     *
-     * @param count The requested number of random bytes.
-     *
-     * @return A {@link Mono} containing the {@link Response HTTP response} for this operation and the requested number
-     * of bytes containing random values from a managed HSM.
-     */
-    @ServiceMethod(returns = ReturnType.SINGLE)
-    public Mono<Response<RandomBytes>> getRandomBytesWithResponse(int count) {
-        try {
-            return withContext(context -> getRandomBytesWithResponse(count, context));
-        } catch (RuntimeException e) {
-            return monoError(logger, e);
-        }
-    }
-
-    Mono<Response<RandomBytes>> getRandomBytesWithResponse(int count, Context context) {
-        try {
-            return service.getRandomBytes(vaultUrl, keyServiceVersion.getVersion(),
-                    new GetRandomBytesRequest().setCount(count), "application/json",
-                    context.addData(AZ_TRACING_NAMESPACE_KEY, KEYVAULT_TRACING_NAMESPACE_VALUE))
-                .doOnRequest(ignored -> logger.verbose("Getting {} random bytes.", count))
-                .doOnSuccess(response -> logger.verbose("Got {} random bytes.", count))
-                .doOnError(error -> logger.warning("Failed to get random bytes - {}", error))
-                .map(response -> new SimpleResponse<>(response, new RandomBytes(response.getValue().getBytes())));
-        } catch (RuntimeException e) {
-            return monoError(logger, e);
-        }
-    }
-
-    /**
-     * Releases the latest version of a {@link KeyVaultKey key}.
-     *
-     * <p>The {@link KeyVaultKey key} must be exportable. This operation requires the {@code keys/release} permission.
-     * </p>
-     *
-     * <p><strong>Code Samples</strong></p>
-     * <p>Releases a {@link KeyVaultKey key}. Subscribes to the call asynchronously and prints out the signed object
-     * that contains the {@link KeyVaultKey released key} when a response has been received.</p>
-     * <!-- src_embed com.azure.security.keyvault.keys.KeyClient.releaseKey#String-String -->
-     * <pre>
-     * String target = &quot;someAttestationToken&quot;;
-     * ReleaseKeyResult releaseKeyResult = keyClient.releaseKey&#40;&quot;keyName&quot;, target&#41;;
-     *
-     * System.out.printf&#40;&quot;Signed object containing released key: %s%n&quot;, releaseKeyResult&#41;;
-     * </pre>
-     * <!-- end com.azure.security.keyvault.keys.KeyClient.releaseKey#String-String -->
-     *
-     * @param name The name of the {@link KeyVaultKey key} to release.
-     * @param target The attestation assertion for the target of the {@link KeyVaultKey key} release.
-     *
-     * @return A {@link Mono} containing the {@link ReleaseKeyResult} containing the released key.
-     *
-     * @throws IllegalArgumentException If {@code name} or {@code target} are {@code null} or empty.
-     * @throws ResourceNotFoundException If the {@link KeyVaultKey key} for the provided {@code name} does not exist.
-     */
-    @ServiceMethod(returns = ReturnType.SINGLE)
-    public Mono<ReleaseKeyResult> releaseKey(String name, String target) {
-        try {
-            return releaseKeyWithResponse(name, "", target, new ReleaseKeyOptions())
-                .flatMap(FluxUtil::toMono);
-        } catch (RuntimeException e) {
-            return monoError(logger, e);
-        }
-    }
-
-    /**
-     * Releases a key.
-     *
-     * <p>The key must be exportable. This operation requires the 'keys/release' permission.</p>
-     *
-     * <p><strong>Code Samples</strong></p>
-     * <p>Releases a {@link KeyVaultKey key}. Subscribes to the call asynchronously and prints out the signed object
-     * that contains the {@link KeyVaultKey released key} when a response has been received.</p>
-     * <!-- src_embed com.azure.security.keyvault.keys.KeyAsyncClient.releaseKey#String-String-String -->
-     * <pre>
-     * String myKeyVersion = &quot;6A385B124DEF4096AF1361A85B16C204&quot;;
-     * String myTarget = &quot;someAttestationToken&quot;;
-     *
-     * keyAsyncClient.releaseKey&#40;&quot;keyName&quot;, myKeyVersion, myTarget&#41;
-     *     .subscribe&#40;releaseKeyResult -&gt;
-     *         System.out.printf&#40;&quot;Signed object containing released key: %s%n&quot;, releaseKeyResult.getValue&#40;&#41;&#41;&#41;;
-     * </pre>
-     * <!-- end com.azure.security.keyvault.keys.KeyAsyncClient.releaseKey#String-String-String -->
-     *
-     * @param name The name of the {@link KeyVaultKey key} to release.
-     * @param version The version of the key to retrieve. If this is empty or {@code null}, this call is equivalent to
-     * calling {@link KeyAsyncClient#releaseKey(String, String)}, with the latest key version being released.
-     * @param target The attestation assertion for the target of the key release.
-     *
-     * @return A {@link Mono} containing the {@link ReleaseKeyResult} containing the released key.
-     *
-     * @throws IllegalArgumentException If {@code name} or {@code target} are {@code null} or empty.
-     * @throws ResourceNotFoundException If the {@link KeyVaultKey key} for the provided {@code name} does not exist.
-     */
-    @ServiceMethod(returns = ReturnType.SINGLE)
-    public Mono<ReleaseKeyResult> releaseKey(String name, String version, String target) {
-        try {
-            return releaseKeyWithResponse(name, version, target, new ReleaseKeyOptions())
-                .flatMap(FluxUtil::toMono);
-        } catch (RuntimeException e) {
-            return monoError(logger, e);
-        }
-    }
-
-    /**
-     * Releases a key.
-     *
-     * <p>The key must be exportable. This operation requires the 'keys/release' permission.</p>
-     *
-     * <p><strong>Code Samples</strong></p>
-     * <p>Releases a {@link KeyVaultKey key}. Subscribes to the call asynchronously and prints out the
-     * {@link Response HTTP Response} details and the signed object that contains the {@link KeyVaultKey released key}
-     * when a response has been received.</p>
-     * <!-- src_embed com.azure.security.keyvault.keys.KeyAsyncClient.releaseKeyWithResponse#String-String-String-ReleaseKeyOptions -->
-     * <pre>
-     * String releaseKeyVersion = &quot;6A385B124DEF4096AF1361A85B16C204&quot;;
-     * String releaseTarget = &quot;someAttestationToken&quot;;
-     * ReleaseKeyOptions releaseKeyOptions = new ReleaseKeyOptions&#40;&#41;
-     *     .setAlgorithm&#40;KeyExportEncryptionAlgorithm.RSA_AES_KEY_WRAP_256&#41;
-     *     .setNonce&#40;&quot;someNonce&quot;&#41;;
-     *
-     * keyAsyncClient.releaseKeyWithResponse&#40;&quot;keyName&quot;, releaseKeyVersion, releaseTarget, releaseKeyOptions&#41;
-     *     .subscribe&#40;releaseKeyResponse -&gt;
-     *         System.out.printf&#40;&quot;Response received successfully with status code: %d. Signed object containing&quot;
-     *                 + &quot;released key: %s%n&quot;, releaseKeyResponse.getStatusCode&#40;&#41;,
-     *             releaseKeyResponse.getValue&#40;&#41;.getValue&#40;&#41;&#41;&#41;;
-     * </pre>
-     * <!-- end com.azure.security.keyvault.keys.KeyAsyncClient.releaseKeyWithResponse#String-String-String-ReleaseKeyOptions -->
-     *
-     * @param name The name of the key to release.
-     * @param version The version of the key to retrieve. If this is empty or {@code null}, this call is equivalent to
-     * calling {@link KeyAsyncClient#releaseKey(String, String)}, with the latest key version being released.
-     * @param target The attestation assertion for the target of the key release.
-     * @param options Additional {@link ReleaseKeyOptions options} for releasing a {@link KeyVaultKey key}.
-     *
-     * @return A {@link Mono} containing the {@link Response HTTP response} for this operation and the
-     * {@link ReleaseKeyResult} containing the released key.
-     *
-     * @throws IllegalArgumentException If {@code name} or {@code target} are {@code null} or empty.
-     * @throws ResourceNotFoundException If the {@link KeyVaultKey key} for the provided {@code name} does not exist.
-     */
-    @ServiceMethod(returns = ReturnType.SINGLE)
-    public Mono<Response<ReleaseKeyResult>> releaseKeyWithResponse(String name, String version, String target,
-                                                                   ReleaseKeyOptions options) {
-        try {
-            return withContext(context -> releaseKeyWithResponse(name, version, target, options, context));
-        } catch (RuntimeException e) {
-            return monoError(logger, e);
-        }
-    }
-
-    Mono<Response<ReleaseKeyResult>> releaseKeyWithResponse(String name, String version, String target,
-                                                            ReleaseKeyOptions options, Context context) {
-        try {
-            if (CoreUtils.isNullOrEmpty(name)) {
-                return monoError(logger, new IllegalArgumentException("'name' cannot be null or empty"));
-            }
-
-            if (CoreUtils.isNullOrEmpty(target)) {
-                return monoError(logger, new IllegalArgumentException("'target' cannot be null or empty"));
-            }
-
-            options = options == null ? new ReleaseKeyOptions() : options;
-
-            KeyReleaseParameters keyReleaseParameters = new KeyReleaseParameters()
-                .setTarget(target)
-                .setAlgorithm(options.getAlgorithm())
-                .setNonce(options.getNonce());
-
-            return service.release(vaultUrl, name, version, keyServiceVersion.getVersion(), keyReleaseParameters,
-                    "application/json", context.addData(AZ_TRACING_NAMESPACE_KEY, KEYVAULT_TRACING_NAMESPACE_VALUE))
-                .doOnRequest(ignored -> logger.verbose("Releasing key with name %s and version %s.", name, version))
-                .doOnSuccess(response -> logger.verbose("Released key with name %s and version %s.", name, version))
-                .doOnError(error -> logger.warning("Failed to release key - {}", error));
-        } catch (RuntimeException e) {
-            return monoError(logger, e);
-        }
-    }
-
-    /**
-     * Rotates a {@link KeyVaultKey key}. The rotate key operation will do so based on
-     * {@link KeyRotationPolicy key's rotation policy}. This operation requires the {@code keys/rotate} permission.
-     *
-     * <p><strong>Code Samples</strong></p>
-     * <p>Rotates a {@link KeyVaultKey key}. Prints out {@link KeyVaultKey rotated key} details.</p>
-     * <!-- src_embed com.azure.security.keyvault.keys.KeyAsyncClient.rotateKey#String -->
-     * <pre>
-     * keyAsyncClient.rotateKey&#40;&quot;keyName&quot;&#41;
-     *     .subscribe&#40;key -&gt;
-     *         System.out.printf&#40;&quot;Rotated key with name: %s and version:%s%n&quot;, key.getName&#40;&#41;,
-     *             key.getProperties&#40;&#41;.getVersion&#40;&#41;&#41;&#41;;
-     * </pre>
-     * <!-- end com.azure.security.keyvault.keys.KeyAsyncClient.rotateKey#String -->
-     *
-     * @param name The name of {@link KeyVaultKey key} to be rotated. The system will generate a new version in the
-     * specified {@link KeyVaultKey key}.
-     *
-     * @return The new version of the rotated {@link KeyVaultKey key}.
-     *
-     * @throws IllegalArgumentException If {@code name} is {@code null} or empty.
-     * @throws ResourceNotFoundException If the {@link KeyVaultKey key} for the provided {@code name} does not exist.
-     */
-    @ServiceMethod(returns = ReturnType.SINGLE)
-    public Mono<KeyVaultKey> rotateKey(String name) {
-        try {
-            return rotateKeyWithResponse(name).flatMap(FluxUtil::toMono);
-        } catch (RuntimeException e) {
-            return monoError(logger, e);
-        }
-    }
-
-    /**
-     * Rotates a {@link KeyVaultKey key}. The rotate key operation will do so based on
-     * {@link KeyRotationPolicy key's rotation policy}. This operation requires the {@code keys/rotate} permission.
-     *
-     * <p><strong>Code Samples</strong></p>
-     * <p>Rotates a {@link KeyVaultKey key}. Subscribes to the call asynchronously and prints out the
-     * {@link Response HTTP Response} and {@link KeyVaultKey rotated key} details when a response has been received.</p>
-     * <!-- src_embed com.azure.security.keyvault.keys.KeyAsyncClient.rotateKeyWithResponse#String -->
-     * <pre>
-     * keyAsyncClient.rotateKeyWithResponse&#40;&quot;keyName&quot;&#41;
-     *     .subscribe&#40;rotateKeyResponse -&gt;
-     *         System.out.printf&#40;&quot;Response received successfully with status code: %d. Rotated key with name: %s and&quot;
-     *                 + &quot;version: %s%n&quot;, rotateKeyResponse.getStatusCode&#40;&#41;, rotateKeyResponse.getValue&#40;&#41;.getName&#40;&#41;,
-     *             rotateKeyResponse.getValue&#40;&#41;.getProperties&#40;&#41;.getVersion&#40;&#41;&#41;&#41;;
-     * </pre>
-     * <!-- end com.azure.security.keyvault.keys.KeyAsyncClient.rotateKeyWithResponse#String -->
-     *
-     * @param name The name of {@link KeyVaultKey key} to be rotated. The system will generate a new version in the
-     * specified {@link KeyVaultKey key}.
-     *
-     * @return A {@link Mono} containing the {@link Response HTTP response} for this operation and the new version of
-     * the rotated {@link KeyVaultKey key}.
-     *
-     * @throws IllegalArgumentException If {@code name} is {@code null} or empty.
-     * @throws ResourceNotFoundException If the {@link KeyVaultKey key} for the provided {@code name} does not exist.
-     */
-    @ServiceMethod(returns = ReturnType.SINGLE)
-    public Mono<Response<KeyVaultKey>> rotateKeyWithResponse(String name) {
-        try {
-            return withContext(context -> rotateKeyWithResponse(name, context));
-        } catch (RuntimeException e) {
-            return monoError(logger, e);
-        }
-    }
-
-    Mono<Response<KeyVaultKey>> rotateKeyWithResponse(String name, Context context) {
-        try {
-            if (CoreUtils.isNullOrEmpty(name)) {
-                return monoError(logger, new IllegalArgumentException("'name' cannot be null or empty"));
-            }
-
-            return service.rotateKey(vaultUrl, name, keyServiceVersion.getVersion(), "application/json",
-                    context.addData(AZ_TRACING_NAMESPACE_KEY, KEYVAULT_TRACING_NAMESPACE_VALUE))
-                .doOnRequest(ignored -> logger.verbose("Rotating key with name %s.", name))
-                .doOnSuccess(response -> logger.verbose("Rotated key with name %s.", name))
-                .doOnError(error -> logger.warning("Failed to rotate key - {}", error));
-        } catch (RuntimeException e) {
-            return monoError(logger, e);
-        }
-    }
-
-    /**
-     * Gets the {@link KeyRotationPolicy} for the {@link KeyVaultKey key} with the provided name. This operation
-     * requires the {@code keys/get} permission.
-     *
-     * <p><strong>Code Samples</strong></p>
-     * <p>Retrieves the {@link KeyRotationPolicy rotation policy} of a given {@link KeyVaultKey key}. Subscribes to the
-     * call asynchronously and prints out the {@link KeyRotationPolicy rotation policy key} details when a response
-     * has been received.</p>
-     * <!-- src_embed com.azure.security.keyvault.keys.KeyAsyncClient.getKeyRotationPolicy#String -->
-     * <pre>
-     * keyAsyncClient.getKeyRotationPolicy&#40;&quot;keyName&quot;&#41;
-     *     .subscribe&#40;keyRotationPolicy -&gt;
-     *         System.out.printf&#40;&quot;Retrieved key rotation policy with id: %s%n&quot;, keyRotationPolicy.getId&#40;&#41;&#41;&#41;;
-     * </pre>
-     * <!-- end com.azure.security.keyvault.keys.KeyAsyncClient.getKeyRotationPolicy#String -->
-     *
-     * @param name The name of the {@link KeyVaultKey key}.
-     *
-     * @return A {@link Mono} containing the {@link KeyRotationPolicy} for the key.
-     *
-     * @throws IllegalArgumentException If {@code name} is {@code null} or empty.
-     * @throws ResourceNotFoundException If the {@link KeyVaultKey key} for the provided {@code name} does not exist.
-     */
-    @ServiceMethod(returns = ReturnType.SINGLE)
-    public Mono<KeyRotationPolicy> getKeyRotationPolicy(String name) {
-        try {
-            return getKeyRotationPolicyWithResponse(name).flatMap(FluxUtil::toMono);
-        } catch (RuntimeException e) {
-            return monoError(logger, e);
-        }
-    }
-
-    /**
-     * Gets the {@link KeyRotationPolicy} for the {@link KeyVaultKey key} with the provided name. This operation
-     * requires the {@code keys/get} permission.
-     *
-     * <p><strong>Code Samples</strong></p>
-     * <p>Retrieves the {@link KeyRotationPolicy rotation policy} of a given {@link KeyVaultKey key}. Subscribes to the
-     * call asynchronously and prints out the {@link Response HTTP Response} and
-     * {@link KeyRotationPolicy rotation policy key} details when a response has been received.</p>
-     * <!-- src_embed com.azure.security.keyvault.keys.KeyAsyncClient.getKeyRotationPolicyWithResponse#String -->
-     * <pre>
-     * keyAsyncClient.getKeyRotationPolicyWithResponse&#40;&quot;keyName&quot;&#41;
-     *     .subscribe&#40;getKeyRotationPolicyResponse -&gt;
-     *         System.out.printf&#40;&quot;Response received successfully with status code: %d. Retrieved key rotation policy&quot;
-     *             + &quot;with id: %s%n&quot;, getKeyRotationPolicyResponse.getStatusCode&#40;&#41;,
-     *             getKeyRotationPolicyResponse.getValue&#40;&#41;.getId&#40;&#41;&#41;&#41;;
-     * </pre>
-     * <!-- end com.azure.security.keyvault.keys.KeyAsyncClient.getKeyRotationPolicyWithResponse#String -->
-     *
-     * @param name The name of the {@link KeyVaultKey key}.
-     *
-     * @return A {@link Mono} containing the {@link Response HTTP response} for this operation and the
-     * {@link KeyRotationPolicy} for the key.
-     *
-     * @throws IllegalArgumentException If {@code name} is {@code null} or empty.
-     * @throws ResourceNotFoundException If the {@link KeyVaultKey key} for the provided {@code name} does not exist.
-     */
-    @ServiceMethod(returns = ReturnType.SINGLE)
-    public Mono<Response<KeyRotationPolicy>> getKeyRotationPolicyWithResponse(String name) {
-        try {
-            return withContext(context -> getKeyRotationPolicyWithResponse(name, context));
-        } catch (RuntimeException e) {
-            return monoError(logger, e);
-        }
-    }
-
-    Mono<Response<KeyRotationPolicy>> getKeyRotationPolicyWithResponse(String name, Context context) {
-        try {
-            if (CoreUtils.isNullOrEmpty(name)) {
-                return monoError(logger, new IllegalArgumentException("'name' cannot be null or empty"));
-            }
-
-            return service.getKeyRotationPolicy(vaultUrl, name, keyServiceVersion.getVersion(), "application/json",
-                    context.addData(AZ_TRACING_NAMESPACE_KEY, KEYVAULT_TRACING_NAMESPACE_VALUE))
-                .doOnRequest(ignored -> logger.verbose("Retrieving key rotation policy for key with name.", name))
-                .doOnSuccess(response -> logger.verbose("Retrieved key rotation policy for key with name.", name))
-                .doOnError(error -> logger.warning("Failed to retrieve key rotation policy - {}", error))
-                .map(response -> new SimpleResponse<>(response, toKeyRotationPolicy(response.getValue())));
-        } catch (RuntimeException e) {
-            return monoError(logger, e);
-        }
-    }
-
-    /**
-     * Updates the {@link KeyRotationPolicy} of the key with the provided name. This operation requires the
-     * {@code keys/update} permission.
-     *
-     * <p><strong>Code Samples</strong></p>
-     * <p>Updates the {@link KeyRotationPolicy rotation policy} of a given {@link KeyVaultKey key}. Subscribes to the
-     * call asynchronously and prints out the {@link KeyRotationPolicy rotation policy key} details when a response
-     * has been received.</p>
-     * <!-- src_embed com.azure.security.keyvault.keys.KeyAsyncClient.updateKeyRotationPolicy#String-KeyRotationPolicyProperties -->
-     * <pre>
-     * List&lt;KeyRotationLifetimeAction&gt; lifetimeActions = new ArrayList&lt;&gt;&#40;&#41;;
-     * KeyRotationLifetimeAction rotateLifetimeAction = new KeyRotationLifetimeAction&#40;KeyRotationPolicyAction.ROTATE&#41;
-     *     .setTimeAfterCreate&#40;&quot;P90D&quot;&#41;;
-     * KeyRotationLifetimeAction notifyLifetimeAction = new KeyRotationLifetimeAction&#40;KeyRotationPolicyAction.NOTIFY&#41;
-     *     .setTimeBeforeExpiry&#40;&quot;P45D&quot;&#41;;
-     *
-     * lifetimeActions.add&#40;rotateLifetimeAction&#41;;
-     * lifetimeActions.add&#40;notifyLifetimeAction&#41;;
-     *
-     * KeyRotationPolicyProperties policyProperties = new KeyRotationPolicyProperties&#40;&#41;
-     *     .setLifetimeActions&#40;lifetimeActions&#41;
-     *     .setExpiryTime&#40;&quot;P6M&quot;&#41;;
-     *
-     * keyAsyncClient.updateKeyRotationPolicy&#40;&quot;keyName&quot;, policyProperties&#41;
-     *     .subscribe&#40;keyRotationPolicy -&gt;
-     *         System.out.printf&#40;&quot;Updated key rotation policy with id: %s%n&quot;, keyRotationPolicy.getId&#40;&#41;&#41;&#41;;
-     * </pre>
-     * <!-- end com.azure.security.keyvault.keys.KeyAsyncClient.updateKeyRotationPolicy#String-KeyRotationPolicyProperties -->
-     *
-     * @param name The name of the {@link KeyVaultKey key}.
-     * @param keyRotationPolicyProperties The {@link KeyRotationPolicyProperties} for the key.
-     *
-     * @return A {@link Mono} containing the {@link KeyRotationPolicy} for the key.
-     *
-     * @throws IllegalArgumentException If {@code name} is {@code null} or empty.
-     * @throws ResourceNotFoundException If the {@link KeyVaultKey key} for the provided {@code name} does not exist.
-     */
-    @ServiceMethod(returns = ReturnType.SINGLE)
-    public Mono<KeyRotationPolicy> updateKeyRotationPolicy(String name,
-                                                           KeyRotationPolicyProperties keyRotationPolicyProperties) {
-        try {
-            return updateKeyRotationPolicyWithResponse(name, keyRotationPolicyProperties).flatMap(FluxUtil::toMono);
-        } catch (RuntimeException e) {
-            return monoError(logger, e);
-        }
-    }
-
-    /**
-     * Updates the {@link KeyRotationPolicy} of the key with the provided name. This operation requires the
-     * {@code keys/update} permission.
-     *
-     * <p><strong>Code Samples</strong></p>
-     * <p>Updates the {@link KeyRotationPolicy rotation policy} of a given {@link KeyVaultKey key}. Subscribes to the
-     * call asynchronously and prints out the {@link Response HTTP Response} and
-     * {@link KeyRotationPolicy rotation policy key} details when a response has been received.</p>
-     * <!-- src_embed com.azure.security.keyvault.keys.KeyAsyncClient.updateKeyRotationPolicyWithResponse#String-KeyRotationPolicyProperties -->
-     * <pre>
-     * List&lt;KeyRotationLifetimeAction&gt; myLifetimeActions = new ArrayList&lt;&gt;&#40;&#41;;
-     * KeyRotationLifetimeAction myRotateLifetimeAction = new KeyRotationLifetimeAction&#40;KeyRotationPolicyAction.ROTATE&#41;
-     *     .setTimeAfterCreate&#40;&quot;P90D&quot;&#41;;
-     * KeyRotationLifetimeAction myNotifyLifetimeAction = new KeyRotationLifetimeAction&#40;KeyRotationPolicyAction.NOTIFY&#41;
-     *     .setTimeBeforeExpiry&#40;&quot;P45D&quot;&#41;;
-     *
-     * myLifetimeActions.add&#40;myRotateLifetimeAction&#41;;
-     * myLifetimeActions.add&#40;myNotifyLifetimeAction&#41;;
-     *
-     * KeyRotationPolicyProperties myPolicyProperties = new KeyRotationPolicyProperties&#40;&#41;
-     *     .setLifetimeActions&#40;myLifetimeActions&#41;
-     *     .setExpiryTime&#40;&quot;P6M&quot;&#41;;
-     *
-     * keyAsyncClient.updateKeyRotationPolicyWithResponse&#40;&quot;keyName&quot;, myPolicyProperties&#41;
-     *     .subscribe&#40;updateKeyRotationPolicyResponse -&gt;
-     *         System.out.printf&#40;&quot;Response received successfully with status code: %d. Updated key rotation policy&quot;
-     *             + &quot;with id: %s%n&quot;, updateKeyRotationPolicyResponse.getStatusCode&#40;&#41;,
-     *             updateKeyRotationPolicyResponse.getValue&#40;&#41;.getId&#40;&#41;&#41;&#41;;
-     * </pre>
-     * <!-- end com.azure.security.keyvault.keys.KeyAsyncClient.updateKeyRotationPolicyWithResponse#String-KeyRotationPolicyProperties -->
-     *
-     * @param name The name of the {@link KeyVaultKey key}.
-     * @param keyRotationPolicyProperties The {@link KeyRotationPolicyProperties} for the key.
-     *
-     * @return A {@link Mono} containing the {@link Response HTTP response} for this operation and the
-     * {@link KeyRotationPolicy} for the key.
-     *
-     * @throws IllegalArgumentException If {@code name} is {@code null} or empty.
-     * @throws ResourceNotFoundException If the {@link KeyVaultKey key} for the provided {@code name} does not exist.
-     */
-    @ServiceMethod(returns = ReturnType.SINGLE)
-    public Mono<Response<KeyRotationPolicy>> updateKeyRotationPolicyWithResponse(String name, KeyRotationPolicyProperties keyRotationPolicyProperties) {
-        try {
-            return withContext(context ->
-                updateKeyRotationPolicyWithResponse(name, keyRotationPolicyProperties, context));
-        } catch (RuntimeException e) {
-            return monoError(logger, e);
-        }
-    }
-
-    Mono<Response<KeyRotationPolicy>> updateKeyRotationPolicyWithResponse(String name, KeyRotationPolicyProperties keyRotationPolicyProperties, Context context) {
-        try {
-            if (CoreUtils.isNullOrEmpty(name)) {
-                return monoError(logger, new IllegalArgumentException("'name' cannot be null or empty"));
-            }
-
-            List<LifetimeAction> lifetimeActions = new ArrayList<>();
-
-            for (KeyRotationLifetimeAction lifetimeAction : keyRotationPolicyProperties.getLifetimeActions()) {
-                lifetimeActions.add(new LifetimeAction()
-                    .setAction(new LifetimeActionsType()
-                        .setType(lifetimeAction.getType()))
-                    .setTrigger(new LifetimeActionTrigger()
-                        .setTimeAfterCreate(lifetimeAction.getTimeAfterCreate())
-                        .setTimeBeforeExpiry(lifetimeAction.getTimeBeforeExpiry())));
-            }
-
-            com.azure.security.keyvault.keys.implementation.models.KeyRotationPolicy keyRotationPolicy =
-                new com.azure.security.keyvault.keys.implementation.models.KeyRotationPolicy()
-                    .setAttributes(new KeyRotationPolicyAttributes()
-                        .setExpiryTime(keyRotationPolicyProperties.getExpiryTime()))
-                    .setLifetimeActions(lifetimeActions);
-
-            return service.updateKeyRotationPolicy(vaultUrl, name, keyServiceVersion.getVersion(), keyRotationPolicy,
-                    "application/json", context.addData(AZ_TRACING_NAMESPACE_KEY, KEYVAULT_TRACING_NAMESPACE_VALUE))
-                .doOnRequest(ignored -> logger.verbose("Updating key rotation policy for key with name.", name))
-                .doOnSuccess(response -> logger.verbose("Updated key rotation policy for key with name.", name))
-                .doOnError(error -> logger.warning("Failed to retrieve key rotation policy - {}", error))
-                .map(response -> new SimpleResponse<>(response, toKeyRotationPolicy(response.getValue())));
-        } catch (RuntimeException e) {
-            return monoError(logger, e);
-        }
-    }
-
-    private KeyRotationPolicy toKeyRotationPolicy(com.azure.security.keyvault.keys.implementation.models.KeyRotationPolicy keyRotationPolicy) {
-        if (keyRotationPolicy == null) {
-            return null;
-        }
-
-        List<KeyRotationLifetimeAction> keyRotationLifetimeActions = null;
-
-        if (keyRotationPolicy.getLifetimeActions() != null) {
-            keyRotationLifetimeActions = new ArrayList<>();
-
-            for (LifetimeAction lifetimeAction : keyRotationPolicy.getLifetimeActions()) {
-                keyRotationLifetimeActions.add(new KeyRotationLifetimeAction(lifetimeAction.getAction().getType())
-                    .setTimeBeforeExpiry(lifetimeAction.getTrigger().getTimeBeforeExpiry())
-                    .setTimeAfterCreate(lifetimeAction.getTrigger().getTimeAfterCreate()));
-            }
-        }
-
-        OffsetDateTime createdOn = null;
-        OffsetDateTime updatedOn = null;
-        String expiryTime = null;
-
-        if (keyRotationPolicy.getAttributes() != null) {
-            createdOn = OffsetDateTime.of(LocalDateTime.ofEpochSecond(keyRotationPolicy.getAttributes().getCreatedOn(),
-                0, ZoneOffset.UTC), ZoneOffset.UTC);
-            updatedOn = OffsetDateTime.of(LocalDateTime.ofEpochSecond(keyRotationPolicy.getAttributes().getUpdatedOn(),
-                0, ZoneOffset.UTC), ZoneOffset.UTC);
-            expiryTime = keyRotationPolicy.getAttributes().getExpiryTime();
-        }
-
-        return new KeyRotationPolicy(keyRotationPolicy.getId(), createdOn, updatedOn)
-            .setExpiryTime(expiryTime)
-            .setLifetimeActions(keyRotationLifetimeActions);
-    }
->>>>>>> cf64e7e9
 }
