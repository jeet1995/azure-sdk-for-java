// Copyright (c) Microsoft Corporation. All rights reserved.
// Licensed under the MIT License.

package com.azure.security.keyvault.keys;

import com.azure.core.annotation.ReturnType;
import com.azure.core.annotation.ServiceClient;
import com.azure.core.annotation.ServiceMethod;
import com.azure.core.exception.HttpResponseException;
import com.azure.core.exception.ResourceModifiedException;
import com.azure.core.exception.ResourceNotFoundException;
import com.azure.core.http.HttpPipeline;
import com.azure.core.http.rest.PagedIterable;
import com.azure.core.http.rest.Response;
import com.azure.core.util.Context;
import com.azure.core.util.polling.SyncPoller;
import com.azure.security.keyvault.keys.models.CreateEcKeyOptions;
import com.azure.security.keyvault.keys.models.CreateKeyOptions;
import com.azure.security.keyvault.keys.models.CreateOctKeyOptions;
import com.azure.security.keyvault.keys.models.CreateRsaKeyOptions;
import com.azure.security.keyvault.keys.models.DeletedKey;
import com.azure.security.keyvault.keys.models.ImportKeyOptions;
import com.azure.security.keyvault.keys.models.JsonWebKey;
import com.azure.security.keyvault.keys.models.KeyCurveName;
import com.azure.security.keyvault.keys.models.KeyOperation;
import com.azure.security.keyvault.keys.models.KeyProperties;
<<<<<<< HEAD
import com.azure.security.keyvault.keys.models.KeyType;
import com.azure.security.keyvault.keys.models.KeyVaultKey;
=======
import com.azure.security.keyvault.keys.models.KeyRotationPolicy;
import com.azure.security.keyvault.keys.models.KeyType;
import com.azure.security.keyvault.keys.models.KeyVaultKey;
import com.azure.security.keyvault.keys.models.ReleaseKeyOptions;
import com.azure.security.keyvault.keys.models.ReleaseKeyResult;
>>>>>>> acbe5ceb

/**
 * The {@link KeyClient} provides synchronous methods to manage {@link KeyVaultKey keys} in the Azure Key Vault. The
 * client supports creating, retrieving, updating, deleting, purging, backing up, restoring and listing the
 * {@link KeyVaultKey keys}. The client also supports listing {@link DeletedKey deleted keys} for a soft-delete
 * enabled Azure Key Vault.
 *
 * <p><strong>Samples to construct the sync client</strong></p>
 * <!-- src_embed com.azure.security.keyvault.keys.KeyClient.instantiation -->
 * <pre>
 * KeyClient keyClient = new KeyClientBuilder&#40;&#41;
 *     .vaultUrl&#40;&quot;https:&#47;&#47;myvault.azure.net&#47;&quot;&#41;
 *     .credential&#40;new DefaultAzureCredentialBuilder&#40;&#41;.build&#40;&#41;&#41;
 *     .buildClient&#40;&#41;;
 * </pre>
 * <!-- end com.azure.security.keyvault.keys.KeyClient.instantiation -->
 *
 * @see KeyClientBuilder
 * @see PagedIterable
 */
@ServiceClient(builder = KeyClientBuilder.class, serviceInterfaces = KeyService.class)
public final class KeyClient {
    private final KeyAsyncClient client;

    /**
     * Creates a {@link KeyClient} that uses a {@link KeyAsyncClient} to service requests.
     *
     * @param client The {@link KeyAsyncClient} that the client routes its request through.
     */
    KeyClient(KeyAsyncClient client) {
        this.client = client;
    }

    /**
     * Get the vault endpoint url to which service requests are sent to.
     *
     * @return The vault endpoint url.
     */
    public String getVaultUrl() {
        return client.getVaultUrl();
    }

    /**
     * Creates a new {@link KeyVaultKey key} and stores it in the key vault. The create key operation can be used to
     * create any {@link KeyType keyType} in Azure Key Vault. If a {@link KeyVaultKey key} with the provided name
     * already exists, Azure Key Vault creates a new version of the {@link KeyVaultKey key}. It requires the
     * {@code keys/create} permission.
     *
     * <p>The {@link KeyType keyType} indicates the type of {@link KeyVaultKey key} to create. Possible values include:
     * {@link KeyType#EC EC}, {@link KeyType#EC_HSM EC-HSM}, {@link KeyType#RSA RSA}, {@link KeyType#RSA_HSM RSA-HSM},
     * {@link KeyType#OCT OCT} and {@link KeyType#OCT_HSM OCT-HSM}.</p>
     *
     * <p><strong>Code Samples</strong></p>
     * <p>Creates a new {@link KeyVaultKey EC key}. Prints out the details of the {@link KeyVaultKey created key}.</p>
     * <!-- src_embed com.azure.security.keyvault.keys.KeyClient.createKey#String-KeyType -->
     * <pre>
     * KeyVaultKey key = keyClient.createKey&#40;&quot;keyName&quot;, KeyType.EC&#41;;
     *
     * System.out.printf&#40;&quot;Created key with name: %s and id: %s%n&quot;, key.getName&#40;&#41;, key.getId&#40;&#41;&#41;;
     * </pre>
     * <!-- end com.azure.security.keyvault.keys.KeyClient.createKey#String-KeyType -->
     *
     * @param name The name of the {@link KeyVaultKey key} being created.
     * @param keyType The type of {@link KeyVaultKey key} to create. For valid values, see {@link KeyType KeyType}.
     *
     * @return The {@link KeyVaultKey created key}.
     *
     * @throws ResourceModifiedException If {@code name} or {@code keyType} are {@code null}.
     * @throws HttpResponseException If {@code name} is an empty string.
     */
    @ServiceMethod(returns = ReturnType.SINGLE)
    public KeyVaultKey createKey(String name, KeyType keyType) {
        return createKeyWithResponse(new CreateKeyOptions(name, keyType), Context.NONE).getValue();
    }

    /**
     * Creates a new {@link KeyVaultKey key} and stores it in the key vault. The create key operation can be used to
     * create any {@link KeyType keyType} in Azure Key Vault. If a {@link KeyVaultKey key} with the provided name
     * already exists, Azure Key Vault creates a new version of the {@link KeyVaultKey key}. It requires the
     * {@code keys/create} permission.
     *
     * <p>The {@link CreateKeyOptions} parameter is required. The {@link CreateKeyOptions#getExpiresOn() expires} and
     * {@link CreateKeyOptions#getNotBefore() notBefore} values are optional. The
     * {@link CreateKeyOptions#isEnabled()} enabled} field is set to {@code true} by Azure Key Vault, if not specified.
     * </p>
     *
     * <p>The {@link CreateKeyOptions#getKeyType() keyType} indicates the type of {@link KeyVaultKey key} to create.
     * Possible values include: {@link KeyType#EC EC}, {@link KeyType#EC_HSM EC-HSM}, {@link KeyType#RSA RSA},
     * {@link KeyType#RSA_HSM RSA-HSM}, {@link KeyType#OCT OCT} and {@link KeyType#OCT_HSM OCT-HSM}.</p>
     *
     * <p><strong>Code Samples</strong></p>
     * <p>Creates a new {@link KeyVaultKey RSA key} which activates in one day and expires in one year. Prints out the
     * details of the {@link KeyVaultKey created key}.</p>
     * <!-- src_embed com.azure.security.keyvault.keys.KeyClient.createKey#CreateKeyOptions -->
     * <pre>
     * CreateKeyOptions createKeyOptions = new CreateKeyOptions&#40;&quot;keyName&quot;, KeyType.RSA&#41;
     *     .setNotBefore&#40;OffsetDateTime.now&#40;&#41;.plusDays&#40;1&#41;&#41;
     *     .setExpiresOn&#40;OffsetDateTime.now&#40;&#41;.plusYears&#40;1&#41;&#41;;
     * KeyVaultKey optionsKey = keyClient.createKey&#40;createKeyOptions&#41;;
     *
     * System.out.printf&#40;&quot;Created key with name: %s and id: %s%n&quot;, optionsKey.getName&#40;&#41;, optionsKey.getId&#40;&#41;&#41;;
     * </pre>
     * <!-- end com.azure.security.keyvault.keys.KeyClient.createKey#CreateKeyOptions -->
     *
     * @param createKeyOptions The {@link CreateKeyOptions options object} containing information about the
     * {@link KeyVaultKey key} being created.
     *
     * @return The {@link KeyVaultKey created key}.
     *
     * @throws HttpResponseException If {@link CreateKeyOptions#getName()} is an empty string.
     * @throws NullPointerException If {@code createKeyOptions} is {@code null}.
     * @throws HttpResponseException If {@code name} is an empty string.
     */
    @ServiceMethod(returns = ReturnType.SINGLE)
    public KeyVaultKey createKey(CreateKeyOptions createKeyOptions) {
        return createKeyWithResponse(createKeyOptions, Context.NONE).getValue();
    }

    /**
     * Creates a new {@link KeyVaultKey key} and stores it in the key vault. The create key operation can be used to
     * create any {@link KeyType keyType} in Azure Key Vault. If a {@link KeyVaultKey key} with the provided name
     * already exists, Azure Key Vault creates a new version of the {@link KeyVaultKey key}. It requires the
     * {@code keys/create} permission.
     *
     * <p>The {@link CreateKeyOptions} parameter is required. The {@link CreateKeyOptions#getExpiresOn() expires} and
     * {@link CreateKeyOptions#getNotBefore() notBefore} values are optional. The
     * {@link CreateKeyOptions#isEnabled() enabled} field is set to {@code true} by Azure Key Vault, if not specified.
     * </p>
     *
     * <p>The {@link CreateKeyOptions#getKeyType() keyType} indicates the type of {@link KeyVaultKey key} to create.
     * Possible values include: {@link KeyType#EC EC}, {@link KeyType#EC_HSM EC-HSM}, {@link KeyType#RSA RSA},
     * {@link KeyType#RSA_HSM RSA-HSM}, {@link KeyType#OCT OCT} and {@link KeyType#OCT_HSM OCT-HSM}.</p>
     *
     * <p><strong>Code Samples</strong></p>
     * <p>Creates a new {@link KeyVaultKey RSA key} which activates in one day and expires in one year. Prints out the
     * details of the {@link KeyVaultKey created key}.</p>
     * <!-- src_embed com.azure.security.keyvault.keys.KeyClient.createKeyWithResponse#CreateKeyOptions-Context -->
     * <pre>
     * CreateKeyOptions createKeyOptions = new CreateKeyOptions&#40;&quot;keyName&quot;, KeyType.RSA&#41;
     *     .setNotBefore&#40;OffsetDateTime.now&#40;&#41;.plusDays&#40;1&#41;&#41;
     *     .setExpiresOn&#40;OffsetDateTime.now&#40;&#41;.plusYears&#40;1&#41;&#41;;
     * Response&lt;KeyVaultKey&gt; createKeyResponse =
     *     keyClient.createKeyWithResponse&#40;createKeyOptions, new Context&#40;&quot;key1&quot;, &quot;value1&quot;&#41;&#41;;
     *
     * System.out.printf&#40;&quot;Created key with name: %s and: id %s%n&quot;, createKeyResponse.getValue&#40;&#41;.getName&#40;&#41;,
     *     createKeyResponse.getValue&#40;&#41;.getId&#40;&#41;&#41;;
     * </pre>
     * <!-- end com.azure.security.keyvault.keys.KeyClient.createKeyWithResponse#CreateKeyOptions-Context -->
     *
     * @param createKeyOptions The {@link CreateKeyOptions options object} containing information about the
     * {@link KeyVaultKey key} being created.
     * @param context Additional {@link Context} that is passed through the {@link HttpPipeline} during the service
     * call.
     *
     * @return A {@link Response} whose {@link Response#getValue() value} contains the {@link KeyVaultKey created key}.
     *
     * @throws HttpResponseException If {@link CreateKeyOptions#getName()} is an empty string.
     * @throws NullPointerException If {@code createKeyOptions} is {@code null}.
     * @throws ResourceModifiedException If {@code createKeyOptions} is malformed.
     */
    @ServiceMethod(returns = ReturnType.SINGLE)
    public Response<KeyVaultKey> createKeyWithResponse(CreateKeyOptions createKeyOptions, Context context) {
        return client.createKeyWithResponse(createKeyOptions, context).block();
    }

    /**
     * Creates a new {@link KeyVaultKey RSA key} and stores it in the key vault. The create RSA key operation can be
     * used to create any RSA key type in Azure Key Vault. If a {@link KeyVaultKey key} with the provided name already
     * exists, Azure Key Vault creates a new version of the {@link KeyVaultKey key}. It requires the
     * {@code keys/create} permission.
     *
     * <p>The {@link CreateRsaKeyOptions} parameter is required. The {@link CreateRsaKeyOptions#getKeySize() keySize}
     * can be optionally specified. The {@link CreateRsaKeyOptions#getExpiresOn() expires} and
     * {@link CreateRsaKeyOptions#getNotBefore() notBefore} values are optional. The
     * {@link CreateRsaKeyOptions#isEnabled() enabled} field is set to {@code true} by Azure Key Vault, if not
     * specified.</p>
     *
     * <p>The {@link CreateRsaKeyOptions#getKeyType() keyType} indicates the type of {@link KeyVaultKey key} to create.
     * Possible values include: {@link KeyType#RSA RSA} and {@link KeyType#RSA_HSM RSA-HSM}.</p>
     *
     * <p><strong>Code Samples</strong></p>
     * <p>Creates a new {@link KeyVaultKey RSA key} with size 2048 which activates in one day and expires in one year.
     * Prints out the details of the {@link KeyVaultKey created key}.</p>
     * <!-- src_embed com.azure.security.keyvault.keys.KeyClient.createRsaKey#CreateRsaKeyOptions -->
     * <pre>
     * CreateRsaKeyOptions createRsaKeyOptions = new CreateRsaKeyOptions&#40;&quot;keyName&quot;&#41;
     *     .setKeySize&#40;2048&#41;
     *     .setNotBefore&#40;OffsetDateTime.now&#40;&#41;.plusDays&#40;1&#41;&#41;
     *     .setExpiresOn&#40;OffsetDateTime.now&#40;&#41;.plusYears&#40;1&#41;&#41;;
     * KeyVaultKey rsaKey = keyClient.createRsaKey&#40;createRsaKeyOptions&#41;;
     *
     * System.out.printf&#40;&quot;Created key with name: %s and id: %s%n&quot;, rsaKey.getName&#40;&#41;, rsaKey.getId&#40;&#41;&#41;;
     * </pre>
     * <!-- end com.azure.security.keyvault.keys.KeyClient.createRsaKey#CreateRsaKeyOptions -->
     *
     * @param createRsaKeyOptions The {@link CreateRsaKeyOptions options object} containing information about the
     * {@link KeyVaultKey RSA key} being created.
     *
     * @return The {@link KeyVaultKey created key}.
     *
     * @throws HttpResponseException If {@link CreateRsaKeyOptions#getName()} is an empty string.
     * @throws NullPointerException If {@code createRsaKeyOptions} is {@code null}.
     * @throws ResourceModifiedException If {@code createRsaKeyOptions} is malformed.
     */
    @ServiceMethod(returns = ReturnType.SINGLE)
    public KeyVaultKey createRsaKey(CreateRsaKeyOptions createRsaKeyOptions) {
        return createRsaKeyWithResponse(createRsaKeyOptions, Context.NONE).getValue();
    }

    /**
     * Creates a new {@link KeyVaultKey RSA key} and stores it in the key vault. The create RSA key operation can be
     * used to create any RSA key type in Azure Key Vault. If a {@link KeyVaultKey key} with the provided name already
     * exists, Azure Key Vault creates a new version of the {@link KeyVaultKey key}. It requires the
     * {@code keys/create} permission.
     *
     * <p>The {@link CreateRsaKeyOptions} parameter is required. The {@link CreateRsaKeyOptions#getKeySize() keySize}
     * can be optionally specified. The {@link CreateRsaKeyOptions#getExpiresOn() expires} and
     * {@link CreateRsaKeyOptions#getNotBefore() notBefore} values are optional. The
     * {@link CreateRsaKeyOptions#isEnabled() enabled} field is set to {@code true} by Azure Key Vault, if not
     * specified.</p>
     *
     * <p>The {@link CreateRsaKeyOptions#getKeyType() keyType} indicates the type of {@link KeyVaultKey key} to create.
     * Possible values include: {@link KeyType#RSA RSA} and {@link KeyType#RSA_HSM RSA-HSM}.</p>
     *
     * <p><strong>Code Samples</strong></p>
     * <p>Creates a new {@link KeyVaultKey RSA key} with size 2048 which activates in one day and expires in one year.
     * Prints out the details of the {@link KeyVaultKey created key}.</p>
     * <!-- src_embed com.azure.security.keyvault.keys.KeyClient.createRsaKeyWithResponse#CreateRsaKeyOptions-Context -->
     * <pre>
     * CreateRsaKeyOptions createRsaKeyOptions = new CreateRsaKeyOptions&#40;&quot;keyName&quot;&#41;
     *     .setKeySize&#40;2048&#41;
     *     .setNotBefore&#40;OffsetDateTime.now&#40;&#41;.plusDays&#40;1&#41;&#41;
     *     .setExpiresOn&#40;OffsetDateTime.now&#40;&#41;.plusYears&#40;1&#41;&#41;;
     * Response&lt;KeyVaultKey&gt; createRsaKeyResponse =
     *     keyClient.createRsaKeyWithResponse&#40;createRsaKeyOptions, new Context&#40;&quot;key1&quot;, &quot;value1&quot;&#41;&#41;;
     *
     * System.out.printf&#40;&quot;Created key with name: %s and: id %s%n&quot;, createRsaKeyResponse.getValue&#40;&#41;.getName&#40;&#41;,
     *     createRsaKeyResponse.getValue&#40;&#41;.getId&#40;&#41;&#41;;
     * </pre>
     * <!-- end com.azure.security.keyvault.keys.KeyClient.createRsaKeyWithResponse#CreateRsaKeyOptions-Context -->
     *
     * @param createRsaKeyOptions The {@link CreateRsaKeyOptions options object} containing information about the
     * {@link KeyVaultKey RSA key} being created.
     * @param context Additional {@link Context} that is passed through the {@link HttpPipeline} during the service
     * call.
     *
     * @return A {@link Response} whose {@link Response#getValue() value} contains the {@link KeyVaultKey created key}.
     *
     * @throws HttpResponseException If {@link CreateRsaKeyOptions#getName()} is an empty string.
     * @throws NullPointerException If {@code createRsaKeyOptions} is {@code null}.
     * @throws ResourceModifiedException If {@code createRsaKeyOptions} is malformed.
     */
    @ServiceMethod(returns = ReturnType.SINGLE)
    public Response<KeyVaultKey> createRsaKeyWithResponse(CreateRsaKeyOptions createRsaKeyOptions, Context context) {
        return client.createRsaKeyWithResponse(createRsaKeyOptions, context).block();
    }

    /**
     * Creates a new {@link KeyVaultKey EC key} and stores it in the key vault. The create EC key operation can be
     * used to create any EC {@link KeyType key type} in Azure Key Vault. If a {@link KeyVaultKey key} with the
     * provided name already exists, Azure Key Vault creates a new version of the {@link KeyVaultKey key}. It requires
     * the {@code keys/create} permission.
     *
     * <p>The {@link CreateEcKeyOptions} parameter is required. The {@link CreateEcKeyOptions#getCurveName() key curve}
     * can be optionally specified. If not specified, the default value {@link KeyCurveName#P_256 P-256} is used by
     * Azure Key Vault. The {@link CreateEcKeyOptions#getExpiresOn() expires} and
     * {@link CreateEcKeyOptions#getNotBefore() notBefore} values are optional. The
     * {@link CreateEcKeyOptions#isEnabled() enabled} field is set to {@code true} by Azure Key Vault, if not specified.
     * </p>
     *
     * <p>The {@link CreateEcKeyOptions#getKeyType() keyType} indicates the type of {@link KeyVaultKey} key to create.
     * Possible values include: {@link KeyType#EC EC} and {@link KeyType#EC_HSM EC-HSM}.</p>
     *
     * <p><strong>Code Samples</strong></p>
     * <p>Creates a new {@link KeyVaultKey EC key} with a {@link KeyCurveName#P_384 P-384} web key curve. The key
     * activates in one day and expires in one year. Prints out the details of the {@link KeyVaultKey created key}.</p>
     * <!-- src_embed com.azure.security.keyvault.keys.KeyClient.createEcKey#CreateOctKeyOptions -->
     * <pre>
     * CreateEcKeyOptions createEcKeyOptions = new CreateEcKeyOptions&#40;&quot;keyName&quot;&#41;
     *     .setCurveName&#40;KeyCurveName.P_384&#41;
     *     .setNotBefore&#40;OffsetDateTime.now&#40;&#41;.plusDays&#40;1&#41;&#41;
     *     .setExpiresOn&#40;OffsetDateTime.now&#40;&#41;.plusYears&#40;1&#41;&#41;;
     * KeyVaultKey ecKey = keyClient.createEcKey&#40;createEcKeyOptions&#41;;
     *
     * System.out.printf&#40;&quot;Created key with name: %s and id: %s%n&quot;, ecKey.getName&#40;&#41;, ecKey.getId&#40;&#41;&#41;;
     * </pre>
     * <!-- end com.azure.security.keyvault.keys.KeyClient.createEcKey#CreateOctKeyOptions -->
     *
     * @param createEcKeyOptions The {@link CreateEcKeyOptions options object} containing information about the
     * {@link KeyVaultKey EC key} being created.
     *
     * @return The {@link KeyVaultKey created key}.
     *
     * @throws HttpResponseException If {@link CreateEcKeyOptions#getName()} is an empty string.
     * @throws NullPointerException If {@code createEcKeyOptions} is {@code null}.
     * @throws ResourceModifiedException If {@code createEcKeyOptions} is malformed.
     */
    @ServiceMethod(returns = ReturnType.SINGLE)
    public KeyVaultKey createEcKey(CreateEcKeyOptions createEcKeyOptions) {
        return createEcKeyWithResponse(createEcKeyOptions, Context.NONE).getValue();
    }

    /**
     * Creates a new {@link KeyVaultKey EC key} and stores it in the key vault. The create EC key operation can be
     * used to create any EC {@link KeyType key type} in Azure Key Vault. If a {@link KeyVaultKey key} with the
     * provided name already exists, Azure Key Vault creates a new version of the {@link KeyVaultKey key}. It requires
     * the {@code keys/create} permission.
     *
     * <p>The {@link CreateEcKeyOptions} parameter is required. The {@link CreateEcKeyOptions#getCurveName() key curve}
     * can be optionally specified. If not specified, the default value {@link KeyCurveName#P_256 P-256} is used by
     * Azure Key Vault. The {@link CreateEcKeyOptions#getExpiresOn() expires} and
     * {@link CreateEcKeyOptions#getNotBefore() notBefore} values are optional. The
     * {@link CreateEcKeyOptions#isEnabled() enabled} field is set to {@code true} by Azure Key Vault, if not
     * specified.
     * </p>
     *
     * <p>The {@link CreateEcKeyOptions#getKeyType() keyType} indicates the type of {@link KeyVaultKey} key to create.
     * Possible values include: {@link KeyType#EC EC} and {@link KeyType#EC_HSM EC-HSM}.</p>
     *
     * <p><strong>Code Samples</strong></p>
     * <p>Creates a new {@link KeyVaultKey EC key} with a {@link KeyCurveName#P_384 P-384} web key curve. The key
     * activates in one day and expires in one year. Prints out the details of the {@link KeyVaultKey created key}.</p>
     * <!-- src_embed com.azure.security.keyvault.keys.KeyClient.createEcKeyWithResponse#CreateEcKeyOptions-Context -->
     * <pre>
     * CreateEcKeyOptions createEcKeyOptions = new CreateEcKeyOptions&#40;&quot;keyName&quot;&#41;
     *     .setCurveName&#40;KeyCurveName.P_384&#41;
     *     .setNotBefore&#40;OffsetDateTime.now&#40;&#41;.plusDays&#40;1&#41;&#41;
     *     .setExpiresOn&#40;OffsetDateTime.now&#40;&#41;.plusYears&#40;1&#41;&#41;;
     * Response&lt;KeyVaultKey&gt; createEcKeyResponse =
     *     keyClient.createEcKeyWithResponse&#40;createEcKeyOptions, new Context&#40;&quot;key1&quot;, &quot;value1&quot;&#41;&#41;;
     *
     * System.out.printf&#40;&quot;Created key with name: %s and: id %s%n&quot;, createEcKeyResponse.getValue&#40;&#41;.getName&#40;&#41;,
     *     createEcKeyResponse.getValue&#40;&#41;.getId&#40;&#41;&#41;;
     * </pre>
     * <!-- end com.azure.security.keyvault.keys.KeyClient.createEcKeyWithResponse#CreateEcKeyOptions-Context -->
     *
     * @param createEcKeyOptions The {@link CreateEcKeyOptions options object} containing information about the
     * {@link KeyVaultKey EC key} being created.
     * @param context Additional {@link Context} that is passed through the {@link HttpPipeline} during the service
     * call.
     *
     * @return A {@link Response} whose {@link Response#getValue() value} contains the {@link KeyVaultKey created key}.
     *
     * @throws HttpResponseException If {@link CreateEcKeyOptions#getName()} is an empty string.
     * @throws NullPointerException If {@code createEcKeyOptions} is {@code null}.
     * @throws ResourceModifiedException If {@code createEcKeyOptions} is malformed.
     */
    @ServiceMethod(returns = ReturnType.SINGLE)
    public Response<KeyVaultKey> createEcKeyWithResponse(CreateEcKeyOptions createEcKeyOptions, Context context) {
        return client.createEcKeyWithResponse(createEcKeyOptions, context).block();
    }

    /**
     * Creates and stores a new {@link KeyVaultKey symmetric key} in the key vault. If a {@link KeyVaultKey key} with
     * the provided name already exists, Azure Key Vault creates a new version of the key. This operation requires
     * the {@code keys/create} permission.
     *
     * <p>The {@link CreateOctKeyOptions} parameter is required. The {@link CreateOctKeyOptions#getExpiresOn() expires}
     * and {@link CreateOctKeyOptions#getNotBefore() notBefore} values are optional. The
     * {@link CreateOctKeyOptions#isEnabled() enabled} field is set to {@code true} by Azure Key Vault, if not
     * specified.</p>
     *
     * <p>The {@link CreateOctKeyOptions#getKeyType() keyType} indicates the type of {@link KeyVaultKey} key to create.
     * Possible values include: {@link KeyType#OCT OCT} and {@link KeyType#OCT_HSM OCT-HSM}.</p>
     *
     * <p><strong>Code Samples</strong></p>
     * <p>Creates a new {@link KeyVaultKey symmetric key}. The {@link KeyVaultKey key} activates in one day and expires
     * in one year. Prints out the details of the newly {@link KeyVaultKey created key}.</p>
     * <!-- src_embed com.azure.security.keyvault.keys.async.KeyClient.createOctKey#CreateOctKeyOptions -->
     * <pre>
     * CreateOctKeyOptions createOctKeyOptions = new CreateOctKeyOptions&#40;&quot;keyName&quot;&#41;
     *     .setNotBefore&#40;OffsetDateTime.now&#40;&#41;.plusDays&#40;1&#41;&#41;
     *     .setExpiresOn&#40;OffsetDateTime.now&#40;&#41;.plusYears&#40;1&#41;&#41;;
     * KeyVaultKey octKey = keyClient.createOctKey&#40;createOctKeyOptions&#41;;
     *
     * System.out.printf&#40;&quot;Created key with name: %s and id: %s%n&quot;, octKey.getName&#40;&#41;, octKey.getId&#40;&#41;&#41;;
     * </pre>
     * <!-- end com.azure.security.keyvault.keys.async.KeyClient.createOctKey#CreateOctKeyOptions -->
     *
     * @param createOctKeyOptions The {@link CreateOctKeyOptions options object} containing information about the
     * {@link KeyVaultKey symmetric key} being created.
     *
     * @return The {@link KeyVaultKey created key}.
     *
     * @throws HttpResponseException If {@link CreateOctKeyOptions#getName()} is an empty string.
     * @throws NullPointerException If {@code createOctKeyOptions} is {@code null}.
     * @throws ResourceModifiedException If {@code createOctKeyOptions} is malformed.
     */
    @ServiceMethod(returns = ReturnType.SINGLE)
    public KeyVaultKey createOctKey(CreateOctKeyOptions createOctKeyOptions) {
        return createOctKeyWithResponse(createOctKeyOptions, Context.NONE).getValue();
    }

    /**
     * Creates and stores a new {@link KeyVaultKey symmetric key} in the key vault. If a {@link KeyVaultKey key} with
     * the provided name already exists, Azure Key Vault creates a new version of the key. This operation requires
     * the {@code keys/create} permission.
     *
     * <p>The {@link CreateOctKeyOptions} parameter is required. The {@link CreateOctKeyOptions#getExpiresOn() expires}
     * and {@link CreateOctKeyOptions#getNotBefore() notBefore} values are optional. The
     * {@link CreateOctKeyOptions#isEnabled() enabled} field is set to {@code true} by Azure Key Vault, if not
     * specified.</p>
     *
     * <p>The {@link CreateOctKeyOptions#getKeyType() keyType} indicates the type of {@link KeyVaultKey} key to create.
     * Possible values include: {@link KeyType#OCT OCT} and {@link KeyType#OCT_HSM OCT-HSM}.</p>
     *
     * <p><strong>Code Samples</strong></p>
     * <p>Creates a new {@link KeyVaultKey symmetric key}. The {@link KeyVaultKey key} activates in one day and expires
     * in one year. Prints out the details of the newly {@link KeyVaultKey created key}.</p>
     * <!-- src_embed com.azure.security.keyvault.keys.async.KeyClient.createOctKey#CreateOctKeyOptions-Context -->
     * <pre>
     * CreateOctKeyOptions createOctKeyOptions = new CreateOctKeyOptions&#40;&quot;keyName&quot;&#41;
     *     .setNotBefore&#40;OffsetDateTime.now&#40;&#41;.plusDays&#40;1&#41;&#41;
     *     .setExpiresOn&#40;OffsetDateTime.now&#40;&#41;.plusYears&#40;1&#41;&#41;;
     * Response&lt;KeyVaultKey&gt; createOctKeyResponse =
     *     keyClient.createOctKeyWithResponse&#40;createOctKeyOptions, new Context&#40;&quot;key1&quot;, &quot;value1&quot;&#41;&#41;;
     *
     * System.out.printf&#40;&quot;Created key with name: %s and: id %s%n&quot;, createOctKeyResponse.getValue&#40;&#41;.getName&#40;&#41;,
     *     createOctKeyResponse.getValue&#40;&#41;.getId&#40;&#41;&#41;;
     * </pre>
     * <!-- end com.azure.security.keyvault.keys.async.KeyClient.createOctKey#CreateOctKeyOptions-Context -->
     *
     * @param createOctKeyOptions The {@link CreateOctKeyOptions options object} containing information about the
     * {@link KeyVaultKey symmetric key} being created.
     * @param context Additional {@link Context} that is passed through the {@link HttpPipeline} during the service
     * call.
     *
     * @return A {@link Response} whose {@link Response#getValue() value} contains the {@link KeyVaultKey created key}.
     *
     * @throws HttpResponseException If {@link CreateOctKeyOptions#getName()} is an empty string.
     * @throws NullPointerException If {@code createOctKeyOptions} is {@code null}.
     * @throws ResourceModifiedException If {@code createOctKeyOptions} is malformed.
     */
    @ServiceMethod(returns = ReturnType.SINGLE)
    public Response<KeyVaultKey> createOctKeyWithResponse(CreateOctKeyOptions createOctKeyOptions, Context context) {
        return client.createOctKeyWithResponse(createOctKeyOptions, context).block();
    }

    /**
     * Imports an externally created {@link JsonWebKey key} and stores it in the key vault. The import key operation
     * may be used to import any {@link KeyType key type} into Azure Key Vault. If a {@link KeyVaultKey key} with
     * the provided name already exists, Azure Key Vault creates a new version of the {@link KeyVaultKey key}. This
     * operation requires the {@code keys/import} permission.
     *
     * <p><strong>Code Samples</strong></p>
     * <p>Imports a new {@link KeyVaultKey key} into the key vault. Prints out the details of the
     * {@link KeyVaultKey imported key}.</p>
     * <!-- src_embed com.azure.security.keyvault.keys.KeyClient.importKey#String-JsonWebKey -->
     * <pre>
     * KeyVaultKey key = keyClient.importKey&#40;&quot;keyName&quot;, jsonWebKeyToImport&#41;;
     *
     * System.out.printf&#40;&quot;Imported key with name: %s and id: %s%n&quot;, key.getName&#40;&#41;, key.getId&#40;&#41;&#41;;
     * </pre>
     * <!-- end com.azure.security.keyvault.keys.KeyClient.importKey#String-JsonWebKey -->
     *
     * @param name The name for the {@link KeyVaultKey imported key}.
     * @param keyMaterial The {@link JsonWebKey} being imported.
     *
     * @return The {@link KeyVaultKey imported key}.
     *
     * @throws HttpResponseException If {@code name} is an empty string.
     */
    @ServiceMethod(returns = ReturnType.SINGLE)
    public KeyVaultKey importKey(String name, JsonWebKey keyMaterial) {
        return importKeyWithResponse(new ImportKeyOptions(name, keyMaterial), Context.NONE).getValue();
    }

    /**
     * Imports an externally created {@link JsonWebKey key} and stores it in the key vault. The import key operation
     * may be used to import any {@link KeyType key type} into Azure Key Vault. If a {@link KeyVaultKey key} with
     * the provided name already exists, Azure Key Vault creates a new version of the {@link KeyVaultKey key}. This
     * operation requires the {@code keys/import} permission.
     *
     * <p>{@link ImportKeyOptions} is required and its fields {@link ImportKeyOptions#getName() name} and
     * {@link ImportKeyOptions#getKey() key material} cannot be {@code null}. The
     * {@link ImportKeyOptions#getExpiresOn() expires} and {@link ImportKeyOptions#getNotBefore() notBefore} values
     * in {@code keyImportOptions} are optional. If not specified, no values are set for the fields. The
     * {@link ImportKeyOptions#isEnabled() enabled} field is set to {@code true} and the
     * {@link ImportKeyOptions#isHardwareProtected() hsm} field is set to {@code false} by Azure Key Vault, if they are
     * not specified.</p>
     *
     * <p><strong>Code Samples</strong></p>
     * <p>Imports a new {@link KeyVaultKey key} into the key vault. Prints out the details of the
     * {@link KeyVaultKey imported key}.</p>
     * <!-- src_embed com.azure.security.keyvault.keys.KeyClient.importKey#ImportKeyOptions -->
     * <pre>
     * ImportKeyOptions options = new ImportKeyOptions&#40;&quot;keyName&quot;, jsonWebKeyToImport&#41;
     *     .setHardwareProtected&#40;false&#41;;
     * KeyVaultKey importedKey = keyClient.importKey&#40;options&#41;;
     *
     * System.out.printf&#40;&quot;Imported key with name: %s and id: %s%n&quot;, importedKey.getName&#40;&#41;,
     *     importedKey.getId&#40;&#41;&#41;;
     * </pre>
     * <!-- end com.azure.security.keyvault.keys.KeyClient.importKey#ImportKeyOptions -->
     *
     * @param importKeyOptions The {@link ImportKeyOptions options object} containing information about the
     * {@link JsonWebKey} being imported.
     *
     * @return The {@link KeyVaultKey imported key}.
     *
     * @throws HttpResponseException If {@link ImportKeyOptions#getName()} is an empty string.
     * @throws NullPointerException If {@code importKeyOptions} is {@code null}.
     */
    @ServiceMethod(returns = ReturnType.SINGLE)
    public KeyVaultKey importKey(ImportKeyOptions importKeyOptions) {
        return importKeyWithResponse(importKeyOptions, Context.NONE).getValue();
    }

    /**
     * Imports an externally created {@link JsonWebKey key} and stores it in the key vault. The import key operation
     * may be used to import any {@link KeyType key type} into Azure Key Vault. If a {@link KeyVaultKey key} with
     * the provided name already exists, Azure Key Vault creates a new version of the {@link KeyVaultKey key}. This
     * operation requires the {@code keys/import} permission.
     *
     * <p>{@link ImportKeyOptions} is required and its fields {@link ImportKeyOptions#getName() name} and
     * {@link ImportKeyOptions#getKey() key material} cannot be {@code null}. The
     * {@link ImportKeyOptions#getExpiresOn() expires} and {@link ImportKeyOptions#getNotBefore() notBefore} values
     * in {@code keyImportOptions} are optional. If not specified, no values are set for the fields. The
     * {@link ImportKeyOptions#isEnabled() enabled} field is set to {@code true} and the
     * {@link ImportKeyOptions#isHardwareProtected() hsm} field is set to {@code false} by Azure Key Vault, if they are
     * not specified.</p>
     *
     * <p><strong>Code Samples</strong></p>
     * <p>Imports a new {@link KeyVaultKey key} into the key vault. Prints out the details of the
     * {@link KeyVaultKey imported key}.</p>
     * <!-- src_embed com.azure.security.keyvault.keys.KeyClient.importKeyWithResponse#ImportKeyOptions-Context -->
     * <pre>
     * ImportKeyOptions importKeyOptions = new ImportKeyOptions&#40;&quot;keyName&quot;, jsonWebKeyToImport&#41;
     *     .setHardwareProtected&#40;false&#41;;
     * Response&lt;KeyVaultKey&gt; response =
     *     keyClient.importKeyWithResponse&#40;importKeyOptions, new Context&#40;&quot;key1&quot;, &quot;value1&quot;&#41;&#41;;
     *
     * System.out.printf&#40;&quot;Imported key with name: %s and id: %s%n&quot;, response.getValue&#40;&#41;.getName&#40;&#41;,
     *     response.getValue&#40;&#41;.getId&#40;&#41;&#41;;
     * </pre>
     * <!-- end com.azure.security.keyvault.keys.KeyClient.importKeyWithResponse#ImportKeyOptions-Context -->
     *
     * @param importKeyOptions The {@link ImportKeyOptions options object} containing information about the
     * {@link JsonWebKey} being imported.
     * @param context Additional {@link Context} that is passed through the {@link HttpPipeline} during the service
     * call.
     *
     * @return A {@link Response} whose {@link Response#getValue() value} contains the {@link KeyVaultKey imported key}.
     *
     * @throws HttpResponseException If {@link ImportKeyOptions#getName()} is an empty string.
     * @throws NullPointerException If {@code keyImportOptions} is {@code null}.
     */
    @ServiceMethod(returns = ReturnType.SINGLE)
    public Response<KeyVaultKey> importKeyWithResponse(ImportKeyOptions importKeyOptions, Context context) {
        return client.importKeyWithResponse(importKeyOptions, context).block();
    }

    /**
     * Gets the public part of the specified {@link KeyVaultKey key} and key version. The get key operation is
     * applicable to all {@link KeyType key types} and it requires the {@code keys/get} permission.
     *
     * <p><strong>Code Samples</strong></p>
     * <p>Gets a specific version of the {@link KeyVaultKey key} in the key vault. Prints out the details of the
     * {@link KeyVaultKey retrieved key}.</p>
     * <!-- src_embed com.azure.security.keyvault.keys.KeyClient.getKey#String-String -->
     * <pre>
     * String keyVersion = &quot;6A385B124DEF4096AF1361A85B16C204&quot;;
     * KeyVaultKey keyWithVersion = keyClient.getKey&#40;&quot;keyName&quot;, keyVersion&#41;;
     *
     * System.out.printf&#40;&quot;Retrieved key with name: %s and: id %s%n&quot;, keyWithVersion.getName&#40;&#41;,
     *     keyWithVersion.getId&#40;&#41;&#41;;
     * </pre>
     * <!-- end com.azure.security.keyvault.keys.KeyClient.getKey#String-String -->
     *
     * @param name The name of the {@link KeyVaultKey key}, cannot be {@code null}.
     * @param version The version of the {@link KeyVaultKey key}  to retrieve. If this is an empty string or
     * {@code null}, this call is equivalent to calling {@link KeyClient#getKey(String)}, with the latest version
     * being retrieved.
     *
     * @return The requested {@link KeyVaultKey key}. The content of the {@link KeyVaultKey key}  is {@code null} if
     * both {@code name} and {@code version} are {@code null} or empty.
     *
     * @throws HttpResponseException If a valid {@code name} and a non-null/empty {@code version} is specified.
     * @throws ResourceNotFoundException When a {@link KeyVaultKey key} with the provided {@code name} doesn't exist in
     * the key vault or an empty/{@code null} {@code name} and a non-null/empty {@code version} is provided.
     */
    @ServiceMethod(returns = ReturnType.SINGLE)
    public KeyVaultKey getKey(String name, String version) {
        return getKeyWithResponse(name, version, Context.NONE).getValue();
    }

    /**
     * Gets the public part of the specified {@link KeyVaultKey key} and key version. The get key operation is
     * applicable to all {@link KeyType key types} and it requires the {@code keys/get} permission.
     *
     * <p><strong>Code Samples</strong></p>
     * <p>Gets a specific version of the {@link KeyVaultKey key} in the key vault. Prints out the details of the
     * {@link KeyVaultKey retrieved key}.</p>
     * <!-- src_embed com.azure.security.keyvault.keys.KeyClient.getKeyWithResponse#String-String-Context -->
     * <pre>
     * String keyVersion = &quot;6A385B124DEF4096AF1361A85B16C204&quot;;
     * Response&lt;KeyVaultKey&gt; getKeyResponse =
     *     keyClient.getKeyWithResponse&#40;&quot;keyName&quot;, keyVersion, new Context&#40;&quot;key1&quot;, &quot;value1&quot;&#41;&#41;;
     *
     * System.out.printf&#40;&quot;Retrieved key with name: %s and: id %s%n&quot;, getKeyResponse.getValue&#40;&#41;.getName&#40;&#41;,
     *     getKeyResponse.getValue&#40;&#41;.getId&#40;&#41;&#41;;
     * </pre>
     * <!-- end com.azure.security.keyvault.keys.KeyClient.getKeyWithResponse#String-String-Context -->
     *
     * @param name The name of the {@link KeyVaultKey key}, cannot be {@code null}.
     * @param context Additional {@link Context} that is passed through the {@link HttpPipeline} during the service
     * call.
     * @param version The version of the {@link KeyVaultKey key}  to retrieve. If this is an empty string or
     * {@code null}, this call is equivalent to calling {@link KeyClient#getKey(String)}, with the latest version
     * being retrieved.
     *
     * @return A {@link Response} whose {@link Response#getValue() value} contains the requested
     * {@link KeyVaultKey key}. The content of the {@link KeyVaultKey key} is {@code null} if both {@code name} and
     * {@code version} are {@code null} or empty.
     *
     * @throws HttpResponseException If a valid {@code name} and a non-null/empty {@code version} is specified.
     * @throws ResourceNotFoundException When a {@link KeyVaultKey key} with the provided {@code name} doesn't exist in
     * the key vault or an empty/{@code null} {@code name} and a non-null/empty {@code version} is provided.
     */
    @ServiceMethod(returns = ReturnType.SINGLE)
    public Response<KeyVaultKey> getKeyWithResponse(String name, String version, Context context) {
        return client.getKeyWithResponse(name, version, context).block();
    }

    /**
     * Gets the public part of the specified {@link KeyVaultKey key} and key version. The get key operation is
     * applicable to all {@link KeyType key types} and it requires the {@code keys/get} permission.
     *
     * <p><strong>Code Samples</strong></p>
     * <p>Gets a specific version of the {@link KeyVaultKey key} in the key vault. Prints out the details of the
     * {@link KeyVaultKey retrieved key}.</p>
     * <!-- src_embed com.azure.security.keyvault.keys.KeyClient.getKey#String -->
     * <pre>
     * KeyVaultKey keyWithVersionValue = keyClient.getKey&#40;&quot;keyName&quot;&#41;;
     *
     * System.out.printf&#40;&quot;Retrieved key with name: %s and: id %s%n&quot;, keyWithVersionValue.getName&#40;&#41;,
     *     keyWithVersionValue.getId&#40;&#41;&#41;;
     * </pre>
     * <!-- end com.azure.security.keyvault.keys.KeyClient.getKey#String -->
     *
     * @param name The name of the {@link KeyVaultKey key}, cannot be {@code null}.
     *
     * @return The requested {@link KeyVaultKey key}. The content of the key is {@code null} if {@code name} is
     * {@code null} or empty.
     *
     * @throws HttpResponseException If a non null/empty and an invalid {@code name} is specified.
     * @throws ResourceNotFoundException When a key with non null/empty {@code name} doesn't exist in the key vault.
     */
    @ServiceMethod(returns = ReturnType.SINGLE)
    public KeyVaultKey getKey(String name) {
        return getKeyWithResponse(name, "", Context.NONE).getValue();
    }

    /**
     * Updates the {@link KeyProperties attributes} and {@link KeyOperation key operations} associated with the
     * specified {@link KeyVaultKey key}, but not the cryptographic key material of the specified
     * {@link KeyVaultKey key} in the key vault. The update operation changes specified
     * {@link KeyProperties attributes} of an existing stored {@link KeyVaultKey key} and
     * {@link KeyProperties attributes} that are not specified in the request are left unchanged. The cryptographic
     * key material of a {@link KeyVaultKey key} itself cannot be changed. This operation requires the
     * {@code keys/set} permission.
     *
     * <p><strong>Code Samples</strong></p>
     * <p>Gets the latest version of the {@link KeyVaultKey key}, changes its expiry time and
     * {@link KeyOperation key operations} and the updates the {@link KeyVaultKey key} in the key vault.</p>
     * <!-- src_embed com.azure.security.keyvault.keys.KeyClient.updateKeyProperties#KeyProperties-KeyOperation -->
     * <pre>
     * KeyVaultKey key = keyClient.getKey&#40;&quot;keyName&quot;&#41;;
     *
     * key.getProperties&#40;&#41;.setExpiresOn&#40;OffsetDateTime.now&#40;&#41;.plusDays&#40;60&#41;&#41;;
     *
     * KeyVaultKey updatedKey = keyClient.updateKeyProperties&#40;key.getProperties&#40;&#41;, KeyOperation.ENCRYPT,
     *     KeyOperation.DECRYPT&#41;;
     *
     * System.out.printf&#40;&quot;Key is updated with name %s and id %s %n&quot;, updatedKey.getName&#40;&#41;, updatedKey.getId&#40;&#41;&#41;;
     * </pre>
     * <!-- end com.azure.security.keyvault.keys.KeyClient.updateKeyProperties#KeyProperties-KeyOperation -->
     *
     * @param keyProperties The {@link KeyProperties key properties} object with updated properties.
     * @param keyOperations The updated {@link KeyOperation key operations} to associate with the key.
     *
     * @return A {@link Response} whose {@link Response#getValue() value} contains the {@link KeyVaultKey updated key}.
     *
     * @throws HttpResponseException If {@link KeyProperties#getName() name} or
     * {@link KeyProperties#getVersion() version} is an empty string.
     * @throws NullPointerException If {@code key} is {@code null}.
     * @throws ResourceNotFoundException When a key with {@link KeyProperties#getName() name} and
     * {@link KeyProperties#getVersion() version} doesn't exist in the key vault.
     */
    @ServiceMethod(returns = ReturnType.SINGLE)
    public KeyVaultKey updateKeyProperties(KeyProperties keyProperties, KeyOperation... keyOperations) {
        return updateKeyPropertiesWithResponse(keyProperties, Context.NONE, keyOperations).getValue();
    }

    /**
     * Updates the {@link KeyProperties attributes} and {@link KeyOperation key operations} associated with the
     * specified {@link KeyVaultKey key}, but not the cryptographic key material of the specified
     * {@link KeyVaultKey key} in the key vault. The update operation changes specified
     * {@link KeyProperties attributes} of an existing stored {@link KeyVaultKey key} and
     * {@link KeyProperties attributes} that are not specified in the request are left unchanged. The cryptographic
     * key material of a {@link KeyVaultKey key} itself cannot be changed. This operation requires the
     * {@code keys/set} permission.
     *
     * <p><strong>Code Samples</strong></p>
     * <p>Gets the latest version of the {@link KeyVaultKey key}, changes its expiry time and
     * {@link KeyOperation key operations} and the updates the {@link KeyVaultKey key} in the key vault.</p>
     * <!-- src_embed com.azure.security.keyvault.keys.KeyClient.updateKeyPropertiesWithResponse#KeyProperties-Context-KeyOperation -->
     * <pre>
     * KeyVaultKey key = keyClient.getKey&#40;&quot;keyName&quot;&#41;;
     *
     * key.getProperties&#40;&#41;.setExpiresOn&#40;OffsetDateTime.now&#40;&#41;.plusDays&#40;60&#41;&#41;;
     *
     * Response&lt;KeyVaultKey&gt; updateKeyResponse =
     *     keyClient.updateKeyPropertiesWithResponse&#40;key.getProperties&#40;&#41;, new Context&#40;&quot;key1&quot;, &quot;value1&quot;&#41;,
     *         KeyOperation.ENCRYPT, KeyOperation.DECRYPT&#41;;
     *
     * System.out.printf&#40;&quot;Updated key with name: %s and id: %s%n&quot;, updateKeyResponse.getValue&#40;&#41;.getName&#40;&#41;,
     *     updateKeyResponse.getValue&#40;&#41;.getId&#40;&#41;&#41;;
     * </pre>
     * <!-- end com.azure.security.keyvault.keys.KeyClient.updateKeyPropertiesWithResponse#KeyProperties-Context-KeyOperation -->
     *
     * @param keyProperties The {@link KeyProperties key properties} object with updated properties.
     * @param context Additional {@link Context} that is passed through the {@link HttpPipeline} during the service
     * call.
     * @param keyOperations The updated {@link KeyOperation key operations} to associate with the key.
     *
     * @return A {@link Response} whose {@link Response#getValue() value} contains the {@link KeyVaultKey updated key}.
     *
     * @throws HttpResponseException If {@link KeyProperties#getName() name} or
     * {@link KeyProperties#getVersion() version} is an empty string.
     * @throws NullPointerException If {@code key} is {@code null}.
     * @throws ResourceNotFoundException When a key with {@link KeyProperties#getName() name} and
     * {@link KeyProperties#getVersion() version} doesn't exist in the key vault.
     */
    @ServiceMethod(returns = ReturnType.SINGLE)
    public Response<KeyVaultKey> updateKeyPropertiesWithResponse(KeyProperties keyProperties, Context context,
                                                                 KeyOperation... keyOperations) {
        return client.updateKeyPropertiesWithResponse(keyProperties, context, keyOperations).block();
    }

    /**
     * Deletes a {@link KeyVaultKey key} of any type from the key vault. If soft-delete is enabled on the key vault then
     * the {@link KeyVaultKey key} is placed in the deleted state and requires to be purged for permanent deletion
     * else the {@link KeyVaultKey key} is permanently deleted. The delete operation applies to any
     * {@link KeyVaultKey key} stored in Azure Key Vault but it cannot be applied to an individual version
     * of a {@link KeyVaultKey key}. This operation removes the cryptographic material associated with the
     * {@link KeyVaultKey key}, which means the {@link KeyVaultKey key} is not usable for {@code Sign/Verify},
     * {@code Wrap/Unwrap} or {@code Encrypt/Decrypt} operations. This operation requires the {@code keys/delete}
     * permission.
     *
     * <p><strong>Code Samples</strong></p>
     * <p>Deletes the {@link KeyVaultKey key} from the key vault. Prints out the recovery id of the
     * {@link KeyVaultKey deleted key}.</p>
     * <!-- src_embed com.azure.security.keyvault.keys.KeyClient.deleteKey#String -->
     * <pre>
     * SyncPoller&lt;DeletedKey, Void&gt; deleteKeyPoller = keyClient.beginDeleteKey&#40;&quot;keyName&quot;&#41;;
     * PollResponse&lt;DeletedKey&gt; deleteKeyPollResponse = deleteKeyPoller.poll&#40;&#41;;
     *
     * &#47;&#47; Deleted date only works for SoftDelete Enabled Key Vault.
     * DeletedKey deletedKey = deleteKeyPollResponse.getValue&#40;&#41;;
     *
     * System.out.printf&#40;&quot;Key delete date: %s%n&quot; + deletedKey.getDeletedOn&#40;&#41;&#41;;
     * System.out.printf&#40;&quot;Deleted key's recovery id: %s%n&quot;, deletedKey.getRecoveryId&#40;&#41;&#41;;
     *
     * &#47;&#47; Key is being deleted on server.
     * deleteKeyPoller.waitForCompletion&#40;&#41;;
     * &#47;&#47; Key is deleted
     * </pre>
     * <!-- end com.azure.security.keyvault.keys.KeyClient.deleteKey#String -->
     *
     * @param name The name of the {@link KeyVaultKey key} to be deleted.
     *
     * @return A {@link SyncPoller} to poll on and retrieve {@link DeletedKey deleted key}
     *
     * @throws HttpResponseException When a key with {@code name} is an empty string.
     * @throws ResourceNotFoundException When a key with {@code name} doesn't exist in the key vault.
     */
    @ServiceMethod(returns = ReturnType.LONG_RUNNING_OPERATION)
    public SyncPoller<DeletedKey, Void> beginDeleteKey(String name) {
        return client.beginDeleteKey(name).getSyncPoller();
    }

    /**
     * Gets the public part of a {@link KeyVaultKey deleted key}. The get deleted Key operation is applicable for
     * soft-delete enabled vaults. This operation requires the {@code keys/get} permission.
     *
     * <p><strong>Code Samples</strong></p>
     * <p>Gets the {@link KeyVaultKey deleted key} from the key vault enabled for soft-delete. Prints out the details
     * of the {@link KeyVaultKey deleted key}.</p>
     * <!-- src_embed com.azure.security.keyvault.keys.KeyClient.getDeletedKey#String -->
     * <pre>
     * DeletedKey deletedKey = keyClient.getDeletedKey&#40;&quot;keyName&quot;&#41;;
     *
     * System.out.printf&#40;&quot;Deleted key's recovery id: %s%n&quot;, deletedKey.getRecoveryId&#40;&#41;&#41;;
     * </pre>
     * <!-- end com.azure.security.keyvault.keys.KeyClient.getDeletedKey#String -->
     *
     * @param name The name of the deleted {@link KeyVaultKey key}.
     *
     * @return The {@link DeletedKey deleted key}.
     *
     * @throws HttpResponseException When a key with {@code name} is an empty string.
     * @throws ResourceNotFoundException When a key with {@code name} doesn't exist in the key vault.
     */
    @ServiceMethod(returns = ReturnType.SINGLE)
    public DeletedKey getDeletedKey(String name) {
        return getDeletedKeyWithResponse(name, Context.NONE).getValue();
    }

    /**
     * Gets the public part of a {@link KeyVaultKey deleted key}. The get deleted Key operation is applicable for
     * soft-delete enabled vaults. This operation requires the {@code keys/get} permission.
     *
     * <p><strong>Code Samples</strong></p>
     * <p>Gets the {@link KeyVaultKey deleted key} from the key vault enabled for soft-delete. Prints out the details
     * of the {@link KeyVaultKey deleted key} returned in the {@link Response HTTPresponse}.</p>
     * <!-- src_embed com.azure.security.keyvault.keys.KeyClient.getDeletedKeyWithResponse#String-Context -->
     * <pre>
     * Response&lt;DeletedKey&gt; deletedKeyResponse =
     *     keyClient.getDeletedKeyWithResponse&#40;&quot;keyName&quot;, new Context&#40;&quot;key1&quot;, &quot;value1&quot;&#41;&#41;;
     *
     * System.out.printf&#40;&quot;Deleted key with recovery id: %s%n&quot;, deletedKeyResponse.getValue&#40;&#41;.getRecoveryId&#40;&#41;&#41;;
     * </pre>
     * <!-- end com.azure.security.keyvault.keys.KeyClient.getDeletedKeyWithResponse#String-Context -->
     *
     * @param name The name of the deleted {@link KeyVaultKey key}.
     * @param context Additional {@link Context} that is passed through the {@link HttpPipeline} during the service
     * call.
     *
     * @return A {@link Response} whose {@link Response#getValue() value} contains the {@link DeletedKey deleted key}.
     *
     * @throws HttpResponseException When a key with {@code name} is an empty string.
     * @throws ResourceNotFoundException When a key with {@code name} doesn't exist in the key vault.
     */
    @ServiceMethod(returns = ReturnType.SINGLE)
    public Response<DeletedKey> getDeletedKeyWithResponse(String name, Context context) {
        return client.getDeletedKeyWithResponse(name, context).block();
    }

    /**
     * Permanently deletes the specified {@link KeyVaultKey key} without the possibility of recovery. The purge
     * deleted key operation is applicable for soft-delete enabled vaults. This operation requires the
     * {@code keys/purge} permission.
     *
     * <p><strong>Code Samples</strong></p>
     * <p>Purges the {@link KeyVaultKey deleted key} from the key vault enabled for soft-delete.</p>
     * <!-- src_embed com.azure.security.keyvault.keys.KeyClient.purgeDeletedKey#String -->
     * <pre>
     * keyClient.purgeDeletedKey&#40;&quot;deletedKeyName&quot;&#41;;
     * </pre>
     * <!-- end com.azure.security.keyvault.keys.KeyClient.purgeDeletedKey#String -->
     *
     * @param name The name of the {@link KeyVaultKey deleted key}.
     *
     * @throws HttpResponseException When a key with {@code name} is an empty string.
     * @throws ResourceNotFoundException When a key with {@code name} doesn't exist in the key vault.
     */
    @ServiceMethod(returns = ReturnType.SINGLE)
    public void purgeDeletedKey(String name) {
        purgeDeletedKeyWithResponse(name, Context.NONE);
    }

    /**
     * Permanently deletes the specified {@link KeyVaultKey key} without the possibility of recovery. The purge
     * deleted key operation is applicable for soft-delete enabled vaults. This operation requires the
     * {@code keys/purge} permission.
     *
     * <p><strong>Code Samples</strong></p>
     * <p>Purges the {@link KeyVaultKey deleted key} from the key vault enabled for soft-delete.</p>
     * <!-- src_embed com.azure.security.keyvault.keys.KeyClient.purgeDeletedKeyWithResponse#String-Context -->
     * <pre>
     * Response&lt;Void&gt; purgeDeletedKeyResponse = keyClient.purgeDeletedKeyWithResponse&#40;&quot;deletedKeyName&quot;,
     *     new Context&#40;&quot;key1&quot;, &quot;value1&quot;&#41;&#41;;
     *
     * System.out.printf&#40;&quot;Purge response status code: %d%n&quot;, purgeDeletedKeyResponse.getStatusCode&#40;&#41;&#41;;
     * </pre>
     * <!-- end com.azure.security.keyvault.keys.KeyClient.purgeDeletedKeyWithResponse#String-Context -->
     *
     * @param name The name of the {@link KeyVaultKey deleted key}.
     * @param context Additional {@link Context} that is passed through the {@link HttpPipeline} during the service
     * call.
     *
     * @return A {@link Response} containing status code and HTTP headers.
     *
     * @throws HttpResponseException When a key with {@code name} is an empty string.
     * @throws ResourceNotFoundException When a key with {@code name} doesn't exist in the key vault.
     */
    @ServiceMethod(returns = ReturnType.SINGLE)
    public Response<Void> purgeDeletedKeyWithResponse(String name, Context context) {
        return client.purgeDeletedKeyWithResponse(name, context).block();
    }

    /**
     * Recovers the {@link KeyVaultKey deleted key} in the key vault to its latest version and can only be performed
     * on a soft-delete enabled vault. An attempt to recover an {@link KeyVaultKey non-deleted key} will return an
     * error. Consider this the inverse of the delete operation on soft-delete enabled vaults. This operation
     * requires the {@code keys/recover} permission.
     *
     * <p><strong>Code Samples</strong></p>
     * <p>Recovers the {@link KeyVaultKey deleted key} from the key vault enabled for soft-delete.</p>
     * <!-- src_embed com.azure.security.keyvault.keys.KeyClient.recoverDeletedKey#String -->
     * <pre>
     * SyncPoller&lt;KeyVaultKey, Void&gt; recoverKeyPoller = keyClient.beginRecoverDeletedKey&#40;&quot;deletedKeyName&quot;&#41;;
     *
     * PollResponse&lt;KeyVaultKey&gt; recoverKeyPollResponse = recoverKeyPoller.poll&#40;&#41;;
     *
     * KeyVaultKey recoveredKey = recoverKeyPollResponse.getValue&#40;&#41;;
     * System.out.printf&#40;&quot;Recovered key name: %s%n&quot;, recoveredKey.getName&#40;&#41;&#41;;
     * System.out.printf&#40;&quot;Recovered key id: %s%n&quot;, recoveredKey.getId&#40;&#41;&#41;;
     *
     * &#47;&#47; Key is being recovered on server.
     * recoverKeyPoller.waitForCompletion&#40;&#41;;
     * &#47;&#47; Key is recovered
     * </pre>
     * <!-- end com.azure.security.keyvault.keys.KeyClient.recoverDeletedKey#String -->
     *
     * @param name The name of the {@link KeyVaultKey deleted key} to be recovered.
     *
     * @return A {@link SyncPoller} to poll on and retrieve {@link KeyVaultKey recovered key}.
     *
     * @throws HttpResponseException When a key with {@code name} is an empty string.
     * @throws ResourceNotFoundException When a key with {@code name} doesn't exist in the key vault.
     */
    @ServiceMethod(returns = ReturnType.LONG_RUNNING_OPERATION)
    public SyncPoller<KeyVaultKey, Void> beginRecoverDeletedKey(String name) {
        return client.beginRecoverDeletedKey(name).getSyncPoller();
    }

    /**
     * Requests a backup of the specified {@link KeyVaultKey key} be downloaded to the client. The key backup
     * operation exports a {@link KeyVaultKey key} from Azure Key Vault in a protected form. Note that this operation
     * does not return key material in a form that can be used outside the Azure Key Vault system, the returned key
     * material is either protected to a Azure Key Vault HSM or to Azure Key Vault itself. The intent of this
     * operation is to allow a client to generate a {@link KeyVaultKey key} in one Azure Key Vault instance, backup the
     * {@link KeyVaultKey key}, and then restore it into another Azure Key Vault instance. The backup operation may
     * be used to export, in protected form, any {@link KeyType key type} from Azure Key Vault. Individual versions
     * of a {@link KeyVaultKey key} cannot be backed up. {@code Backup/Restore} can be performed within geographical
     * boundaries only; meaning that a backup from one geographical area cannot be restored to another geographical
     * area. For example, a backup from the US geographical area cannot be restored in an EU geographical area. This
     * operation requires the {@code key/backup} permission.
     *
     * <p><strong>Code Samples</strong></p>
     * <p>Backs up the {@link KeyVaultKey key} from the key vault.</p>
     * <!-- src_embed com.azure.security.keyvault.keys.KeyClient.backupKey#String -->
     * <pre>
     * byte[] keyBackup = keyClient.backupKey&#40;&quot;keyName&quot;&#41;;
     *
     * System.out.printf&#40;&quot;Key backup byte array length: %s%n&quot;, keyBackup.length&#41;;
     * </pre>
     * <!-- end com.azure.security.keyvault.keys.KeyClient.backupKey#String -->
     *
     * @param name The name of the {@link KeyVaultKey key}.
     *
     * @return The backed up key blob.
     *
     * @throws HttpResponseException When a key with {@code name} is an empty string.
     * @throws ResourceNotFoundException When a key with {@code name} doesn't exist in the key vault.
     */
    @ServiceMethod(returns = ReturnType.SINGLE)
    public byte[] backupKey(String name) {
        return backupKeyWithResponse(name, Context.NONE).getValue();
    }

    /**
     * Requests a backup of the specified {@link KeyVaultKey key} be downloaded to the client. The key backup
     * operation exports a {@link KeyVaultKey key} from Azure Key Vault in a protected form. Note that this operation
     * does not return key material in a form that can be used outside the Azure Key Vault system, the returned key
     * material is either protected to a Azure Key Vault HSM or to Azure Key Vault itself. The intent of this
     * operation is to allow a client to generate a {@link KeyVaultKey key} in one Azure Key Vault instance, backup the
     * {@link KeyVaultKey key}, and then restore it into another Azure Key Vault instance. The backup operation may
     * be used to export, in protected form, any {@link KeyType key type} from Azure Key Vault. Individual versions
     * of a {@link KeyVaultKey key} cannot be backed up. {@code Backup/Restore} can be performed within geographical
     * boundaries only; meaning that a backup from one geographical area cannot be restored to another geographical
     * area. For example, a backup from the US geographical area cannot be restored in an EU geographical area. This
     * operation requires the {@code key/backup} permission.
     *
     * <p><strong>Code Samples</strong></p>
     * <p>Backs up the {@link KeyVaultKey key} from the key vault and prints out the length of the key's backup byte
     * array returned in the {@link Response HTTPresponse}.</p>
     * <!-- src_embed com.azure.security.keyvault.keys.KeyClient.backupKeyWithResponse#String-Context -->
     * <pre>
     * Response&lt;byte[]&gt; backupKeyResponse = keyClient.backupKeyWithResponse&#40;&quot;keyName&quot;, new Context&#40;&quot;key1&quot;, &quot;value1&quot;&#41;&#41;;
     *
     * System.out.printf&#40;&quot;Key backup byte array length: %s%n&quot;, backupKeyResponse.getValue&#40;&#41;.length&#41;;
     * </pre>
     * <!-- end com.azure.security.keyvault.keys.KeyClient.backupKeyWithResponse#String-Context -->
     *
     * @param name The name of the {@link KeyVaultKey key}.
     * @param context Additional {@link Context} that is passed through the {@link HttpPipeline} during the service
     * call.
     *
     * @return A {@link Response} whose {@link Response#getValue() value} contains the backed up key blob.
     *
     * @throws HttpResponseException When a key with {@code name} is an empty string.
     * @throws ResourceNotFoundException When a key with {@code name} doesn't exist in the key vault.
     */
    @ServiceMethod(returns = ReturnType.SINGLE)
    public Response<byte[]> backupKeyWithResponse(String name, Context context) {
        return client.backupKeyWithResponse(name, context).block();
    }

    /**
     * Restores a backed up {@link KeyVaultKey key} to a vault. Imports a previously backed up {@link KeyVaultKey key}
     * into Azure Key Vault, restoring the {@link KeyVaultKey key}, its key identifier, attributes and access control
     * policies. The restore operation may be used to import a previously backed up {@link KeyVaultKey key}. Individual
     * versions of a {@link KeyVaultKey key} cannot be restored. The {@link KeyVaultKey key} is restored in its entirety
     * with the same key name as it had when it was backed up. If the key name is not available in the target key vault,
     * the restore operation will be rejected. While the key name is retained during restore, the final key identifier
     * will change if the {@link KeyVaultKey key} is restored to a different vault. Restore will restore all versions
     * and preserve version identifiers. The restore operation is subject to security constraints: The target key
     * vault must be owned by the same Microsoft Azure Subscription as the source key vault. The user must have
     * the {@code restore} permission in the target key vault. This operation requires the {@code keys/restore}
     * permission.
     *
     * <p><strong>Code Samples</strong></p>
     * <p>Restores the {@link KeyVaultKey key} in the key vault from its backup.</p>
     * // Pass the key backup byte array to the restore operation.
     * <!-- src_embed com.azure.security.keyvault.keys.KeyClient.restoreKeyBackup#byte -->
     * <pre>
     * byte[] keyBackupByteArray = &#123;&#125;;
     * KeyVaultKey keyResponse = keyClient.restoreKeyBackup&#40;keyBackupByteArray&#41;;
     * System.out.printf&#40;&quot;Restored key with name: %s and: id %s%n&quot;, keyResponse.getName&#40;&#41;, keyResponse.getId&#40;&#41;&#41;;
     * </pre>
     * <!-- end com.azure.security.keyvault.keys.KeyClient.restoreKeyBackup#byte -->
     *
     * @param backup The backup blob associated with the {@link KeyVaultKey key}.
     *
     * @return The {@link KeyVaultKey restored key}.
     *
     * @throws ResourceModifiedException When the {@code backup} blob is malformed.
     */
    @ServiceMethod(returns = ReturnType.SINGLE)
    public KeyVaultKey restoreKeyBackup(byte[] backup) {
        return restoreKeyBackupWithResponse(backup, Context.NONE).getValue();
    }

    /**
     * Restores a backed up {@link KeyVaultKey key} to a vault. Imports a previously backed up {@link KeyVaultKey key}
     * into Azure Key Vault, restoring the {@link KeyVaultKey key}, its key identifier, attributes and access control
     * policies. The restore operation may be used to import a previously backed up {@link KeyVaultKey key}. Individual
     * versions of a {@link KeyVaultKey key} cannot be restored. The {@link KeyVaultKey key} is restored in its entirety
     * with the same key name as it had when it was backed up. If the key name is not available in the target key vault,
     * the restore operation will be rejected. While the key name is retained during restore, the final key identifier
     * will change if the {@link KeyVaultKey key} is restored to a different vault. Restore will restore all versions
     * and preserve version identifiers. The restore operation is subject to security constraints: The target key
     * vault must be owned by the same Microsoft Azure Subscription as the source key vault. The user must have
     * the {@code restore} permission in the target key vault. This operation requires the {@code keys/restore}
     * permission.
     *
     * <p><strong>Code Samples</strong></p>
     * <p>Restores the {@link KeyVaultKey key} in the key vault from its backup. Prints out the details of the
     * {@link KeyVaultKey restored key} returned in the {@link Response HTTPresponse}.</p>
     * // Pass the key backup byte array to the restore operation.
     * <!-- src_embed com.azure.security.keyvault.keys.KeyClient.restoreKeyBackupWithResponse#byte-Context -->
     * <pre>
     * Response&lt;KeyVaultKey&gt; keyResponse = keyClient.restoreKeyBackupWithResponse&#40;keyBackupByteArray,
     *     new Context&#40;&quot;key1&quot;, &quot;value1&quot;&#41;&#41;;
     *
     * System.out.printf&#40;&quot;Restored key with name: %s and: id %s%n&quot;,
     *     keyResponse.getValue&#40;&#41;.getName&#40;&#41;, keyResponse.getValue&#40;&#41;.getId&#40;&#41;&#41;;
     * </pre>
     * <!-- end com.azure.security.keyvault.keys.KeyClient.restoreKeyBackupWithResponse#byte-Context -->
     *
     * @param backup The backup blob associated with the {@link KeyVaultKey key}.
     * @param context Additional {@link Context} that is passed through the {@link HttpPipeline} during the service
     * call.
     *
     * @return A {@link Response} whose {@link Response#getValue() value} contains the {@link KeyVaultKey restored key}.
     *
     * @throws ResourceModifiedException When the {@code backup} blob is malformed.
     */
    @ServiceMethod(returns = ReturnType.SINGLE)
    public Response<KeyVaultKey> restoreKeyBackupWithResponse(byte[] backup, Context context) {
        return client.restoreKeyBackupWithResponse(backup, context).block();
    }

    /**
     * List {@link KeyVaultKey keys} in the key vault. Retrieves a list of the {@link KeyVaultKey keys} in the key
     * vault as {@link JsonWebKey} structures that contain the public part of a stored {@link KeyVaultKey key}. The list
     * operation is applicable to all {@link KeyType key types} and the individual {@link KeyVaultKey key} response
     * in the list is represented by {@link KeyProperties} as only the key identifier, attributes and tags are
     * provided in the response. The key material and individual key versions are not listed in the response. This
     * operation requires the {@code keys/list} permission.
     *
     * <p><strong>Code Samples</strong></p>
     * <p>It is possible to get {@link KeyVaultKey full keys} with key material from this information. Loop over the
     * {@link KeyProperties} and call {@link KeyClient#getKey(String, String)}. This will return the
     * {@link KeyVaultKey key} with key material included as of its latest version.</p>
     * <!-- src_embed com.azure.security.keyvault.keys.KeyClient.listPropertiesOfKeys -->
     * <pre>
     * for &#40;KeyProperties keyProperties : keyClient.listPropertiesOfKeys&#40;&#41;&#41; &#123;
     *     KeyVaultKey key = keyClient.getKey&#40;keyProperties.getName&#40;&#41;, keyProperties.getVersion&#40;&#41;&#41;;
     *
     *     System.out.printf&#40;&quot;Retrieved key with name: %s and type: %s%n&quot;, key.getName&#40;&#41;, key.getKeyType&#40;&#41;&#41;;
     * &#125;
     * </pre>
     * <!-- end com.azure.security.keyvault.keys.KeyClient.listPropertiesOfKeys -->
     *
     * <p><strong>Iterate keys by page</strong></p>
     * <p>It is possible to get {@link KeyVaultKey full keys} with key material from this information. Iterate over all
     * the {@link KeyProperties} by page and call {@link KeyClient#getKey(String, String)}. This will return the
     * {@link KeyVaultKey key} with key material included as of its latest version.</p>
     * <!-- src_embed com.azure.security.keyvault.keys.KeyClient.listPropertiesOfKeys.iterableByPage -->
     * <pre>
     * keyClient.listPropertiesOfKeys&#40;&#41;.iterableByPage&#40;&#41;.forEach&#40;pagedResponse -&gt; &#123;
     *     System.out.printf&#40;&quot;Got response details. Url: %s. Status code: %d.%n&quot;,
     *         pagedResponse.getRequest&#40;&#41;.getUrl&#40;&#41;, pagedResponse.getStatusCode&#40;&#41;&#41;;
     *     pagedResponse.getElements&#40;&#41;.forEach&#40;keyProperties -&gt; &#123;
     *         KeyVaultKey key = keyClient.getKey&#40;keyProperties.getName&#40;&#41;, keyProperties.getVersion&#40;&#41;&#41;;
     *
     *         System.out.printf&#40;&quot;Retrieved key with name: %s and type: %s%n&quot;, key.getName&#40;&#41;,
     *             key.getKeyType&#40;&#41;&#41;;
     *     &#125;&#41;;
     * &#125;&#41;;
     * </pre>
     * <!-- end com.azure.security.keyvault.keys.KeyClient.listPropertiesOfKeys.iterableByPage -->
     *
     * @return {@link PagedIterable} of {@link KeyProperties key} of all the {@link KeyVaultKey keys} in the vault.
     */
    @ServiceMethod(returns = ReturnType.COLLECTION)
    public PagedIterable<KeyProperties> listPropertiesOfKeys() {
        return listPropertiesOfKeys(Context.NONE);
    }

    /**
     * List {@link KeyVaultKey keys} in the key vault. Retrieves a list of the {@link KeyVaultKey keys} in the key
     * vault as {@link JsonWebKey} structures that contain the public part of a stored {@link KeyVaultKey key}. The list
     * operation is applicable to all {@link KeyType key types} and the individual {@link KeyVaultKey key} response
     * in the list is represented by {@link KeyProperties} as only the key identifier, attributes and tags are
     * provided in the response. The key material and individual key versions are not listed in the response. This
     * operation requires the {@code keys/list} permission.
     *
     * <p><strong>Code Samples</strong></p>
     * <p>It is possible to get {@link KeyVaultKey full keys} with key material from this information. Loop over the
     * {@link KeyProperties} and call {@link KeyClient#getKey(String, String)}. This will return the
     * {@link KeyVaultKey key} with key material included as of its latest version.</p>
     * <!-- src_embed com.azure.security.keyvault.keys.KeyClient.listPropertiesOfKeys#Context -->
     * <pre>
     * for &#40;KeyProperties keyProperties : keyClient.listPropertiesOfKeys&#40;new Context&#40;&quot;key1&quot;, &quot;value1&quot;&#41;&#41;&#41; &#123;
     *     KeyVaultKey key = keyClient.getKey&#40;keyProperties.getName&#40;&#41;, keyProperties.getVersion&#40;&#41;&#41;;
     *
     *     System.out.printf&#40;&quot;Retrieved key with name: %s and type: %s%n&quot;, key.getName&#40;&#41;,
     *         key.getKeyType&#40;&#41;&#41;;
     * &#125;
     * </pre>
     * <!-- end com.azure.security.keyvault.keys.KeyClient.listPropertiesOfKeys#Context -->
     *
     * <p><strong>Iterate by page</strong></p>
     * <p>It is possible to get {@link KeyVaultKey full keys} with key material from this information. Iterate over all
     * the {@link KeyProperties} by page and call {@link KeyClient#getKey(String, String)}. This will return the
     * {@link KeyVaultKey key} with key material included as of its latest version.</p>
     * <!-- src_embed com.azure.security.keyvault.keys.KeyClient.listPropertiesOfKeys.iterableByPage -->
     * <pre>
     * keyClient.listPropertiesOfKeys&#40;&#41;.iterableByPage&#40;&#41;.forEach&#40;pagedResponse -&gt; &#123;
     *     System.out.printf&#40;&quot;Got response details. Url: %s. Status code: %d.%n&quot;,
     *         pagedResponse.getRequest&#40;&#41;.getUrl&#40;&#41;, pagedResponse.getStatusCode&#40;&#41;&#41;;
     *     pagedResponse.getElements&#40;&#41;.forEach&#40;keyProperties -&gt; &#123;
     *         KeyVaultKey key = keyClient.getKey&#40;keyProperties.getName&#40;&#41;, keyProperties.getVersion&#40;&#41;&#41;;
     *
     *         System.out.printf&#40;&quot;Retrieved key with name: %s and type: %s%n&quot;, key.getName&#40;&#41;,
     *             key.getKeyType&#40;&#41;&#41;;
     *     &#125;&#41;;
     * &#125;&#41;;
     * </pre>
     * <!-- end com.azure.security.keyvault.keys.KeyClient.listPropertiesOfKeys.iterableByPage -->
     *
     * @param context Additional {@link Context} that is passed through the {@link HttpPipeline} during the service
     * call.
     *
     * @return {@link PagedIterable} of {@link KeyProperties key} of all the {@link KeyVaultKey keys} in the vault.
     */
    @ServiceMethod(returns = ReturnType.COLLECTION)
    public PagedIterable<KeyProperties> listPropertiesOfKeys(Context context) {
        return new PagedIterable<>(client.listPropertiesOfKeys(context));
    }

    /**
     * Lists {@link DeletedKey deleted keys} of the key vault. The {@link DeletedKey deleted keys} are retrieved as
     * {@link JsonWebKey} structures that contain the public part of a {@link DeletedKey deleted key}. The get deleted
     * keys operation is applicable for vaults enabled for soft-delete. This operation requires the {@code keys/list}
     * permission.
     *
     * <p><strong>Code Samples</strong></p>
     * <p>Lists the {@link DeletedKey deleted keys} in the key vault and for each {@link DeletedKey deleted key} prints
     * out its recovery id.</p>
     * <!-- src_embed com.azure.security.keyvault.keys.KeyClient.listDeletedKeys -->
     * <pre>
     * for &#40;DeletedKey deletedKey : keyClient.listDeletedKeys&#40;&#41;&#41; &#123;
     *     System.out.printf&#40;&quot;Deleted key's recovery id:%s%n&quot;, deletedKey.getRecoveryId&#40;&#41;&#41;;
     * &#125;
     * </pre>
     * <!-- end com.azure.security.keyvault.keys.KeyClient.listDeletedKeys -->
     *
     * <p><strong>Code Samples to iterate over deleted keys by page</strong></p>
     * <p>Iterates over the {@link DeletedKey deleted keys} by page in the key vault and for each deleted key prints out
     * its recovery id.</p>
     * <!-- src_embed com.azure.security.keyvault.keys.KeyClient.listDeletedKeys.iterableByPage -->
     * <pre>
     * keyClient.listDeletedKeys&#40;&#41;.iterableByPage&#40;&#41;.forEach&#40;pagedResponse -&gt; &#123;
     *     System.out.printf&#40;&quot;Got response details. Url: %s. Status code: %d.%n&quot;,
     *         pagedResponse.getRequest&#40;&#41;.getUrl&#40;&#41;, pagedResponse.getStatusCode&#40;&#41;&#41;;
     *     pagedResponse.getElements&#40;&#41;.forEach&#40;deletedKey -&gt;
     *         System.out.printf&#40;&quot;Deleted key's recovery id:%s%n&quot;, deletedKey.getRecoveryId&#40;&#41;&#41;&#41;;
     * &#125;&#41;;
     * </pre>
     * <!-- end com.azure.security.keyvault.keys.KeyClient.listDeletedKeys.iterableByPage -->
     *
     * @return {@link PagedIterable} of all of the {@link DeletedKey deleted keys} in the vault.
     */
    @ServiceMethod(returns = ReturnType.COLLECTION)
    public PagedIterable<DeletedKey> listDeletedKeys() {
        return listDeletedKeys(Context.NONE);
    }

    /**
     * Lists {@link DeletedKey deleted keys} of the key vault. The {@link DeletedKey deleted keys} are retrieved as
     * {@link JsonWebKey} structures that contain the public part of a {@link DeletedKey deleted key}. The get deleted
     * keys operation is applicable for vaults enabled for soft-delete. This operation requires the {@code keys/list}
     * permission.
     *
     * <p><strong>Code Samples</strong></p>
     * <p>Lists the {@link DeletedKey deleted keys} in the key vault and for each {@link DeletedKey deleted key} prints
     * out its recovery id.</p>
     * <!-- src_embed com.azure.security.keyvault.keys.KeyClient.listDeletedKeys#Context -->
     * <pre>
     * for &#40;DeletedKey deletedKey : keyClient.listDeletedKeys&#40;new Context&#40;&quot;key1&quot;, &quot;value1&quot;&#41;&#41;&#41; &#123;
     *     System.out.printf&#40;&quot;Deleted key's recovery id:%s%n&quot;, deletedKey.getRecoveryId&#40;&#41;&#41;;
     * &#125;
     * </pre>
     * <!-- end com.azure.security.keyvault.keys.KeyClient.listDeletedKeys#Context -->
     *
     * <p><strong>Code Samples to iterate over deleted keys by page</strong></p>
     * <p>Iterates over the {@link DeletedKey deleted keys} by page in the key vault and for each deleted key prints out
     * its recovery id.</p>
     * <!-- src_embed com.azure.security.keyvault.keys.KeyClient.listDeletedKeys.iterableByPage -->
     * <pre>
     * keyClient.listDeletedKeys&#40;&#41;.iterableByPage&#40;&#41;.forEach&#40;pagedResponse -&gt; &#123;
     *     System.out.printf&#40;&quot;Got response details. Url: %s. Status code: %d.%n&quot;,
     *         pagedResponse.getRequest&#40;&#41;.getUrl&#40;&#41;, pagedResponse.getStatusCode&#40;&#41;&#41;;
     *     pagedResponse.getElements&#40;&#41;.forEach&#40;deletedKey -&gt;
     *         System.out.printf&#40;&quot;Deleted key's recovery id:%s%n&quot;, deletedKey.getRecoveryId&#40;&#41;&#41;&#41;;
     * &#125;&#41;;
     * </pre>
     * <!-- end com.azure.security.keyvault.keys.KeyClient.listDeletedKeys.iterableByPage -->
     *
     * @param context Additional {@link Context} that is passed through the {@link HttpPipeline} during the service
     * call.
     *
     * @return {@link PagedIterable} of all of the {@link DeletedKey deleted keys} in the vault.
     */
    @ServiceMethod(returns = ReturnType.COLLECTION)
    public PagedIterable<DeletedKey> listDeletedKeys(Context context) {
        return new PagedIterable<>(client.listDeletedKeys(context));
    }

    /**
     * List all versions of the specified {@link KeyVaultKey keys}. The individual key response in the flux is
     * represented by {@link KeyProperties} as only the key identifier, attributes and tags are provided in the
     * response. The key material values are not provided in the response. This operation requires the
     * {@code keys/list} permission.
     *
     * <p>It is possible to get {@link KeyVaultKey full keys} with key material for each version from this information.
     * Loop over the {@link KeyProperties key} and call {@link KeyClient#getKey(String, String)}. This will return the
     * {@link KeyVaultKey keys} with key material included of the specified versions.</p>
     * <!-- src_embed com.azure.security.keyvault.keys.KeyClient.listPropertiesOfKeyVersions#String -->
     * <pre>
     * for &#40;KeyProperties keyProperties : keyClient.listPropertiesOfKeyVersions&#40;&quot;keyName&quot;&#41;&#41; &#123;
     *     KeyVaultKey key = keyClient.getKey&#40;keyProperties.getName&#40;&#41;, keyProperties.getVersion&#40;&#41;&#41;;
     *
     *     System.out.printf&#40;&quot;Retrieved key version: %s with name: %s and type: %s%n&quot;,
     *         key.getProperties&#40;&#41;.getVersion&#40;&#41;, key.getName&#40;&#41;, key.getKeyType&#40;&#41;&#41;;
     * &#125;
     * </pre>
     * <!-- end com.azure.security.keyvault.keys.KeyClient.listPropertiesOfKeyVersions#String -->
     *
     * <p><strong>Code Samples to iterate over key versions by page</strong></p>
     * <p>It is possible to get {@link KeyVaultKey full keys} with key material for each version from this information.
     * Iterate over all the {@link KeyProperties key} by page and call {@link KeyClient#getKey(String, String)}. This
     * will return the {@link KeyVaultKey keys} with key material included of the specified versions.</p>
     * <!-- src_embed com.azure.security.keyvault.keys.KeyClient.listPropertiesOfKeyVersions.iterableByPage -->
     * <pre>
     * keyClient.listPropertiesOfKeyVersions&#40;&quot;keyName&quot;&#41;.iterableByPage&#40;&#41;.forEach&#40;pagedResponse -&gt; &#123;
     *     System.out.printf&#40;&quot;Got response details. Url: %s. Status code: %d.%n&quot;,
     *         pagedResponse.getRequest&#40;&#41;.getUrl&#40;&#41;, pagedResponse.getStatusCode&#40;&#41;&#41;;
     *     pagedResponse.getElements&#40;&#41;.forEach&#40;keyProperties -&gt;
     *         System.out.printf&#40;&quot;Key name: %s. Key version: %s.%n&quot;, keyProperties.getName&#40;&#41;,
     *             keyProperties.getVersion&#40;&#41;&#41;&#41;;
     * &#125;&#41;;
     * </pre>
     * <!-- end com.azure.security.keyvault.keys.KeyClient.listPropertiesOfKeyVersions.iterableByPage -->
     *
     * @param name The name of the {@link KeyVaultKey key}.
     *
     * @return {@link PagedIterable} of {@link KeyProperties key} of all the versions of the specified key in the vault.
     * The list is empty if a {@link KeyVaultKey key} with the provided {@code name} does not exist in the key vault.
     *
     * @throws ResourceNotFoundException When a given key {@code name} is {@code null} or an empty string.
     */
    @ServiceMethod(returns = ReturnType.COLLECTION)
    public PagedIterable<KeyProperties> listPropertiesOfKeyVersions(String name) {
        return listPropertiesOfKeyVersions(name, Context.NONE);
    }

    /**
     * List all versions of the specified {@link KeyVaultKey keys}. The individual key response in the flux is
     * represented by {@link KeyProperties} as only the key identifier, attributes and tags are provided in the
     * response. The key material values are not provided in the response. This operation requires the
     * {@code keys/list} permission.
     *
     * <p>It is possible to get {@link KeyVaultKey full keys} with key material for each version from this information.
     * Loop over the {@link KeyProperties key} and call {@link KeyClient#getKey(String, String)}. This will return the
     * {@link KeyVaultKey keys} with key material included of the specified versions.</p>
     * <!-- src_embed com.azure.security.keyvault.keys.KeyClient.listPropertiesOfKeyVersions#String-Context -->
     * <pre>
     * for &#40;KeyProperties keyProperties : keyClient.listPropertiesOfKeyVersions&#40;&quot;keyName&quot;, new Context&#40;&quot;key1&quot;, &quot;value1&quot;&#41;&#41;&#41; &#123;
     *     KeyVaultKey key = keyClient.getKey&#40;keyProperties.getName&#40;&#41;, keyProperties.getVersion&#40;&#41;&#41;;
     *
     *     System.out.printf&#40;&quot;Retrieved key version: %s with name: %s and type: %s%n&quot;,
     *         key.getProperties&#40;&#41;.getVersion&#40;&#41;, key.getName&#40;&#41;, key.getKeyType&#40;&#41;&#41;;
     * &#125;
     * </pre>
     * <!-- end com.azure.security.keyvault.keys.KeyClient.listPropertiesOfKeyVersions#String-Context -->
     *
     * <p><strong>Code Samples to iterate over key versions by page</strong></p>
     * <p>It is possible to get {@link KeyVaultKey full keys} with key material for each version from this information.
     * Iterate over all the {@link KeyProperties key} by page and call {@link KeyClient#getKey(String, String)}. This
     * will return the {@link KeyVaultKey keys} with key material included of the specified versions.</p>
     * <!-- src_embed com.azure.security.keyvault.keys.KeyClient.listPropertiesOfKeyVersions.iterableByPage -->
     * <pre>
     * keyClient.listPropertiesOfKeyVersions&#40;&quot;keyName&quot;&#41;.iterableByPage&#40;&#41;.forEach&#40;pagedResponse -&gt; &#123;
     *     System.out.printf&#40;&quot;Got response details. Url: %s. Status code: %d.%n&quot;,
     *         pagedResponse.getRequest&#40;&#41;.getUrl&#40;&#41;, pagedResponse.getStatusCode&#40;&#41;&#41;;
     *     pagedResponse.getElements&#40;&#41;.forEach&#40;keyProperties -&gt;
     *         System.out.printf&#40;&quot;Key name: %s. Key version: %s.%n&quot;, keyProperties.getName&#40;&#41;,
     *             keyProperties.getVersion&#40;&#41;&#41;&#41;;
     * &#125;&#41;;
     * </pre>
     * <!-- end com.azure.security.keyvault.keys.KeyClient.listPropertiesOfKeyVersions.iterableByPage -->
     *
     * @param name The name of the {@link KeyVaultKey key}.
     * @param context Additional {@link Context} that is passed through the {@link HttpPipeline} during the service
     * call.
     *
     * @return {@link PagedIterable} of {@link KeyProperties key} of all the versions of the specified
     * {@link KeyVaultKey key} in the vault. The list is empty if a {@link KeyVaultKey key} with the provided
     * {@code name} does not exist in the key vault.
     *
     * @throws ResourceNotFoundException When a given key {@code name} is {@code null} or an empty string.
     */
    @ServiceMethod(returns = ReturnType.COLLECTION)
    public PagedIterable<KeyProperties> listPropertiesOfKeyVersions(String name, Context context) {
        return new PagedIterable<>(client.listPropertiesOfKeyVersions(name, context));
    }
<<<<<<< HEAD
=======

    /**
     * Get the requested number of bytes containing random values from a managed HSM.
     *
     * <p><strong>Code Samples</strong></p>
     * <p>Gets a number of bytes containing random values from a Managed HSM. Prints out the retrieved bytes in
     * base64Url format.</p>
     * <!-- src_embed com.azure.security.keyvault.keys.KeyClient.getRandomBytes#int -->
     * <pre>
     * int amount = 16;
     * byte[] randomBytes = keyClient.getRandomBytes&#40;amount&#41;;
     *
     * System.out.printf&#40;&quot;Retrieved %d random bytes: %s%n&quot;, amount, Arrays.toString&#40;randomBytes&#41;&#41;;
     * </pre>
     * <!-- end com.azure.security.keyvault.keys.KeyClient.getRandomBytes#int -->
     *
     * @param count The requested number of random bytes.
     *
     * @return The requested number of bytes containing random values from a managed HSM.
     */
    @ServiceMethod(returns = ReturnType.SINGLE)
    public byte[] getRandomBytes(int count) {
        return client.getRandomBytes(count).block();
    }

    /**
     * Get the requested number of bytes containing random values from a managed HSM.
     *
     * <p><strong>Code Samples</strong></p>
     * <p>Gets a number of bytes containing random values from a Managed HSM. Prints out the
     * {@link Response HTTP Response} details and the retrieved bytes in base64Url format.</p>
     * <!-- src_embed com.azure.security.keyvault.keys.KeyClient.getRandomBytesWithResponse#int-Context -->
     * <pre>
     * int amountOfBytes = 16;
     * Response&lt;byte[]&gt; response =
     *     keyClient.getRandomBytesWithResponse&#40;amountOfBytes, new Context&#40;&quot;key1&quot;, &quot;value1&quot;&#41;&#41;;
     *
     * System.out.printf&#40;&quot;Response received successfully with status code: %d. Retrieved %d random bytes: %s%n&quot;,
     *     response.getStatusCode&#40;&#41;, amountOfBytes, Arrays.toString&#40;response.getValue&#40;&#41;&#41;&#41;;
     * </pre>
     * <!-- end com.azure.security.keyvault.keys.KeyClient.getRandomBytesWithResponse#int-Context -->
     *
     * @param count The requested number of random bytes.
     * @param context Additional {@link Context} that is passed through the {@link HttpPipeline} during the service
     * call.
     *
     * @return The {@link Response HTTP response} for this operation and the requested number of bytes containing
     * random values from a managed HSM.
     */
    @ServiceMethod(returns = ReturnType.SINGLE)
    public Response<byte[]> getRandomBytesWithResponse(int count, Context context) {
        return client.getRandomBytesWithResponse(count, context).block();
    }

    /**
     * Releases the latest version of a {@link KeyVaultKey key}.
     *
     * <p>The {@link KeyVaultKey key} must be exportable. This operation requires the {@code keys/release} permission.
     * </p>
     *
     * <p><strong>Code Samples</strong></p>
     * <p>Releases a {@link KeyVaultKey key}. Prints out the signed object that contains the release key.</p>
     * <!-- src_embed com.azure.security.keyvault.keys.KeyClient.releaseKey#String-String -->
     * <pre>
     * String targetAttestationToken = &quot;someAttestationToken&quot;;
     * ReleaseKeyResult releaseKeyResult = keyClient.releaseKey&#40;&quot;keyName&quot;, targetAttestationToken&#41;;
     *
     * System.out.printf&#40;&quot;Signed object containing released key: %s%n&quot;, releaseKeyResult&#41;;
     * </pre>
     * <!-- end com.azure.security.keyvault.keys.KeyClient.releaseKey#String-String -->
     *
     * @param name The name of the {@link KeyVaultKey key} to release.
     * @param targetAttestationToken The attestation assertion for the target of the {@link KeyVaultKey key} release.
     *
     * @return The key release result containing the {@link KeyVaultKey released key}.
     *
     * @throws IllegalArgumentException If {@code name} or {@code targetAttestationToken} are {@code null} or empty.
     * @throws ResourceNotFoundException If the {@link KeyVaultKey key} for the provided {@code name} does not exist.
     */
    @ServiceMethod(returns = ReturnType.SINGLE)
    public ReleaseKeyResult releaseKey(String name, String targetAttestationToken) {
        return client.releaseKey(name, targetAttestationToken).block();
    }

    /**
     * Releases a specific version of a {@link KeyVaultKey key}.
     *
     * <p>The {@link KeyVaultKey key} must be exportable. This operation requires the {@code keys/release} permission.
     * </p>
     *
     * <p><strong>Code Samples</strong></p>
     * <p>Releases a {@link KeyVaultKey key}. Prints out the signed object that contains the release key.</p>
     * <!-- src_embed com.azure.security.keyvault.keys.KeyClient.releaseKey#String-String-String -->
     * <pre>
     * String myKeyVersion = &quot;6A385B124DEF4096AF1361A85B16C204&quot;;
     * String myTargetAttestationToken = &quot;someAttestationToken&quot;;
     * ReleaseKeyResult releaseKeyVersionResult =
     *     keyClient.releaseKey&#40;&quot;keyName&quot;, myKeyVersion, myTargetAttestationToken&#41;;
     *
     * System.out.printf&#40;&quot;Signed object containing released key: %s%n&quot;, releaseKeyVersionResult&#41;;
     * </pre>
     * <!-- end com.azure.security.keyvault.keys.KeyClient.releaseKey#String-String-String -->
     *
     * @param name The name of the {@link KeyVaultKey key} to release.
     * @param version The version of the key to release. If this is empty or {@code null}, this call is equivalent to
     * calling {@link KeyAsyncClient#releaseKey(String, String)}, with the latest key version being released.
     * @param targetAttestationToken The attestation assertion for the target of the {@link KeyVaultKey key} release.
     *
     * @return The key release result containing the {@link KeyVaultKey released key}.
     *
     * @throws IllegalArgumentException If {@code name} or {@code targetAttestationToken} are {@code null} or empty.
     * @throws ResourceNotFoundException If the {@link KeyVaultKey key} for the provided {@code name} does not exist.
     */
    @ServiceMethod(returns = ReturnType.SINGLE)
    public ReleaseKeyResult releaseKey(String name, String version, String targetAttestationToken) {
        return client.releaseKey(name, version, targetAttestationToken).block();
    }

    /**
     * Releases a {@link KeyVaultKey key}.
     *
     * <p>The key must be exportable. This operation requires the {@code keys/release} permission.</p>
     *
     * <p><strong>Code Samples</strong></p>
     * <p>Releases a {@link KeyVaultKey key}. Prints out the
     * {@link Response HTTP Response} details and the signed object that contains the release key.</p>
     * <!-- src_embed com.azure.security.keyvault.keys.KeyClient.releaseKeyWithResponse#String-String-String-ReleaseKeyOptions-Context -->
     * <pre>
     * String releaseKeyVersion = &quot;6A385B124DEF4096AF1361A85B16C204&quot;;
     * String someTargetAttestationToken = &quot;someAttestationToken&quot;;
     * ReleaseKeyOptions releaseKeyOptions = new ReleaseKeyOptions&#40;&#41;
     *     .setAlgorithm&#40;KeyExportEncryptionAlgorithm.RSA_AES_KEY_WRAP_256&#41;
     *     .setNonce&#40;&quot;someNonce&quot;&#41;;
     *
     * Response&lt;ReleaseKeyResult&gt; releaseKeyResultResponse =
     *     keyClient.releaseKeyWithResponse&#40;&quot;keyName&quot;, releaseKeyVersion, someTargetAttestationToken,
     *         releaseKeyOptions, new Context&#40;&quot;key1&quot;, &quot;value1&quot;&#41;&#41;;
     *
     * System.out.printf&#40;&quot;Response received successfully with status code: %d. Signed object containing&quot;
     *         + &quot;released key: %s%n&quot;, releaseKeyResultResponse.getStatusCode&#40;&#41;,
     *     releaseKeyResultResponse.getValue&#40;&#41;.getValue&#40;&#41;&#41;;
     * </pre>
     * <!-- end com.azure.security.keyvault.keys.KeyClient.releaseKeyWithResponse#String-String-String-ReleaseKeyOptions-Context -->
     *
     * @param name The name of the {@link KeyVaultKey key} to release.
     * @param version The version of the {@link KeyVaultKey key} to release. If this is empty or {@code null}, this call
     * is equivalent to calling {@link KeyAsyncClient#releaseKey(String, String)}, with the latest key version being
     * released.
     * @param targetAttestationToken The attestation assertion for the target of the key release.
     * @param options Additional {@link ReleaseKeyOptions options} for releasing a {@link KeyVaultKey key}.
     * @param context Additional {@link Context} that is passed through the {@link HttpPipeline} during the service
     * call.
     *
     * @return The {@link Response HTTP response} for this operation and the {@link ReleaseKeyResult} containing the
     * {@link KeyVaultKey released key}.
     *
     * @throws IllegalArgumentException If {@code name} or {@code targetAttestationToken} are {@code null} or empty.
     * @throws ResourceNotFoundException If the {@link KeyVaultKey key} for the provided {@code name} does not exist.
     */
    @ServiceMethod(returns = ReturnType.SINGLE)
    public Response<ReleaseKeyResult> releaseKeyWithResponse(String name, String version, String targetAttestationToken,
                                                             ReleaseKeyOptions options, Context context) {
        return client.releaseKeyWithResponse(name, version, targetAttestationToken, options, context).block();
    }

    /**
     * Rotates a {@link KeyVaultKey key}. The rotate key operation will do so based on
     * {@link KeyRotationPolicy key's rotation policy}. This operation requires the {@code keys/rotate} permission.
     *
     * <p><strong>Code Samples</strong></p>
     * <p>Rotates a {@link KeyVaultKey key}. Prints out {@link KeyVaultKey rotated key} details.</p>
     * <!-- src_embed com.azure.security.keyvault.keys.KeyClient.rotateKeyWithResponse#String -->
     * <pre>
     * KeyVaultKey key = keyClient.rotateKey&#40;&quot;keyName&quot;&#41;;
     *
     * System.out.printf&#40;&quot;Rotated key with name: %s and version:%s%n&quot;, key.getName&#40;&#41;,
     *     key.getProperties&#40;&#41;.getVersion&#40;&#41;&#41;;
     * </pre>
     * <!-- end com.azure.security.keyvault.keys.KeyClient.rotateKeyWithResponse#String -->
     *
     * @param name The name of {@link KeyVaultKey key} to be rotated. The system will generate a new version in the
     * specified {@link KeyVaultKey key}.
     *
     * @return The new version of the rotated {@link KeyVaultKey key}.
     *
     * @throws IllegalArgumentException If {@code name} is {@code null} or empty.
     * @throws ResourceNotFoundException If the {@link KeyVaultKey key} for the provided {@code name} does not exist.
     */
    @ServiceMethod(returns = ReturnType.SINGLE)
    public KeyVaultKey rotateKey(String name) {
        return client.rotateKey(name).block();
    }

    /**
     * Rotates a {@link KeyVaultKey key}. The rotate key operation will do so based on
     * {@link KeyRotationPolicy key's rotation policy}. This operation requires the {@code keys/rotate} permission.
     *
     * <p><strong>Code Samples</strong></p>
     * <p>Rotates a {@link KeyVaultKey key}. Prints out the {@link Response HTTP Response} and
     * {@link KeyVaultKey rotated key} details.</p>
     * <!-- src_embed com.azure.security.keyvault.keys.KeyClient.rotateKeyWithResponse#String-Context -->
     * <pre>
     * Response&lt;KeyVaultKey&gt; keyResponse = keyClient.rotateKeyWithResponse&#40;&quot;keyName&quot;, new Context&#40;&quot;key1&quot;, &quot;value1&quot;&#41;&#41;;
     *
     * System.out.printf&#40;&quot;Response received successfully with status code: %d. Rotated key with name: %s and&quot;
     *         + &quot;version: %s%n&quot;, keyResponse.getStatusCode&#40;&#41;, keyResponse.getValue&#40;&#41;.getName&#40;&#41;,
     *     keyResponse.getValue&#40;&#41;.getProperties&#40;&#41;.getVersion&#40;&#41;&#41;;
     * </pre>
     * <!-- end com.azure.security.keyvault.keys.KeyClient.rotateKeyWithResponse#String-Context -->
     *
     * @param name The name of {@link KeyVaultKey key} to be rotated. The system will generate a new version in the
     * specified {@link KeyVaultKey key}.
     * @param context Additional {@link Context} that is passed through the {@link HttpPipeline} during the service
     * call.
     *
     * @return The {@link Response HTTP response} for this operation containing the new version of the rotated
     * {@link KeyVaultKey key}.
     *
     * @throws IllegalArgumentException If {@code name} is {@code null} or empty.
     * @throws ResourceNotFoundException If the {@link KeyVaultKey key} for the provided {@code name} does not exist.
     */
    @ServiceMethod(returns = ReturnType.SINGLE)
    public Response<KeyVaultKey> rotateKeyWithResponse(String name, Context context) {
        return client.rotateKeyWithResponse(name, context).block();
    }

    /**
     * Gets the {@link KeyRotationPolicy} for the {@link KeyVaultKey key} with the provided name. This operation
     * requires the {@code keys/get} permission.
     *
     * <p><strong>Code Samples</strong></p>
     * <p>Retrieves the {@link KeyRotationPolicy rotation policy} of a given {@link KeyVaultKey key}. Prints out the
     * {@link KeyRotationPolicy rotation policy key} details.</p>
     * <!-- src_embed com.azure.security.keyvault.keys.KeyClient.getKeyRotationPolicy#String -->
     * <pre>
     * KeyRotationPolicy keyRotationPolicy = keyClient.getKeyRotationPolicy&#40;&quot;keyName&quot;&#41;;
     *
     * System.out.printf&#40;&quot;Retrieved key rotation policy with id: %s%n&quot;, keyRotationPolicy.getId&#40;&#41;&#41;;
     * </pre>
     * <!-- end com.azure.security.keyvault.keys.KeyClient.getKeyRotationPolicy#String -->
     *
     * @param name The name of the {@link KeyVaultKey key}.
     *
     * @return The {@link KeyRotationPolicy} for the {@link KeyVaultKey key}.
     *
     * @throws IllegalArgumentException If {@code name} is {@code null} or empty.
     * @throws ResourceNotFoundException If the {@link KeyVaultKey key} for the provided {@code name} does not exist.
     */
    @ServiceMethod(returns = ReturnType.SINGLE)
    public KeyRotationPolicy getKeyRotationPolicy(String name) {
        return client.getKeyRotationPolicy(name).block();
    }

    /**
     * Gets the {@link KeyRotationPolicy} for the {@link KeyVaultKey key} with the provided name. This operation
     * requires the {@code keys/get} permission.
     *
     * <p><strong>Code Samples</strong></p>
     * <p>Retrieves the {@link KeyRotationPolicy rotation policy} of a given {@link KeyVaultKey key}. Prints out the
     * {@link Response HTTP Response} and {@link KeyRotationPolicy rotation policy key} details.</p>
     * <!-- src_embed com.azure.security.keyvault.keys.KeyClient.getKeyRotationPolicyWithResponse#String-Context -->
     * <pre>
     * Response&lt;KeyRotationPolicy&gt; keyRotationPolicyResponse =
     *     keyClient.getKeyRotationPolicyWithResponse&#40;&quot;keyName&quot;, new Context&#40;&quot;key1&quot;, &quot;value1&quot;&#41;&#41;;
     *
     * System.out.printf&#40;&quot;Response received successfully with status code: %d. Retrieved key rotation policy&quot;
     *     + &quot;with id: %s%n&quot;, keyRotationPolicyResponse.getStatusCode&#40;&#41;, keyRotationPolicyResponse.getValue&#40;&#41;.getId&#40;&#41;&#41;;
     * </pre>
     * <!-- end com.azure.security.keyvault.keys.KeyClient.getKeyRotationPolicyWithResponse#String-Context -->
     *
     * @param name The name of the {@link KeyVaultKey key}.
     * @param context Additional {@link Context} that is passed through the {@link HttpPipeline} during the service
     * call.
     *
     * @return A  {@link Response HTTP response} for this operation containing the {@link KeyRotationPolicy} for the
     * {@link KeyVaultKey key}.
     *
     * @throws IllegalArgumentException If {@code name} is {@code null} or empty.
     * @throws ResourceNotFoundException If the {@link KeyVaultKey key} for the provided {@code name} does not exist.
     */
    @ServiceMethod(returns = ReturnType.SINGLE)
    public Response<KeyRotationPolicy> getKeyRotationPolicyWithResponse(String name, Context context) {
        return client.getKeyRotationPolicyWithResponse(name, context).block();
    }

    /**
     * Updates the {@link KeyRotationPolicy} of the {@link KeyVaultKey key} with the provided name. This operation
     * requires the {@code keys/update} permission.
     *
     * <p><strong>Code Samples</strong></p>
     * <p>Updates the {@link KeyRotationPolicy rotation policy} of a given {@link KeyVaultKey key}. Prints out the
     * {@link KeyRotationPolicy rotation policy key} details.</p>
     * <!-- src_embed com.azure.security.keyvault.keys.KeyClient.updateKeyRotationPolicy#String-KeyRotationPolicy -->
     * <pre>
     * List&lt;KeyRotationLifetimeAction&gt; lifetimeActions = new ArrayList&lt;&gt;&#40;&#41;;
     * KeyRotationLifetimeAction rotateLifetimeAction = new KeyRotationLifetimeAction&#40;KeyRotationPolicyAction.ROTATE&#41;
     *     .setTimeAfterCreate&#40;&quot;P90D&quot;&#41;;
     * KeyRotationLifetimeAction notifyLifetimeAction = new KeyRotationLifetimeAction&#40;KeyRotationPolicyAction.NOTIFY&#41;
     *     .setTimeBeforeExpiry&#40;&quot;P45D&quot;&#41;;
     *
     * lifetimeActions.add&#40;rotateLifetimeAction&#41;;
     * lifetimeActions.add&#40;notifyLifetimeAction&#41;;
     *
     * KeyRotationPolicy keyRotationPolicy = new KeyRotationPolicy&#40;&#41;
     *     .setLifetimeActions&#40;lifetimeActions&#41;
     *     .setExpiresIn&#40;&quot;P6M&quot;&#41;;
     *
     * KeyRotationPolicy updatedPolicy =
     *     keyClient.updateKeyRotationPolicy&#40;&quot;keyName&quot;, keyRotationPolicy&#41;;
     *
     * System.out.printf&#40;&quot;Updated key rotation policy with id: %s%n&quot;, updatedPolicy.getId&#40;&#41;&#41;;
     * </pre>
     * <!-- end com.azure.security.keyvault.keys.KeyClient.updateKeyRotationPolicy#String-KeyRotationPolicy -->
     *
     * @param name The name of the {@link KeyVaultKey key}.
     * @param keyRotationPolicy The {@link KeyRotationPolicy} for the ke{@link KeyVaultKey key}y.
     *
     * @return The {@link KeyRotationPolicy} for the {@link KeyVaultKey key}.
     *
     * @throws IllegalArgumentException If {@code name} is {@code null} or empty.
     * @throws ResourceNotFoundException If the {@link KeyVaultKey key} for the provided {@code name} does not exist.
     */
    @ServiceMethod(returns = ReturnType.SINGLE)
    public KeyRotationPolicy updateKeyRotationPolicy(String name, KeyRotationPolicy keyRotationPolicy) {
        return client.updateKeyRotationPolicy(name, keyRotationPolicy).block();
    }

    /**
     * Updates the {@link KeyRotationPolicy} of the key with the provided name. This operation requires the
     * {@code keys/update} permission.
     *
     * <p><strong>Code Samples</strong></p>
     * <p>Updates the {@link KeyRotationPolicy rotation policy} of a given {@link KeyVaultKey key}. Prints out the
     * {@link Response HTTP Response} and {@link KeyRotationPolicy rotation policy key} details.</p>
     * <!-- src_embed com.azure.security.keyvault.keys.KeyClient.updateKeyRotationPolicyWithResponse#String-KeyRotationPolicy-Context -->
     * <pre>
     * List&lt;KeyRotationLifetimeAction&gt; myLifetimeActions = new ArrayList&lt;&gt;&#40;&#41;;
     * KeyRotationLifetimeAction myRotateLifetimeAction = new KeyRotationLifetimeAction&#40;KeyRotationPolicyAction.ROTATE&#41;
     *     .setTimeAfterCreate&#40;&quot;P90D&quot;&#41;;
     * KeyRotationLifetimeAction myNotifyLifetimeAction = new KeyRotationLifetimeAction&#40;KeyRotationPolicyAction.NOTIFY&#41;
     *     .setTimeBeforeExpiry&#40;&quot;P45D&quot;&#41;;
     *
     * myLifetimeActions.add&#40;myRotateLifetimeAction&#41;;
     * myLifetimeActions.add&#40;myNotifyLifetimeAction&#41;;
     *
     * KeyRotationPolicy myKeyRotationPolicy = new KeyRotationPolicy&#40;&#41;
     *     .setLifetimeActions&#40;myLifetimeActions&#41;
     *     .setExpiresIn&#40;&quot;P6M&quot;&#41;;
     *
     * Response&lt;KeyRotationPolicy&gt; keyRotationPolicyResponse = keyClient.updateKeyRotationPolicyWithResponse&#40;
     *     &quot;keyName&quot;, myKeyRotationPolicy, new Context&#40;&quot;key1&quot;, &quot;value1&quot;&#41;&#41;;
     *
     * System.out.printf&#40;&quot;Response received successfully with status code: %d. Updated key rotation policy&quot;
     *     + &quot;with id: %s%n&quot;, keyRotationPolicyResponse.getStatusCode&#40;&#41;, keyRotationPolicyResponse.getValue&#40;&#41;.getId&#40;&#41;&#41;;
     * </pre>
     * <!-- end com.azure.security.keyvault.keys.KeyClient.updateKeyRotationPolicyWithResponse#String-KeyRotationPolicy-Context -->
     *
     * @param name The name of the {@link KeyVaultKey key}.
     * @param keyRotationPolicy The {@link KeyRotationPolicy} for the key.
     * @param context Additional {@link Context} that is passed through the {@link HttpPipeline} during the service
     * call.
     *
     * @return A {@link Response HTTP response} for this operation containing the {@link KeyRotationPolicy} for the
     * {@link KeyVaultKey key}.
     *
     * @throws IllegalArgumentException If {@code name} is {@code null} or empty.
     * @throws ResourceNotFoundException If the {@link KeyVaultKey key} for the provided {@code name} does not exist.
     */
    @ServiceMethod(returns = ReturnType.SINGLE)
    public Response<KeyRotationPolicy> updateKeyRotationPolicyWithResponse(String name, KeyRotationPolicy keyRotationPolicy, Context context) {
        return client.updateKeyRotationPolicyWithResponse(name, keyRotationPolicy, context).block();
    }
>>>>>>> acbe5ceb
}<|MERGE_RESOLUTION|>--- conflicted
+++ resolved
@@ -24,16 +24,8 @@
 import com.azure.security.keyvault.keys.models.KeyCurveName;
 import com.azure.security.keyvault.keys.models.KeyOperation;
 import com.azure.security.keyvault.keys.models.KeyProperties;
-<<<<<<< HEAD
 import com.azure.security.keyvault.keys.models.KeyType;
 import com.azure.security.keyvault.keys.models.KeyVaultKey;
-=======
-import com.azure.security.keyvault.keys.models.KeyRotationPolicy;
-import com.azure.security.keyvault.keys.models.KeyType;
-import com.azure.security.keyvault.keys.models.KeyVaultKey;
-import com.azure.security.keyvault.keys.models.ReleaseKeyOptions;
-import com.azure.security.keyvault.keys.models.ReleaseKeyResult;
->>>>>>> acbe5ceb
 
 /**
  * The {@link KeyClient} provides synchronous methods to manage {@link KeyVaultKey keys} in the Azure Key Vault. The
@@ -1387,379 +1379,4 @@
     public PagedIterable<KeyProperties> listPropertiesOfKeyVersions(String name, Context context) {
         return new PagedIterable<>(client.listPropertiesOfKeyVersions(name, context));
     }
-<<<<<<< HEAD
-=======
-
-    /**
-     * Get the requested number of bytes containing random values from a managed HSM.
-     *
-     * <p><strong>Code Samples</strong></p>
-     * <p>Gets a number of bytes containing random values from a Managed HSM. Prints out the retrieved bytes in
-     * base64Url format.</p>
-     * <!-- src_embed com.azure.security.keyvault.keys.KeyClient.getRandomBytes#int -->
-     * <pre>
-     * int amount = 16;
-     * byte[] randomBytes = keyClient.getRandomBytes&#40;amount&#41;;
-     *
-     * System.out.printf&#40;&quot;Retrieved %d random bytes: %s%n&quot;, amount, Arrays.toString&#40;randomBytes&#41;&#41;;
-     * </pre>
-     * <!-- end com.azure.security.keyvault.keys.KeyClient.getRandomBytes#int -->
-     *
-     * @param count The requested number of random bytes.
-     *
-     * @return The requested number of bytes containing random values from a managed HSM.
-     */
-    @ServiceMethod(returns = ReturnType.SINGLE)
-    public byte[] getRandomBytes(int count) {
-        return client.getRandomBytes(count).block();
-    }
-
-    /**
-     * Get the requested number of bytes containing random values from a managed HSM.
-     *
-     * <p><strong>Code Samples</strong></p>
-     * <p>Gets a number of bytes containing random values from a Managed HSM. Prints out the
-     * {@link Response HTTP Response} details and the retrieved bytes in base64Url format.</p>
-     * <!-- src_embed com.azure.security.keyvault.keys.KeyClient.getRandomBytesWithResponse#int-Context -->
-     * <pre>
-     * int amountOfBytes = 16;
-     * Response&lt;byte[]&gt; response =
-     *     keyClient.getRandomBytesWithResponse&#40;amountOfBytes, new Context&#40;&quot;key1&quot;, &quot;value1&quot;&#41;&#41;;
-     *
-     * System.out.printf&#40;&quot;Response received successfully with status code: %d. Retrieved %d random bytes: %s%n&quot;,
-     *     response.getStatusCode&#40;&#41;, amountOfBytes, Arrays.toString&#40;response.getValue&#40;&#41;&#41;&#41;;
-     * </pre>
-     * <!-- end com.azure.security.keyvault.keys.KeyClient.getRandomBytesWithResponse#int-Context -->
-     *
-     * @param count The requested number of random bytes.
-     * @param context Additional {@link Context} that is passed through the {@link HttpPipeline} during the service
-     * call.
-     *
-     * @return The {@link Response HTTP response} for this operation and the requested number of bytes containing
-     * random values from a managed HSM.
-     */
-    @ServiceMethod(returns = ReturnType.SINGLE)
-    public Response<byte[]> getRandomBytesWithResponse(int count, Context context) {
-        return client.getRandomBytesWithResponse(count, context).block();
-    }
-
-    /**
-     * Releases the latest version of a {@link KeyVaultKey key}.
-     *
-     * <p>The {@link KeyVaultKey key} must be exportable. This operation requires the {@code keys/release} permission.
-     * </p>
-     *
-     * <p><strong>Code Samples</strong></p>
-     * <p>Releases a {@link KeyVaultKey key}. Prints out the signed object that contains the release key.</p>
-     * <!-- src_embed com.azure.security.keyvault.keys.KeyClient.releaseKey#String-String -->
-     * <pre>
-     * String targetAttestationToken = &quot;someAttestationToken&quot;;
-     * ReleaseKeyResult releaseKeyResult = keyClient.releaseKey&#40;&quot;keyName&quot;, targetAttestationToken&#41;;
-     *
-     * System.out.printf&#40;&quot;Signed object containing released key: %s%n&quot;, releaseKeyResult&#41;;
-     * </pre>
-     * <!-- end com.azure.security.keyvault.keys.KeyClient.releaseKey#String-String -->
-     *
-     * @param name The name of the {@link KeyVaultKey key} to release.
-     * @param targetAttestationToken The attestation assertion for the target of the {@link KeyVaultKey key} release.
-     *
-     * @return The key release result containing the {@link KeyVaultKey released key}.
-     *
-     * @throws IllegalArgumentException If {@code name} or {@code targetAttestationToken} are {@code null} or empty.
-     * @throws ResourceNotFoundException If the {@link KeyVaultKey key} for the provided {@code name} does not exist.
-     */
-    @ServiceMethod(returns = ReturnType.SINGLE)
-    public ReleaseKeyResult releaseKey(String name, String targetAttestationToken) {
-        return client.releaseKey(name, targetAttestationToken).block();
-    }
-
-    /**
-     * Releases a specific version of a {@link KeyVaultKey key}.
-     *
-     * <p>The {@link KeyVaultKey key} must be exportable. This operation requires the {@code keys/release} permission.
-     * </p>
-     *
-     * <p><strong>Code Samples</strong></p>
-     * <p>Releases a {@link KeyVaultKey key}. Prints out the signed object that contains the release key.</p>
-     * <!-- src_embed com.azure.security.keyvault.keys.KeyClient.releaseKey#String-String-String -->
-     * <pre>
-     * String myKeyVersion = &quot;6A385B124DEF4096AF1361A85B16C204&quot;;
-     * String myTargetAttestationToken = &quot;someAttestationToken&quot;;
-     * ReleaseKeyResult releaseKeyVersionResult =
-     *     keyClient.releaseKey&#40;&quot;keyName&quot;, myKeyVersion, myTargetAttestationToken&#41;;
-     *
-     * System.out.printf&#40;&quot;Signed object containing released key: %s%n&quot;, releaseKeyVersionResult&#41;;
-     * </pre>
-     * <!-- end com.azure.security.keyvault.keys.KeyClient.releaseKey#String-String-String -->
-     *
-     * @param name The name of the {@link KeyVaultKey key} to release.
-     * @param version The version of the key to release. If this is empty or {@code null}, this call is equivalent to
-     * calling {@link KeyAsyncClient#releaseKey(String, String)}, with the latest key version being released.
-     * @param targetAttestationToken The attestation assertion for the target of the {@link KeyVaultKey key} release.
-     *
-     * @return The key release result containing the {@link KeyVaultKey released key}.
-     *
-     * @throws IllegalArgumentException If {@code name} or {@code targetAttestationToken} are {@code null} or empty.
-     * @throws ResourceNotFoundException If the {@link KeyVaultKey key} for the provided {@code name} does not exist.
-     */
-    @ServiceMethod(returns = ReturnType.SINGLE)
-    public ReleaseKeyResult releaseKey(String name, String version, String targetAttestationToken) {
-        return client.releaseKey(name, version, targetAttestationToken).block();
-    }
-
-    /**
-     * Releases a {@link KeyVaultKey key}.
-     *
-     * <p>The key must be exportable. This operation requires the {@code keys/release} permission.</p>
-     *
-     * <p><strong>Code Samples</strong></p>
-     * <p>Releases a {@link KeyVaultKey key}. Prints out the
-     * {@link Response HTTP Response} details and the signed object that contains the release key.</p>
-     * <!-- src_embed com.azure.security.keyvault.keys.KeyClient.releaseKeyWithResponse#String-String-String-ReleaseKeyOptions-Context -->
-     * <pre>
-     * String releaseKeyVersion = &quot;6A385B124DEF4096AF1361A85B16C204&quot;;
-     * String someTargetAttestationToken = &quot;someAttestationToken&quot;;
-     * ReleaseKeyOptions releaseKeyOptions = new ReleaseKeyOptions&#40;&#41;
-     *     .setAlgorithm&#40;KeyExportEncryptionAlgorithm.RSA_AES_KEY_WRAP_256&#41;
-     *     .setNonce&#40;&quot;someNonce&quot;&#41;;
-     *
-     * Response&lt;ReleaseKeyResult&gt; releaseKeyResultResponse =
-     *     keyClient.releaseKeyWithResponse&#40;&quot;keyName&quot;, releaseKeyVersion, someTargetAttestationToken,
-     *         releaseKeyOptions, new Context&#40;&quot;key1&quot;, &quot;value1&quot;&#41;&#41;;
-     *
-     * System.out.printf&#40;&quot;Response received successfully with status code: %d. Signed object containing&quot;
-     *         + &quot;released key: %s%n&quot;, releaseKeyResultResponse.getStatusCode&#40;&#41;,
-     *     releaseKeyResultResponse.getValue&#40;&#41;.getValue&#40;&#41;&#41;;
-     * </pre>
-     * <!-- end com.azure.security.keyvault.keys.KeyClient.releaseKeyWithResponse#String-String-String-ReleaseKeyOptions-Context -->
-     *
-     * @param name The name of the {@link KeyVaultKey key} to release.
-     * @param version The version of the {@link KeyVaultKey key} to release. If this is empty or {@code null}, this call
-     * is equivalent to calling {@link KeyAsyncClient#releaseKey(String, String)}, with the latest key version being
-     * released.
-     * @param targetAttestationToken The attestation assertion for the target of the key release.
-     * @param options Additional {@link ReleaseKeyOptions options} for releasing a {@link KeyVaultKey key}.
-     * @param context Additional {@link Context} that is passed through the {@link HttpPipeline} during the service
-     * call.
-     *
-     * @return The {@link Response HTTP response} for this operation and the {@link ReleaseKeyResult} containing the
-     * {@link KeyVaultKey released key}.
-     *
-     * @throws IllegalArgumentException If {@code name} or {@code targetAttestationToken} are {@code null} or empty.
-     * @throws ResourceNotFoundException If the {@link KeyVaultKey key} for the provided {@code name} does not exist.
-     */
-    @ServiceMethod(returns = ReturnType.SINGLE)
-    public Response<ReleaseKeyResult> releaseKeyWithResponse(String name, String version, String targetAttestationToken,
-                                                             ReleaseKeyOptions options, Context context) {
-        return client.releaseKeyWithResponse(name, version, targetAttestationToken, options, context).block();
-    }
-
-    /**
-     * Rotates a {@link KeyVaultKey key}. The rotate key operation will do so based on
-     * {@link KeyRotationPolicy key's rotation policy}. This operation requires the {@code keys/rotate} permission.
-     *
-     * <p><strong>Code Samples</strong></p>
-     * <p>Rotates a {@link KeyVaultKey key}. Prints out {@link KeyVaultKey rotated key} details.</p>
-     * <!-- src_embed com.azure.security.keyvault.keys.KeyClient.rotateKeyWithResponse#String -->
-     * <pre>
-     * KeyVaultKey key = keyClient.rotateKey&#40;&quot;keyName&quot;&#41;;
-     *
-     * System.out.printf&#40;&quot;Rotated key with name: %s and version:%s%n&quot;, key.getName&#40;&#41;,
-     *     key.getProperties&#40;&#41;.getVersion&#40;&#41;&#41;;
-     * </pre>
-     * <!-- end com.azure.security.keyvault.keys.KeyClient.rotateKeyWithResponse#String -->
-     *
-     * @param name The name of {@link KeyVaultKey key} to be rotated. The system will generate a new version in the
-     * specified {@link KeyVaultKey key}.
-     *
-     * @return The new version of the rotated {@link KeyVaultKey key}.
-     *
-     * @throws IllegalArgumentException If {@code name} is {@code null} or empty.
-     * @throws ResourceNotFoundException If the {@link KeyVaultKey key} for the provided {@code name} does not exist.
-     */
-    @ServiceMethod(returns = ReturnType.SINGLE)
-    public KeyVaultKey rotateKey(String name) {
-        return client.rotateKey(name).block();
-    }
-
-    /**
-     * Rotates a {@link KeyVaultKey key}. The rotate key operation will do so based on
-     * {@link KeyRotationPolicy key's rotation policy}. This operation requires the {@code keys/rotate} permission.
-     *
-     * <p><strong>Code Samples</strong></p>
-     * <p>Rotates a {@link KeyVaultKey key}. Prints out the {@link Response HTTP Response} and
-     * {@link KeyVaultKey rotated key} details.</p>
-     * <!-- src_embed com.azure.security.keyvault.keys.KeyClient.rotateKeyWithResponse#String-Context -->
-     * <pre>
-     * Response&lt;KeyVaultKey&gt; keyResponse = keyClient.rotateKeyWithResponse&#40;&quot;keyName&quot;, new Context&#40;&quot;key1&quot;, &quot;value1&quot;&#41;&#41;;
-     *
-     * System.out.printf&#40;&quot;Response received successfully with status code: %d. Rotated key with name: %s and&quot;
-     *         + &quot;version: %s%n&quot;, keyResponse.getStatusCode&#40;&#41;, keyResponse.getValue&#40;&#41;.getName&#40;&#41;,
-     *     keyResponse.getValue&#40;&#41;.getProperties&#40;&#41;.getVersion&#40;&#41;&#41;;
-     * </pre>
-     * <!-- end com.azure.security.keyvault.keys.KeyClient.rotateKeyWithResponse#String-Context -->
-     *
-     * @param name The name of {@link KeyVaultKey key} to be rotated. The system will generate a new version in the
-     * specified {@link KeyVaultKey key}.
-     * @param context Additional {@link Context} that is passed through the {@link HttpPipeline} during the service
-     * call.
-     *
-     * @return The {@link Response HTTP response} for this operation containing the new version of the rotated
-     * {@link KeyVaultKey key}.
-     *
-     * @throws IllegalArgumentException If {@code name} is {@code null} or empty.
-     * @throws ResourceNotFoundException If the {@link KeyVaultKey key} for the provided {@code name} does not exist.
-     */
-    @ServiceMethod(returns = ReturnType.SINGLE)
-    public Response<KeyVaultKey> rotateKeyWithResponse(String name, Context context) {
-        return client.rotateKeyWithResponse(name, context).block();
-    }
-
-    /**
-     * Gets the {@link KeyRotationPolicy} for the {@link KeyVaultKey key} with the provided name. This operation
-     * requires the {@code keys/get} permission.
-     *
-     * <p><strong>Code Samples</strong></p>
-     * <p>Retrieves the {@link KeyRotationPolicy rotation policy} of a given {@link KeyVaultKey key}. Prints out the
-     * {@link KeyRotationPolicy rotation policy key} details.</p>
-     * <!-- src_embed com.azure.security.keyvault.keys.KeyClient.getKeyRotationPolicy#String -->
-     * <pre>
-     * KeyRotationPolicy keyRotationPolicy = keyClient.getKeyRotationPolicy&#40;&quot;keyName&quot;&#41;;
-     *
-     * System.out.printf&#40;&quot;Retrieved key rotation policy with id: %s%n&quot;, keyRotationPolicy.getId&#40;&#41;&#41;;
-     * </pre>
-     * <!-- end com.azure.security.keyvault.keys.KeyClient.getKeyRotationPolicy#String -->
-     *
-     * @param name The name of the {@link KeyVaultKey key}.
-     *
-     * @return The {@link KeyRotationPolicy} for the {@link KeyVaultKey key}.
-     *
-     * @throws IllegalArgumentException If {@code name} is {@code null} or empty.
-     * @throws ResourceNotFoundException If the {@link KeyVaultKey key} for the provided {@code name} does not exist.
-     */
-    @ServiceMethod(returns = ReturnType.SINGLE)
-    public KeyRotationPolicy getKeyRotationPolicy(String name) {
-        return client.getKeyRotationPolicy(name).block();
-    }
-
-    /**
-     * Gets the {@link KeyRotationPolicy} for the {@link KeyVaultKey key} with the provided name. This operation
-     * requires the {@code keys/get} permission.
-     *
-     * <p><strong>Code Samples</strong></p>
-     * <p>Retrieves the {@link KeyRotationPolicy rotation policy} of a given {@link KeyVaultKey key}. Prints out the
-     * {@link Response HTTP Response} and {@link KeyRotationPolicy rotation policy key} details.</p>
-     * <!-- src_embed com.azure.security.keyvault.keys.KeyClient.getKeyRotationPolicyWithResponse#String-Context -->
-     * <pre>
-     * Response&lt;KeyRotationPolicy&gt; keyRotationPolicyResponse =
-     *     keyClient.getKeyRotationPolicyWithResponse&#40;&quot;keyName&quot;, new Context&#40;&quot;key1&quot;, &quot;value1&quot;&#41;&#41;;
-     *
-     * System.out.printf&#40;&quot;Response received successfully with status code: %d. Retrieved key rotation policy&quot;
-     *     + &quot;with id: %s%n&quot;, keyRotationPolicyResponse.getStatusCode&#40;&#41;, keyRotationPolicyResponse.getValue&#40;&#41;.getId&#40;&#41;&#41;;
-     * </pre>
-     * <!-- end com.azure.security.keyvault.keys.KeyClient.getKeyRotationPolicyWithResponse#String-Context -->
-     *
-     * @param name The name of the {@link KeyVaultKey key}.
-     * @param context Additional {@link Context} that is passed through the {@link HttpPipeline} during the service
-     * call.
-     *
-     * @return A  {@link Response HTTP response} for this operation containing the {@link KeyRotationPolicy} for the
-     * {@link KeyVaultKey key}.
-     *
-     * @throws IllegalArgumentException If {@code name} is {@code null} or empty.
-     * @throws ResourceNotFoundException If the {@link KeyVaultKey key} for the provided {@code name} does not exist.
-     */
-    @ServiceMethod(returns = ReturnType.SINGLE)
-    public Response<KeyRotationPolicy> getKeyRotationPolicyWithResponse(String name, Context context) {
-        return client.getKeyRotationPolicyWithResponse(name, context).block();
-    }
-
-    /**
-     * Updates the {@link KeyRotationPolicy} of the {@link KeyVaultKey key} with the provided name. This operation
-     * requires the {@code keys/update} permission.
-     *
-     * <p><strong>Code Samples</strong></p>
-     * <p>Updates the {@link KeyRotationPolicy rotation policy} of a given {@link KeyVaultKey key}. Prints out the
-     * {@link KeyRotationPolicy rotation policy key} details.</p>
-     * <!-- src_embed com.azure.security.keyvault.keys.KeyClient.updateKeyRotationPolicy#String-KeyRotationPolicy -->
-     * <pre>
-     * List&lt;KeyRotationLifetimeAction&gt; lifetimeActions = new ArrayList&lt;&gt;&#40;&#41;;
-     * KeyRotationLifetimeAction rotateLifetimeAction = new KeyRotationLifetimeAction&#40;KeyRotationPolicyAction.ROTATE&#41;
-     *     .setTimeAfterCreate&#40;&quot;P90D&quot;&#41;;
-     * KeyRotationLifetimeAction notifyLifetimeAction = new KeyRotationLifetimeAction&#40;KeyRotationPolicyAction.NOTIFY&#41;
-     *     .setTimeBeforeExpiry&#40;&quot;P45D&quot;&#41;;
-     *
-     * lifetimeActions.add&#40;rotateLifetimeAction&#41;;
-     * lifetimeActions.add&#40;notifyLifetimeAction&#41;;
-     *
-     * KeyRotationPolicy keyRotationPolicy = new KeyRotationPolicy&#40;&#41;
-     *     .setLifetimeActions&#40;lifetimeActions&#41;
-     *     .setExpiresIn&#40;&quot;P6M&quot;&#41;;
-     *
-     * KeyRotationPolicy updatedPolicy =
-     *     keyClient.updateKeyRotationPolicy&#40;&quot;keyName&quot;, keyRotationPolicy&#41;;
-     *
-     * System.out.printf&#40;&quot;Updated key rotation policy with id: %s%n&quot;, updatedPolicy.getId&#40;&#41;&#41;;
-     * </pre>
-     * <!-- end com.azure.security.keyvault.keys.KeyClient.updateKeyRotationPolicy#String-KeyRotationPolicy -->
-     *
-     * @param name The name of the {@link KeyVaultKey key}.
-     * @param keyRotationPolicy The {@link KeyRotationPolicy} for the ke{@link KeyVaultKey key}y.
-     *
-     * @return The {@link KeyRotationPolicy} for the {@link KeyVaultKey key}.
-     *
-     * @throws IllegalArgumentException If {@code name} is {@code null} or empty.
-     * @throws ResourceNotFoundException If the {@link KeyVaultKey key} for the provided {@code name} does not exist.
-     */
-    @ServiceMethod(returns = ReturnType.SINGLE)
-    public KeyRotationPolicy updateKeyRotationPolicy(String name, KeyRotationPolicy keyRotationPolicy) {
-        return client.updateKeyRotationPolicy(name, keyRotationPolicy).block();
-    }
-
-    /**
-     * Updates the {@link KeyRotationPolicy} of the key with the provided name. This operation requires the
-     * {@code keys/update} permission.
-     *
-     * <p><strong>Code Samples</strong></p>
-     * <p>Updates the {@link KeyRotationPolicy rotation policy} of a given {@link KeyVaultKey key}. Prints out the
-     * {@link Response HTTP Response} and {@link KeyRotationPolicy rotation policy key} details.</p>
-     * <!-- src_embed com.azure.security.keyvault.keys.KeyClient.updateKeyRotationPolicyWithResponse#String-KeyRotationPolicy-Context -->
-     * <pre>
-     * List&lt;KeyRotationLifetimeAction&gt; myLifetimeActions = new ArrayList&lt;&gt;&#40;&#41;;
-     * KeyRotationLifetimeAction myRotateLifetimeAction = new KeyRotationLifetimeAction&#40;KeyRotationPolicyAction.ROTATE&#41;
-     *     .setTimeAfterCreate&#40;&quot;P90D&quot;&#41;;
-     * KeyRotationLifetimeAction myNotifyLifetimeAction = new KeyRotationLifetimeAction&#40;KeyRotationPolicyAction.NOTIFY&#41;
-     *     .setTimeBeforeExpiry&#40;&quot;P45D&quot;&#41;;
-     *
-     * myLifetimeActions.add&#40;myRotateLifetimeAction&#41;;
-     * myLifetimeActions.add&#40;myNotifyLifetimeAction&#41;;
-     *
-     * KeyRotationPolicy myKeyRotationPolicy = new KeyRotationPolicy&#40;&#41;
-     *     .setLifetimeActions&#40;myLifetimeActions&#41;
-     *     .setExpiresIn&#40;&quot;P6M&quot;&#41;;
-     *
-     * Response&lt;KeyRotationPolicy&gt; keyRotationPolicyResponse = keyClient.updateKeyRotationPolicyWithResponse&#40;
-     *     &quot;keyName&quot;, myKeyRotationPolicy, new Context&#40;&quot;key1&quot;, &quot;value1&quot;&#41;&#41;;
-     *
-     * System.out.printf&#40;&quot;Response received successfully with status code: %d. Updated key rotation policy&quot;
-     *     + &quot;with id: %s%n&quot;, keyRotationPolicyResponse.getStatusCode&#40;&#41;, keyRotationPolicyResponse.getValue&#40;&#41;.getId&#40;&#41;&#41;;
-     * </pre>
-     * <!-- end com.azure.security.keyvault.keys.KeyClient.updateKeyRotationPolicyWithResponse#String-KeyRotationPolicy-Context -->
-     *
-     * @param name The name of the {@link KeyVaultKey key}.
-     * @param keyRotationPolicy The {@link KeyRotationPolicy} for the key.
-     * @param context Additional {@link Context} that is passed through the {@link HttpPipeline} during the service
-     * call.
-     *
-     * @return A {@link Response HTTP response} for this operation containing the {@link KeyRotationPolicy} for the
-     * {@link KeyVaultKey key}.
-     *
-     * @throws IllegalArgumentException If {@code name} is {@code null} or empty.
-     * @throws ResourceNotFoundException If the {@link KeyVaultKey key} for the provided {@code name} does not exist.
-     */
-    @ServiceMethod(returns = ReturnType.SINGLE)
-    public Response<KeyRotationPolicy> updateKeyRotationPolicyWithResponse(String name, KeyRotationPolicy keyRotationPolicy, Context context) {
-        return client.updateKeyRotationPolicyWithResponse(name, keyRotationPolicy, context).block();
-    }
->>>>>>> acbe5ceb
 }