--- conflicted
+++ resolved
@@ -1,14 +1,12 @@
 # Release History
 
-<<<<<<< HEAD
-## 4.1.0-beta.1 (Unreleased)
+## 4.2.0-beta.1 (Unreleased)
 
-=======
+
 ## 4.1.0 (2020-08-12)
 - Added support for `7.1-Preview` service version.
 - Added `retryPolicy` setter in `CertificateClientBuilder`.
 - Added `recoverableDays` property to `CertificateProperties`.
->>>>>>> d795fdaf
 
 ## 4.0.5 (2020-07-08)
 - Updated versions for azure-core and azure-identity.
