# Release History

<<<<<<< HEAD
## 4.2.0-beta.1 (Unreleased)

=======
## 4.2.0 (2020-08-12)
- Added support for `7.1-Preview` service version.
- Added `retryPolicy` setter in `SecretClientBuilder`.
- Added `recoverableDays` property to `SecretProperties`.
>>>>>>> d795fdaf

## 4.1.5 (2020-07-08)
- Updated versions for azure-core and azure-identity.

## 4.1.4 (2020-06-10)
- Updated version for azure-core, azure-identity and external dependencies.

## 4.1.3 (2020-05-06)
- Update azure-core dependency to version 1.5.0.
- Fixed `ByteBuff` resource leak in `KeyVaultCredentialPolicy`.  

## 4.1.2 (2020-04-07)
- Update azure-core dependency to version 1.4.0.

## 4.1.1 (2020-03-25)
- Update azure-core dependency to version 1.3.0.

## 4.1.0 (2020-01-07)
- Update azure-core dependency to version 1.2.0
- Drop commons-codec dependency

## 4.0.1 (2019-12-04)

## 4.0.0 (2019-10-31)
### Breaking changes

- Secret has been renamed to KeyVaultSecret to avoid ambiguity with other libraries and to yield better search results.
- endpoint method on SecretClientBuilder has been renamed to vaultUrl.
- On SecretProperties, expires, created, and updated have been renamed to expiresOn, createdOn, and updatedOn respectively.
- On DeletedSecret, deletedDate has been renamed to deletedOn.
- listSecrets and listSecretVersions methods have been renamed to listPropertiesOfSecrets and listPropertiesOfSecretVersions in `SecretClient` and `SecretAsyncClient` respectively.
- restoreSecret method has been renamed to restoreSecretBackup in `SecretClient` and `SecretAsyncClient` to better associate it with SecretClient.backupSecret.
- deleteSecret method has been renamed to beginDeleteSecret and now returns a SyncPoller in `SecretClient` and PollerFlux in `SecretAsyncClient` to track this long-running operation.
- recoverDeletedSecret method has been renamed to beginRecoverDeletedSecret and now returns a SyncPoller in `SecretClient` and PollerFlux in `SecretAsyncClient` to track this long-running operation.

### Major changes
- SecretClient.vaultUrl has been added with the original value pass to SecretClient.

## 4.0.0-preview.4 (2019-09-08)
For details on the Azure SDK for Java (September 2019 Preview) release refer to the [release announcement](https://aka.ms/azure-sdk-preview4-java).

- Updated to be fully compliant with the Java 9 Platform Module System.

### Breaking changes
- `SecretBase` has been renamed to `SecretProperties`.
- `Secret` and `DeletedSecret` no longer extend `SecretProperties`, but instead contain a `SecretProperties` property named `Properties`.
- `updateSecret` method has been renamed to `updateSecretProperties` in `SecretClient` and `SecretAsyncClient`.
- Getters and setters were updated to use Java Bean notation.
- Changed VoidResponse to Response<Void> on sync API, and Mono<VoidResponse> to Mono<Response<Void>> on async API.

## 4.0.0-preview.3 (2019-09-10)
For details on the Azure SDK for Java (August 2019 Preview) release refer to the [release announcement](https://aka.ms/azure-sdk-preview3-java).

## 4.0.0-preview.2 (2019-08-06)
For details on the Azure SDK for Java (August 2019 Preview) release refer to the [release announcement](https://aka.ms/azure-sdk-preview2-java).

- Added support for HTTP challenge based authentication, allowing clients to interact with vaults in sovereign clouds.
- Combined SecretClientBuilder, SecretAsyncClientBuilder into SecretClientBuilder. Methods to create both sync and async clients type were added.
- Removed static builder method from clients. Builders are now instantiable.

## 4.0.0-preview.1 (2019-06-28)
Version 4.0.0-preview.1 is a preview of our efforts in creating a client library that is developer-friendly, idiomatic to the Java ecosystem, and as consistent across different languages and platforms as possible. The principles that guide our efforts can be found in the [Azure SDK Design Guidelines for Java](https://azuresdkspecs.z5.web.core.windows.net/JavaSpec.html).

For details on the Azure SDK for Java (July 2019 Preview) release, you can refer to the [release announcement](https://aka.ms/azure-sdk-preview1-java).

This library is not a direct replacement for secrets management operations from [microsoft-azure-keyvault](https://github.com/Azure/azure-sdk-for-java/tree/master/sdk/keyvault/microsoft-azure-keyvault). Applications using that library would require code changes to use `azure-keyvault-secrets`.
This package's
[documentation](https://github.com/Azure/azure-sdk-for-java/tree/master/keyvault/client/secrets/README.md)
and
[samples](https://github.com/Azure/azure-sdk-for-java/tree/master/keyvault/client/secrets/src/samples/java)
demonstrate the new API.


### Major changes from `azure-keyvault`
- Packages scoped by functionality
    - `azure-keyvault-secrets` contains a `SecretClient` and `SecretAsyncClient` for secret operations,
    `azure-keyvault-keys` contains a `KeyClient` and `KeyAsyncClient` for key operations
- Client instances are scoped to vaults (an instance interacts with one vault
only)
- Reactive streams support using [Project Reactor](https://projectreactor.io/).
- Authentication using `azure-identity` credentials
  - see this package's
  [documentation](https://github.com/Azure/azure-sdk-for-java/tree/master/keyvault/client/secrets/README.md)
  , and the
  [Azure Identity documentation](https://github.com/Azure/azure-sdk-for-java/tree/master/sdk/identity/azure-identity/README.md)
  for more information
  
### `azure-keyvault` features not implemented in this library
- Certificate management APIs
- National cloud support. This release supports public global cloud vaults,
    e.g. https://{vault-name}.vault.azure.net<|MERGE_RESOLUTION|>--- conflicted
+++ resolved
@@ -1,14 +1,12 @@
 # Release History
 
-<<<<<<< HEAD
-## 4.2.0-beta.1 (Unreleased)
+## 4.3.0-beta.1 (Unreleased)
 
-=======
+
 ## 4.2.0 (2020-08-12)
 - Added support for `7.1-Preview` service version.
 - Added `retryPolicy` setter in `SecretClientBuilder`.
 - Added `recoverableDays` property to `SecretProperties`.
->>>>>>> d795fdaf
 
 ## 4.1.5 (2020-07-08)
 - Updated versions for azure-core and azure-identity.
