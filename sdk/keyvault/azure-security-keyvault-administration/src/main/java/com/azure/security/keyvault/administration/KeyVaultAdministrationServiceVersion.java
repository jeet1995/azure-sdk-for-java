// Copyright (c) Microsoft Corporation. All rights reserved.
// Licensed under the MIT License.

package com.azure.security.keyvault.administration;

import com.azure.core.util.ServiceVersion;

/**
 * The versions of Azure Key Vault Administration service supported by this client library.
 */
public enum KeyVaultAdministrationServiceVersion implements ServiceVersion {
<<<<<<< HEAD
    V7_2("7.2");
=======
    /**
     * Service version {@code 7.2}.
     */
    V7_2("7.2"),

    /**
     * Service version {@code 7.3-preview}.
     */
    V7_3_PREVIEW("7.3-preview");
>>>>>>> cf64e7e9

    private final String version;

    KeyVaultAdministrationServiceVersion(String version) {
        this.version = version;
    }

    @Override
    public String getVersion() {
        return this.version;
    }

    /**
     * Gets the latest service version supported by this client library.
     *
     * @return The latest {@link KeyVaultAdministrationServiceVersion}.
     */
    public static KeyVaultAdministrationServiceVersion getLatest() {
        return V7_2;
    }
}<|MERGE_RESOLUTION|>--- conflicted
+++ resolved
@@ -9,19 +9,10 @@
  * The versions of Azure Key Vault Administration service supported by this client library.
  */
 public enum KeyVaultAdministrationServiceVersion implements ServiceVersion {
-<<<<<<< HEAD
-    V7_2("7.2");
-=======
     /**
      * Service version {@code 7.2}.
      */
-    V7_2("7.2"),
-
-    /**
-     * Service version {@code 7.3-preview}.
-     */
-    V7_3_PREVIEW("7.3-preview");
->>>>>>> cf64e7e9
+    V7_2("7.2");
 
     private final String version;
 
