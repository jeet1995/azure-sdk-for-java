<!--
  ~ Copyright (c) Microsoft Corporation. All rights reserved.
  ~ Licensed under the MIT License.
  -->
<project xmlns="http://maven.apache.org/POM/4.0.0" xmlns:xsi="http://www.w3.org/2001/XMLSchema-instance"
         xsi:schemaLocation="http://maven.apache.org/POM/4.0.0 http://maven.apache.org/xsd/maven-4.0.0.xsd">
  <modelVersion>4.0.0</modelVersion>
  <parent>
    <groupId>com.azure</groupId>
    <artifactId>azure-client-sdk-parent</artifactId>
    <version>1.7.0</version> <!-- {x-version-update;com.azure:azure-client-sdk-parent;current} -->
    <relativePath>../../parents/azure-client-sdk-parent</relativePath>
  </parent>

  <groupId>com.azure</groupId>
  <artifactId>azure-core-serializer-avro-jackson</artifactId>
  <packaging>jar</packaging>
  <version>1.0.0-beta.2</version> <!-- {x-version-update;com.azure:azure-core-serializer-avro-jackson;current} -->

  <name>Microsoft Azure Jackson Avro Serializer Library</name>
  <description>This package contains the Jackson Avro serializer client plugin for azure-core.</description>
  <url>https://github.com/Azure/azure-sdk-for-java</url>

  <licenses>
    <license>
      <name>The MIT License (MIT)</name>
      <url>http://opensource.org/licenses/MIT</url>
      <distribution>repo</distribution>
    </license>
  </licenses>

  <distributionManagement>
    <site>
      <id>azure-java-build-docs</id>
      <url>${site.url}/site/${project.artifactId}</url>
    </site>
  </distributionManagement>

  <scm>
    <url>https://github.com/Azure/azure-sdk-for-java</url>
    <connection>scm:git:https://github.com/Azure/azure-sdk-for-java.git</connection>
    <developerConnection>scm:git:https://github.com/Azure/azure-sdk-for-java.git</developerConnection>
  </scm>

  <properties>
    <project.build.sourceEncoding>UTF-8</project.build.sourceEncoding>
    <legal><![CDATA[[INFO] Any downloads listed may be third party software.  Microsoft grants you no rights for third party software.]]></legal>
    <javaModulesSurefireArgLine>
      --add-exports com.azure.core.serializer.avro.jackson/com.azure.core.serializer.avro.jackson.generatedtestsources=com.fasterxml.jackson.databind
      --add-opens com.azure.core.serializer.avro.jackson/com.azure.core.serializer.avro.jackson=ALL-UNNAMED
    </javaModulesSurefireArgLine>
    <checkstyle.excludes>**/generatedtestsources/**/*.java</checkstyle.excludes>
    <javadoc.excludePackageNames>com.azure.json,com.azure.core.implementation*,com.azure.core.util,com.azure.core.util*,
      com.azure.core.models,com.azure.core.http,com.azure.core.http.policy,com.azure.core.http.rest,com.azure.core.exception,com.azure.core.cryptography,
      com.azure.core.credential,com.azure.core.client.traits,com.azure.core.annotation
    </javadoc.excludePackageNames>

    <checkstyle.suppressionsLocation>checkstyle-suppressions.xml</checkstyle.suppressionsLocation>
  </properties>

  <developers>
    <developer>
      <id>microsoft</id>
      <name>Microsoft</name>
    </developer>
  </developers>

  <dependencies>
    <dependency>
      <groupId>com.azure</groupId>
      <artifactId>azure-core</artifactId>
      <version>1.56.0-beta.1</version> <!-- {x-version-update;com.azure:azure-core;current} -->
    </dependency>
    <dependency>
      <groupId>com.azure</groupId>
      <artifactId>azure-core-experimental</artifactId>
<<<<<<< HEAD
      <version>1.0.0-beta.59</version> <!-- {x-version-update;com.azure:azure-core-experimental;current} -->
=======
      <version>1.0.0-beta.60</version> <!-- {x-version-update;com.azure:azure-core-experimental;current} -->
>>>>>>> fe2a4254
    </dependency>

    <dependency>
      <groupId>com.fasterxml.jackson.dataformat</groupId>
      <artifactId>jackson-dataformat-avro</artifactId>
      <version>2.17.2</version> <!-- {x-version-update;com.fasterxml.jackson.dataformat:jackson-dataformat-avro;external_dependency} -->
    </dependency>

    <dependency>
      <groupId>io.projectreactor</groupId>
      <artifactId>reactor-test</artifactId>
      <version>3.4.41</version> <!-- {x-version-update;io.projectreactor:reactor-test;external_dependency} -->
      <scope>test</scope>
    </dependency>
    <dependency>
      <groupId>org.junit.jupiter</groupId>
      <artifactId>junit-jupiter-api</artifactId>
      <version>5.11.2</version> <!-- {x-version-update;org.junit.jupiter:junit-jupiter-api;external_dependency} -->
      <scope>test</scope>
    </dependency>
    <dependency>
      <groupId>org.junit.jupiter</groupId>
      <artifactId>junit-jupiter-engine</artifactId>
      <version>5.11.2</version> <!-- {x-version-update;org.junit.jupiter:junit-jupiter-engine;external_dependency} -->
      <scope>test</scope>
    </dependency>
    <dependency>
      <groupId>org.junit.jupiter</groupId>
      <artifactId>junit-jupiter-params</artifactId>
      <version>5.11.2</version> <!-- {x-version-update;org.junit.jupiter:junit-jupiter-params;external_dependency} -->
      <scope>test</scope>
    </dependency>
  </dependencies>

  <build>
    <plugins>
      <plugin>
        <groupId>org.apache.maven.plugins</groupId>
        <artifactId>maven-enforcer-plugin</artifactId>
        <version>3.5.0</version> <!-- {x-version-update;org.apache.maven.plugins:maven-enforcer-plugin;external_dependency} -->
        <configuration>
          <rules>
            <bannedDependencies>
              <includes>
                <include>com.fasterxml.jackson.dataformat:jackson-dataformat-avro:[2.17.2]</include> <!-- {x-include-update;com.fasterxml.jackson.dataformat:jackson-dataformat-avro;external_dependency} -->
              </includes>
            </bannedDependencies>
          </rules>
        </configuration>
      </plugin>
      <plugin>
        <groupId>org.apache.avro</groupId>
        <artifactId>avro-maven-plugin</artifactId>
        <version>1.8.2</version> <!-- {x-version-update;jacksonavro_org.apache.avro:avro-maven-plugin;external_dependency} -->
        <executions>
          <execution>
            <phase>generate-test-sources</phase>
            <goals>
              <goal>schema</goal>
            </goals>
            <configuration>
              <testSourceDirectory>src/test/resources/avro/</testSourceDirectory>
              <testOutputDirectory>${project.basedir}/src/test/java/</testOutputDirectory>
              <testIncludes>
                <testInclude>**/*.avro</testInclude>
              </testIncludes>
              <stringType>String</stringType>
            </configuration>
          </execution>
        </executions>
      </plugin>
    </plugins>
  </build>
</project><|MERGE_RESOLUTION|>--- conflicted
+++ resolved
@@ -74,11 +74,7 @@
     <dependency>
       <groupId>com.azure</groupId>
       <artifactId>azure-core-experimental</artifactId>
-<<<<<<< HEAD
-      <version>1.0.0-beta.59</version> <!-- {x-version-update;com.azure:azure-core-experimental;current} -->
-=======
       <version>1.0.0-beta.60</version> <!-- {x-version-update;com.azure:azure-core-experimental;current} -->
->>>>>>> fe2a4254
     </dependency>
 
     <dependency>
