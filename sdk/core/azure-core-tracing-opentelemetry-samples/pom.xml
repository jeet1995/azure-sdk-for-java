<!-- Copyright (c) Microsoft Corporation. All rights reserved.
     Licensed under the MIT License. -->
<project xmlns="http://maven.apache.org/POM/4.0.0"
         xmlns:xsi="http://www.w3.org/2001/XMLSchema-instance" xsi:schemaLocation="http://maven.apache.org/POM/4.0.0 http://maven.apache.org/xsd/maven-4.0.0.xsd">
  <modelVersion>4.0.0</modelVersion>
  <parent>
    <groupId>com.azure</groupId>
    <artifactId>azure-client-sdk-parent</artifactId>
    <version>1.7.0</version> <!-- {x-version-update;com.azure:azure-client-sdk-parent;current} -->
    <relativePath>../../parents/azure-client-sdk-parent</relativePath>
  </parent>

  <groupId>com.azure</groupId>
  <artifactId>azure-core-tracing-opentelemetry-samples</artifactId>
  <version>1.0.0-beta.1</version> <!-- {x-version-update;com.azure:azure-core-tracing-opentelemetry-samples;current} -->

  <name>Microsoft Azure OpenTelemetry tracing plugin samples</name>
  <description>This package contains samples for the OpenTelemetry tracing plugin for Azure client libraries.</description>
  <url>https://github.com/Azure/azure-sdk-for-java</url>

  <distributionManagement>
    <site>
      <id>azure-java-build-docs</id>
      <url>${site.url}/site/${project.artifactId}</url>
    </site>
  </distributionManagement>

  <scm>
    <url>scm:git:https://github.com/Azure/azure-sdk-for-java</url>
    <connection>scm:git:git@github.com:Azure/azure-sdk-for-java.git</connection>
    <tag>HEAD</tag>
  </scm>

  <properties>
    <checkstyle.suppressionsLocation>checkstyle-suppressions.xml</checkstyle.suppressionsLocation>
  </properties>

  <dependencies>
    <dependency>
      <groupId>com.azure</groupId>
      <artifactId>azure-core-tracing-opentelemetry</artifactId>
<<<<<<< HEAD
      <version>1.0.0-beta.55</version> <!-- {x-version-update;com.azure:azure-core-tracing-opentelemetry;current} -->
=======
      <version>1.0.0-beta.56</version> <!-- {x-version-update;com.azure:azure-core-tracing-opentelemetry;current} -->
>>>>>>> fe2a4254
    </dependency>

    <!--samples dependencies -->
    <dependency>
      <groupId>com.azure</groupId>
      <artifactId>azure-core-http-netty</artifactId>
      <version>1.16.0-beta.1</version> <!-- {x-version-update;com.azure:azure-core-http-netty;current} -->
      <scope>test</scope>
    </dependency>
    <dependency>
      <groupId>com.azure</groupId>
      <artifactId>azure-data-appconfiguration</artifactId>
      <version>1.7.3</version> <!-- {x-version-update;com.azure:azure-data-appconfiguration;dependency} -->
      <scope>test</scope>
    </dependency>
    <dependency>
      <groupId>io.opentelemetry</groupId>
      <artifactId>opentelemetry-exporter-logging</artifactId>
      <version>1.46.0</version> <!-- {x-version-update;io.opentelemetry:opentelemetry-exporter-logging;external_dependency} -->
      <scope>test</scope>
    </dependency>
    <dependency>
      <groupId>io.opentelemetry</groupId>
      <artifactId>opentelemetry-sdk-extension-autoconfigure</artifactId>
      <version>1.46.0</version> <!-- {x-version-update;io.opentelemetry:opentelemetry-sdk-extension-autoconfigure;external_dependency} -->
      <scope>test</scope>
    </dependency>
    <dependency>
      <groupId>com.azure</groupId>
      <artifactId>azure-security-keyvault-secrets</artifactId>
      <version>4.9.1</version> <!-- {x-version-update;com.azure:azure-security-keyvault-secrets;dependency} -->
      <scope>test</scope>
    </dependency>
    <dependency>
      <groupId>com.azure</groupId>
      <artifactId>azure-identity</artifactId>
<<<<<<< HEAD
      <version>1.15.2</version> <!-- {x-version-update;com.azure:azure-identity;dependency} -->
=======
      <version>1.15.3</version> <!-- {x-version-update;com.azure:azure-identity;dependency} -->
>>>>>>> fe2a4254
      <scope>test</scope>
    </dependency>
  </dependencies>
</project><|MERGE_RESOLUTION|>--- conflicted
+++ resolved
@@ -39,11 +39,7 @@
     <dependency>
       <groupId>com.azure</groupId>
       <artifactId>azure-core-tracing-opentelemetry</artifactId>
-<<<<<<< HEAD
-      <version>1.0.0-beta.55</version> <!-- {x-version-update;com.azure:azure-core-tracing-opentelemetry;current} -->
-=======
       <version>1.0.0-beta.56</version> <!-- {x-version-update;com.azure:azure-core-tracing-opentelemetry;current} -->
->>>>>>> fe2a4254
     </dependency>
 
     <!--samples dependencies -->
@@ -80,11 +76,7 @@
     <dependency>
       <groupId>com.azure</groupId>
       <artifactId>azure-identity</artifactId>
-<<<<<<< HEAD
-      <version>1.15.2</version> <!-- {x-version-update;com.azure:azure-identity;dependency} -->
-=======
       <version>1.15.3</version> <!-- {x-version-update;com.azure:azure-identity;dependency} -->
->>>>>>> fe2a4254
       <scope>test</scope>
     </dependency>
   </dependencies>
