--- conflicted
+++ resolved
@@ -16,11 +16,7 @@
 <dependency>
     <groupId>com.azure</groupId>
     <artifactId>azure-core-management</artifactId>
-<<<<<<< HEAD
-    <version>1.16.1</version>
-=======
     <version>1.16.2</version>
->>>>>>> fe2a4254
 </dependency>
 ```
 [//]: # ({x-version-update-end})
