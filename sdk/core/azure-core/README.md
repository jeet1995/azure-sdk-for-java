--- conflicted
+++ resolved
@@ -66,11 +66,7 @@
 <dependency>
     <groupId>com.azure</groupId>
     <artifactId>azure-core</artifactId>
-<<<<<<< HEAD
-    <version>1.55.1</version>
-=======
     <version>1.55.2</version>
->>>>>>> fe2a4254
 </dependency>
 ```
 [//]: # ({x-version-update-end})
