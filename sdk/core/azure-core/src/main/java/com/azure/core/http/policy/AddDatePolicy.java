--- conflicted
+++ resolved
@@ -19,12 +19,7 @@
  * The pipeline policy that adds a "Date" header in RFC 1123 format when sending an HTTP request.
  */
 public class AddDatePolicy implements HttpPipelinePolicy {
-<<<<<<< HEAD
-
-    private static final DateTimeFormatter FORMAT = DateTimeFormatter
-=======
     private static final DateTimeFormatter FORMATTER = DateTimeFormatter
->>>>>>> e849033d
             .ofPattern("EEE, dd MMM yyyy HH:mm:ss 'GMT'")
             .withZone(ZoneOffset.UTC)
             .withLocale(Locale.US);
@@ -32,29 +27,22 @@
     private static final HttpPipelinePolicy INNER = new HttpPipelineSynchronousPolicy() {
         @Override
         protected void beforeSendingRequest(HttpPipelineCallContext context) {
-            context.getHttpRequest().getHeaders().set("Date", FORMAT.format(OffsetDateTime.now()));
+            OffsetDateTime now = OffsetDateTime.now();
+            try {
+                context.getHttpRequest().getHeaders().set("Date", DateTimeRfc1123.toRfc1123String(now));
+            } catch (IllegalArgumentException ignored) {
+                context.getHttpRequest().getHeaders().set("Date", FORMATTER.format(now));
+            }
         }
     };
 
     @Override
     public Mono<HttpResponse> process(HttpPipelineCallContext context, HttpPipelineNextPolicy next) {
-<<<<<<< HEAD
         return INNER.process(context, next);
     }
 
     @Override
     public HttpResponse processSync(HttpPipelineCallContext context, HttpPipelineNextSyncPolicy next) {
         return INNER.processSync(context, next);
-=======
-        return Mono.defer(() -> {
-            OffsetDateTime now = OffsetDateTime.now();
-            try {
-                context.getHttpRequest().getHeaders().set("Date", DateTimeRfc1123.toRfc1123String(now));
-            } catch (IllegalArgumentException ignored) {
-                context.getHttpRequest().getHeaders().set("Date", FORMATTER.format(now));
-            }
-            return next.process();
-        });
->>>>>>> e849033d
     }
 }