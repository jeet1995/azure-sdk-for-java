// Copyright (c) Microsoft Corporation. All rights reserved.
// Licensed under the MIT License.

package com.azure.core.http.policy;

import com.azure.core.http.ContentType;
import com.azure.core.http.HttpHeader;
import com.azure.core.http.HttpHeaders;
import com.azure.core.http.HttpPipelineCallContext;
import com.azure.core.http.HttpPipelineNextPolicy;
import com.azure.core.http.HttpPipelineNextSyncPolicy;
import com.azure.core.http.HttpRequest;
import com.azure.core.http.HttpResponse;
import com.azure.core.implementation.AccessibleByteArrayOutputStream;
import com.azure.core.implementation.ImplUtils;
import com.azure.core.implementation.http.HttpPipelineCallContextHelper;
import com.azure.core.implementation.jackson.ObjectMapperShim;
import com.azure.core.util.BinaryData;
import com.azure.core.util.Context;
import com.azure.core.util.CoreUtils;
import com.azure.core.util.FluxUtil;
import com.azure.core.util.UrlBuilder;
import com.azure.core.util.logging.ClientLogger;
import com.azure.core.util.logging.LogLevel;
import reactor.core.publisher.Flux;
import reactor.core.publisher.Mono;

import java.io.IOException;
import java.io.UncheckedIOException;
import java.net.URL;
import java.nio.ByteBuffer;
<<<<<<< HEAD
import java.nio.channels.Channels;
import java.nio.channels.WritableByteChannel;
=======
import java.nio.charset.Charset;
>>>>>>> e849033d
import java.nio.charset.StandardCharsets;
import java.time.Duration;
import java.util.Collections;
import java.util.Locale;
import java.util.Map;
import java.util.Set;
import java.util.concurrent.ConcurrentHashMap;
import java.util.stream.Collectors;

/**
 * The pipeline policy that handles logging of HTTP requests and responses.
 */
public class HttpLoggingPolicy implements HttpPipelinePolicy {
    private static final ObjectMapperShim PRETTY_PRINTER = ObjectMapperShim.createPrettyPrintMapper();
    private static final int MAX_BODY_LOG_SIZE = 1024 * 16;
    private static final String REDACTED_PLACEHOLDER = "REDACTED";

    // Use a cache to retain the caller method ClientLogger.
    //
    // The same method may be called thousands or millions of times, so it is wasteful to create a new logger instance
    // each time the method is called. Instead, retain the created ClientLogger until a certain number of unique method
    // calls have been made and then clear the cache and rebuild it. Long term, this should be replaced with an LRU,
    // or another type of cache, for better cache management.
    private static final int LOGGER_CACHE_MAX_SIZE = 1000;
    private static final Map<String, ClientLogger> CALLER_METHOD_LOGGER_CACHE = new ConcurrentHashMap<>();

    private static final ClientLogger LOGGER = new ClientLogger(HttpLoggingPolicy.class);

    private final HttpLogDetailLevel httpLogDetailLevel;
    private final Set<String> allowedHeaderNames;
    private final Set<String> allowedQueryParameterNames;
    private final boolean prettyPrintBody;

    private final HttpRequestLogger requestLogger;
    private final HttpResponseLogger responseLogger;

    /**
     * Key for {@link Context} to pass request retry count metadata for logging.
     */
    public static final String RETRY_COUNT_CONTEXT = "requestRetryCount";

    /**
     * Creates an HttpLoggingPolicy with the given log configurations.
     *
     * @param httpLogOptions The HTTP logging configuration options.
     */
    public HttpLoggingPolicy(HttpLogOptions httpLogOptions) {
        if (httpLogOptions == null) {
            this.httpLogDetailLevel = HttpLogDetailLevel.NONE;
            this.allowedHeaderNames = Collections.emptySet();
            this.allowedQueryParameterNames = Collections.emptySet();
            this.prettyPrintBody = false;

            this.requestLogger = new DefaultHttpRequestLogger();
            this.responseLogger = new DefaultHttpResponseLogger();
        } else {
            this.httpLogDetailLevel = httpLogOptions.getLogLevel();
            this.allowedHeaderNames = httpLogOptions.getAllowedHeaderNames()
                .stream()
                .map(headerName -> headerName.toLowerCase(Locale.ROOT))
                .collect(Collectors.toSet());
            this.allowedQueryParameterNames = httpLogOptions.getAllowedQueryParamNames()
                .stream()
                .map(queryParamName -> queryParamName.toLowerCase(Locale.ROOT))
                .collect(Collectors.toSet());
            this.prettyPrintBody = httpLogOptions.isPrettyPrintBody();

            this.requestLogger = (httpLogOptions.getRequestLogger() == null)
                ? new DefaultHttpRequestLogger()
                : httpLogOptions.getRequestLogger();
            this.responseLogger = (httpLogOptions.getResponseLogger() == null)
                ? new DefaultHttpResponseLogger()
                : httpLogOptions.getResponseLogger();
        }
    }

    @Override
    public Mono<HttpResponse> process(HttpPipelineCallContext context, HttpPipelineNextPolicy next) {
        // No logging will be performed, trigger a no-op.
        if (httpLogDetailLevel == HttpLogDetailLevel.NONE) {
            return next.process();
        }


        final ClientLogger logger = getOrCreateMethodLogger((String) context.getData("caller-method").orElse(""));
        final long startNs = System.nanoTime();

        return requestLogger.logRequest(logger, getRequestLoggingOptions(context))
            .then(next.process())
            .flatMap(response -> responseLogger.logResponse(logger,
                getResponseLoggingOptions(response, startNs, context)))
            .doOnError(throwable -> logger.warning("<-- HTTP FAILED: ", throwable));
    }

    @Override
    public HttpResponse processSync(HttpPipelineCallContext context, HttpPipelineNextSyncPolicy next) {
        // No logging will be performed, trigger a no-op.
        if (httpLogDetailLevel == HttpLogDetailLevel.NONE) {
            return next.processSync();
        }

        final ClientLogger logger = new ClientLogger((String) context.getData("caller-method").orElse(""));
        final long startNs = System.nanoTime();

        requestLogger.logRequestSync(logger, getRequestLoggingOptions(context));
        try {
            HttpResponse response = next.processSync();
            if (response != null) {
                response = responseLogger.logResponseSync(
                    logger, getResponseLoggingOptions(response, startNs, context));
            }
            return response;
        } catch (RuntimeException e) {
            logger.warning("<-- HTTP FAILED: ", e);
            // TODO (kasobol-msft) this is probably overkill. suppression needed.
            throw logger.logExceptionAsWarning(e);
        }
    }

    private HttpRequestLoggingContext getRequestLoggingOptions(HttpPipelineCallContext callContext) {
        return new HttpRequestLoggingContext(callContext.getHttpRequest(),
            HttpPipelineCallContextHelper.getContext(callContext),
            getRequestRetryCount(HttpPipelineCallContextHelper.getContext(callContext)));
    }

    private HttpResponseLoggingContext getResponseLoggingOptions(HttpResponse httpResponse, long startNs,
        HttpPipelineCallContext callContext) {
        return new HttpResponseLoggingContext(httpResponse, Duration.ofNanos(System.nanoTime() - startNs),
            HttpPipelineCallContextHelper.getContext(callContext),
            getRequestRetryCount(HttpPipelineCallContextHelper.getContext(callContext)));
    }

    private final class DefaultHttpRequestLogger implements HttpRequestLogger {
        @Override
        public Mono<Void> logRequest(ClientLogger logger, HttpRequestLoggingContext loggingOptions) {
            final LogLevel logLevel = getLogLevel(loggingOptions);

            if (!logger.canLogAtLevel(logLevel)) {
                return Mono.empty();
            }

            final HttpRequest request = loggingOptions.getHttpRequest();

            StringBuilder requestLogMessage = new StringBuilder();
            if (httpLogDetailLevel.shouldLogUrl()) {
                requestLogMessage.append("--> ")
                    .append(request.getHttpMethod())
                    .append(" ")
                    .append(getRedactedUrl(request.getUrl(), allowedQueryParameterNames))
                    .append(System.lineSeparator());

                Integer retryCount = loggingOptions.getTryCount();
                if (retryCount != null) {
                    requestLogMessage.append("Try count: ")
                        .append(retryCount)
                        .append(System.lineSeparator());
                }
            }

            if (httpLogDetailLevel.shouldLogHeaders() && logger.canLogAtLevel(LogLevel.VERBOSE)) {
                addHeadersToLogMessage(allowedHeaderNames, request.getHeaders(), requestLogMessage);
            }

            if (!httpLogDetailLevel.shouldLogBody()) {
                logMessage(logger, logLevel, requestLogMessage);
                return Mono.empty();
            }

            if (request.getBody() == null) {
                requestLogMessage.append("(empty body)")
                    .append(System.lineSeparator())
                    .append("--> END ")
                    .append(request.getHttpMethod())
                    .append(System.lineSeparator());

                logMessage(logger, logLevel, requestLogMessage);
                return Mono.empty();
            }

            String contentType = request.getHeaders().getValue("Content-Type");
            long contentLength = getContentLength(logger, request.getHeaders());

            if (shouldBodyBeLogged(contentType, contentLength)) {
                AccessibleByteArrayOutputStream stream = new AccessibleByteArrayOutputStream((int) contentLength);

                // Add non-mutating operators to the data stream.
                request.setBody(
                    request.getBody()
                        .doOnNext(byteBuffer -> {
                            try {
                                ImplUtils.writeByteBufferToStream(byteBuffer.duplicate(), stream);
                            } catch (IOException ex) {
                                throw LOGGER.logExceptionAsError(new UncheckedIOException(ex));
                            }
                        })
                        .doFinally(ignored -> {
                            requestLogMessage.append(contentLength)
                                .append("-byte body:")
                                .append(System.lineSeparator())
                                .append(prettyPrintIfNeeded(logger, prettyPrintBody, contentType,
                                    new String(stream.toByteArray(), 0, stream.count(), StandardCharsets.UTF_8)))
                                .append(System.lineSeparator())
                                .append("--> END ")
                                .append(request.getHttpMethod())
                                .append(System.lineSeparator());

                            logMessage(logger, logLevel, requestLogMessage);
                        }));

            } else {
                requestLogMessage.append(contentLength)
                    .append("-byte body: (content not logged)")
                    .append(System.lineSeparator())
                    .append("--> END ")
                    .append(request.getHttpMethod())
                    .append(System.lineSeparator());

                logMessage(logger, logLevel, requestLogMessage);
            }

            return Mono.empty();
        }

        @Override
        public void logRequestSync(ClientLogger logger, HttpRequestLoggingContext loggingOptions) {
            final LogLevel logLevel = getLogLevel(loggingOptions);

            if (!logger.canLogAtLevel(logLevel)) {
                return;
            }

            final HttpRequest request = loggingOptions.getHttpRequest();

            StringBuilder requestLogMessage = new StringBuilder();
            if (httpLogDetailLevel.shouldLogUrl()) {
                requestLogMessage.append("--> ")
                    .append(request.getHttpMethod())
                    .append(" ")
                    .append(getRedactedUrl(request.getUrl(), allowedQueryParameterNames))
                    .append(System.lineSeparator());

                Integer retryCount = loggingOptions.getTryCount();
                if (retryCount != null) {
                    requestLogMessage.append("Try count: ")
                        .append(retryCount)
                        .append(System.lineSeparator());
                }
            }

            if (httpLogDetailLevel.shouldLogHeaders() && logger.canLogAtLevel(LogLevel.VERBOSE)) {
                addHeadersToLogMessage(allowedHeaderNames, request.getHeaders(), requestLogMessage);
            }

            if (!httpLogDetailLevel.shouldLogBody()) {
                log(logger, logLevel, requestLogMessage);
                return;
            }

            if (request.getBody() == null) {
                requestLogMessage.append("(empty body)")
                    .append(System.lineSeparator())
                    .append("--> END ")
                    .append(request.getHttpMethod())
                    .append(System.lineSeparator());

                log(logger, logLevel, requestLogMessage);
                return;
            }

            String contentType = request.getHeaders().getValue("Content-Type");
            long contentLength = getContentLength(logger, request.getHeaders());

            if (shouldBodyBeLogged(contentType, contentLength)) {
                // Buffer data and log.
                // TODO (kasobol-msft) is this enough? Perhaps, we don't log bodies larger than 16kb anyway.
                byte[] bytes = request.getBodyAsBinaryData().toBytes();
                requestLogMessage.append(contentLength)
                    .append("-byte body:")
                    .append(System.lineSeparator())
                    .append(prettyPrintIfNeeded(logger, prettyPrintBody, contentType,
                        new String(bytes, StandardCharsets.UTF_8)))
                    .append(System.lineSeparator())
                    .append("--> END ")
                    .append(request.getHttpMethod())
                    .append(System.lineSeparator());
                request.setBody(BinaryData.fromBytes(bytes));
                log(logger, logLevel, requestLogMessage);
            } else {
                requestLogMessage.append(contentLength)
                    .append("-byte body: (content not logged)")
                    .append(System.lineSeparator())
                    .append("--> END ")
                    .append(request.getHttpMethod())
                    .append(System.lineSeparator());

                log(logger, logLevel, requestLogMessage);
            }
        }
    }

    private final class DefaultHttpResponseLogger implements HttpResponseLogger {
        @Override
        public Mono<HttpResponse> logResponse(ClientLogger logger, HttpResponseLoggingContext loggingOptions) {
            final LogLevel logLevel = getLogLevel(loggingOptions);
            final HttpResponse response = loggingOptions.getHttpResponse();

            if (!logger.canLogAtLevel(logLevel)) {
                return Mono.just(response);
            }

            String contentLengthString = response.getHeaderValue("Content-Length");
            String bodySize = (CoreUtils.isNullOrEmpty(contentLengthString))
                ? "unknown-length body"
                : contentLengthString + "-byte body";

            StringBuilder responseLogMessage = new StringBuilder();
            if (httpLogDetailLevel.shouldLogUrl()) {
                responseLogMessage.append("<-- ")
                    .append(response.getStatusCode())
                    .append(" ")
                    .append(getRedactedUrl(response.getRequest().getUrl(), allowedQueryParameterNames))
                    .append(" (")
                    .append(loggingOptions.getResponseDuration().toMillis())
                    .append(" ms, ")
                    .append(bodySize)
                    .append(")")
                    .append(System.lineSeparator());
            }

            if (httpLogDetailLevel.shouldLogHeaders() && logger.canLogAtLevel(LogLevel.VERBOSE)) {
                addHeadersToLogMessage(allowedHeaderNames, response.getHeaders(), responseLogMessage);
            }

            if (!httpLogDetailLevel.shouldLogBody()) {
                responseLogMessage.append("<-- END HTTP");
                logMessage(logger, logLevel, responseLogMessage);
                return Mono.justOrEmpty(response);
            }

            String contentTypeHeader = response.getHeaderValue("Content-Type");
            long contentLength = getContentLength(logger, response.getHeaders());

            if (shouldBodyBeLogged(contentTypeHeader, contentLength)) {
                return Mono.just(new LoggingHttpResponse(response, responseLogMessage, logger, logLevel,
                    (int) contentLength, contentTypeHeader, prettyPrintBody));
            } else {
                responseLogMessage.append("(body content not logged)")
                    .append(System.lineSeparator())
                    .append("<-- END HTTP");

                logMessage(logger, logLevel, responseLogMessage);
                return Mono.just(response);
            }
        }

        @Override
        public HttpResponse logResponseSync(ClientLogger logger, HttpResponseLoggingContext loggingOptions) {
            final LogLevel logLevel = getLogLevel(loggingOptions);
            final HttpResponse response = loggingOptions.getHttpResponse();

            if (!logger.canLogAtLevel(logLevel)) {
                return response;
            }

            String contentLengthString = response.getHeaderValue("Content-Length");
            String bodySize = (CoreUtils.isNullOrEmpty(contentLengthString))
                ? "unknown-length body"
                : contentLengthString + "-byte body";

            StringBuilder responseLogMessage = new StringBuilder();
            if (httpLogDetailLevel.shouldLogUrl()) {
                responseLogMessage.append("<-- ")
                    .append(response.getStatusCode())
                    .append(" ")
                    .append(getRedactedUrl(response.getRequest().getUrl(), allowedQueryParameterNames))
                    .append(" (")
                    .append(loggingOptions.getResponseDuration().toMillis())
                    .append(" ms, ")
                    .append(bodySize)
                    .append(")")
                    .append(System.lineSeparator());
            }

            if (httpLogDetailLevel.shouldLogHeaders() && logger.canLogAtLevel(LogLevel.VERBOSE)) {
                addHeadersToLogMessage(allowedHeaderNames, response.getHeaders(), responseLogMessage);
            }

            if (!httpLogDetailLevel.shouldLogBody()) {
                responseLogMessage.append("<-- END HTTP");
                log(logger, logLevel, responseLogMessage);
                return response;
            }

            String contentTypeHeader = response.getHeaderValue("Content-Type");
            long contentLength = getContentLength(logger, response.getHeaders());

            if (shouldBodyBeLogged(contentTypeHeader, contentLength)) {
                HttpResponse bufferedResponse = response.buffer();
                responseLogMessage.append("Response body:")
                    .append(System.lineSeparator())
                    .append(prettyPrintIfNeeded(logger, prettyPrintBody, contentTypeHeader,
                        bufferedResponse.getBodyAsBinaryData().toString()))
                    .append(System.lineSeparator())
                    .append("<-- END HTTP");

                log(logger, logLevel, responseLogMessage);
                return bufferedResponse;
            } else {
                responseLogMessage.append("(body content not logged)")
                    .append(System.lineSeparator())
                    .append("<-- END HTTP");

                log(logger, logLevel, responseLogMessage);
                return response;
            }
        }
    }

<<<<<<< HEAD
    private static <T> Mono<T> logAndReturn(ClientLogger logger, LogLevel logLevel, StringBuilder logMessageBuilder,
        T data) {
        log(logger, logLevel, logMessageBuilder);
        return Mono.justOrEmpty(data);
    }

    private static void log(ClientLogger logger, LogLevel logLevel, StringBuilder logMessageBuilder) {
=======
    private static void logMessage(ClientLogger logger, LogLevel logLevel, StringBuilder logMessageBuilder) {
>>>>>>> e849033d
        switch (logLevel) {
            case VERBOSE:
                logger.verbose(logMessageBuilder.toString());
                break;

            case INFORMATIONAL:
                logger.info(logMessageBuilder.toString());
                break;

            case WARNING:
                logger.warning(logMessageBuilder.toString());
                break;

            case ERROR:
                logger.error(logMessageBuilder.toString());
                break;

            default:
                break;
        }
    }

    /*
     * Generates the redacted URL for logging.
     *
     * @param url URL where the request is being sent.
     * @return A URL with query parameters redacted based on configurations in this policy.
     */
    private static String getRedactedUrl(URL url, Set<String> allowedQueryParameterNames) {
        UrlBuilder builder = UrlBuilder.parse(url);
        String allowedQueryString = getAllowedQueryString(url.getQuery(), allowedQueryParameterNames);

        // return a UrlBuilder with a new query.
        // builder.clearQuery() is required here to explicitly clear
        // UrlBuilder.query field - simply calling setQuery() will not do it.
        // setQuery() could have full-replacement semantics, but some SDKs are
        // using it as an appending mechanism.
        return builder
                .clearQuery()
                .setQuery(allowedQueryString)
                .toString();
    }

    /*
     * Generates the logging safe query parameters string.
     *
     * @param queryString Query parameter string from the request URL.
     * @return A query parameter string redacted based on the configurations in this policy.
     */
    private static String getAllowedQueryString(String queryString, Set<String> allowedQueryParameterNames) {
        if (CoreUtils.isNullOrEmpty(queryString)) {
            return "";
        }

        StringBuilder queryStringBuilder = new StringBuilder();
        String[] queryParams = queryString.split("&");
        for (String queryParam : queryParams) {
            if (queryStringBuilder.length() > 0) {
                queryStringBuilder.append("&");
            }

            String[] queryPair = queryParam.split("=", 2);
            if (queryPair.length == 2) {
                String queryName = queryPair[0];
                if (allowedQueryParameterNames.contains(queryName.toLowerCase(Locale.ROOT))) {
                    queryStringBuilder.append(queryParam);
                } else {
                    queryStringBuilder.append(queryPair[0]).append("=").append(REDACTED_PLACEHOLDER);
                }
            } else {
                queryStringBuilder.append(queryParam);
            }
        }

        return queryStringBuilder.toString();
    }

    /*
     * Adds HTTP headers into the StringBuilder that is generating the log message.
     *
     * @param headers HTTP headers on the request or response.
     * @param sb StringBuilder that is generating the log message.
     * @param logLevel Log level the environment is configured to use.
     */
    private static void addHeadersToLogMessage(Set<String> allowedHeaderNames, HttpHeaders headers, StringBuilder sb) {
        for (HttpHeader header : headers) {
            String headerName = header.getName();
            sb.append(headerName).append(":");
            if (allowedHeaderNames.contains(headerName.toLowerCase(Locale.ROOT))) {
                sb.append(header.getValue());
            } else {
                sb.append(REDACTED_PLACEHOLDER);
            }
            sb.append(System.lineSeparator());
        }
    }

    /*
     * Determines and attempts to pretty print the body if it is JSON.
     *
     * <p>The body is pretty printed if the Content-Type is JSON and the policy is configured to pretty print JSON.</p>
     *
     * @param logger Logger used to log a warning if the body fails to pretty print as JSON.
     * @param contentType Content-Type header.
     * @param body Body of the request or response.
     * @return The body pretty printed if it is JSON, otherwise the unmodified body.
     */
    private static String prettyPrintIfNeeded(ClientLogger logger, boolean prettyPrintBody, String contentType,
        String body) {
        String result = body;
        if (prettyPrintBody && contentType != null
            && (contentType.startsWith(ContentType.APPLICATION_JSON) || contentType.startsWith("text/json"))) {
            try {
                final Object deserialized = PRETTY_PRINTER.readTree(body);
                result = PRETTY_PRINTER.writeValueAsString(deserialized);
            } catch (Exception e) {
                logger.warning("Failed to pretty print JSON: {}", e.getMessage());
            }
        }
        return result;
    }

    /*
     * Attempts to retrieve and parse the Content-Length header into a numeric representation.
     *
     * @param logger Logger used to log a warning if the Content-Length header is an invalid number.
     * @param headers HTTP headers that are checked for containing Content-Length.
     * @return
     */
    private static long getContentLength(ClientLogger logger, HttpHeaders headers) {
        long contentLength = 0;

        String contentLengthString = headers.getValue("Content-Length");
        if (CoreUtils.isNullOrEmpty(contentLengthString)) {
            return contentLength;
        }

        try {
            contentLength = Long.parseLong(contentLengthString);
        } catch (NumberFormatException | NullPointerException e) {
            logger.warning("Could not parse the HTTP header content-length: '{}'.",
                headers.getValue("content-length"), e);
        }

        return contentLength;
    }

    /*
     * Determines if the request or response body should be logged.
     *
     * <p>The request or response body is logged if the Content-Type is not "application/octet-stream" and the body
     * isn't empty and is less than 16KB in size.</p>
     *
     * @param contentTypeHeader Content-Type header value.
     * @param contentLength Content-Length header represented as a numeric.
     * @return A flag indicating if the request or response body should be logged.
     */
    private static boolean shouldBodyBeLogged(String contentTypeHeader, long contentLength) {
        return !ContentType.APPLICATION_OCTET_STREAM.equalsIgnoreCase(contentTypeHeader)
            && contentLength != 0
            && contentLength < MAX_BODY_LOG_SIZE;
    }

    /*
     * Gets the request retry count to include in logging.
     *
     * If there is no value set or it isn't a valid number null will be returned indicating that retry count won't be
     * logged.
     */
    private static Integer getRequestRetryCount(Context context) {
        Object rawRetryCount = context.getData(RETRY_COUNT_CONTEXT).orElse(null);
        if (rawRetryCount == null) {
            return null;
        }

        try {
            return Integer.valueOf(rawRetryCount.toString());
        } catch (NumberFormatException ex) {
            LOGGER.warning("Could not parse the request retry count: '{}'.", rawRetryCount);
            return null;
        }
    }

    /*
     * Get or create the ClientLogger for the method having its request and response logged.
     */
    private static ClientLogger getOrCreateMethodLogger(String methodName) {
        if (CALLER_METHOD_LOGGER_CACHE.size() > LOGGER_CACHE_MAX_SIZE) {
            CALLER_METHOD_LOGGER_CACHE.clear();
        }

        return CALLER_METHOD_LOGGER_CACHE.computeIfAbsent(methodName, ClientLogger::new);
    }

    private static final class LoggingHttpResponse extends HttpResponse {
        private final HttpResponse actualResponse;
        private final StringBuilder responseLogMessage;
        private final int contentLength;
        private final ClientLogger logger;
        private final boolean prettyPrintBody;
        private final String contentTypeHeader;
        private final LogLevel logLevel;

        private LoggingHttpResponse(HttpResponse actualResponse, StringBuilder responseLogMessage,
            ClientLogger logger, LogLevel logLevel, int contentLength, String contentTypeHeader,
            boolean prettyPrintBody) {
            super(actualResponse.getRequest());
            this.actualResponse = actualResponse;
            this.responseLogMessage = responseLogMessage;
            this.logger = logger;
            this.logLevel = logLevel;
            this.contentLength = contentLength;
            this.contentTypeHeader = contentTypeHeader;
            this.prettyPrintBody = prettyPrintBody;
        }

        @Override
        public int getStatusCode() {
            return actualResponse.getStatusCode();
        }

        @Override
        public String getHeaderValue(String name) {
            return actualResponse.getHeaderValue(name);
        }

        @Override
        public HttpHeaders getHeaders() {
            return actualResponse.getHeaders();
        }

        @Override
        public Flux<ByteBuffer> getBody() {
            AccessibleByteArrayOutputStream stream = new AccessibleByteArrayOutputStream(contentLength);

            return actualResponse.getBody()
                .doOnNext(byteBuffer -> {
                    try {
                        ImplUtils.writeByteBufferToStream(byteBuffer.duplicate(), stream);
                    } catch (IOException ex) {
                        throw LOGGER.logExceptionAsError(new UncheckedIOException(ex));
                    }
                })
                .doFinally(ignored -> {
                    responseLogMessage.append("Response body:")
                        .append(System.lineSeparator())
                        .append(prettyPrintIfNeeded(logger, prettyPrintBody, contentTypeHeader,
                            new String(stream.toByteArray(), 0, stream.count(), StandardCharsets.UTF_8)))
                        .append(System.lineSeparator())
                        .append("<-- END HTTP");

                    logMessage(logger, logLevel, responseLogMessage);
                });
        }

        @Override
        public Mono<byte[]> getBodyAsByteArray() {
            return FluxUtil.collectBytesFromNetworkResponse(getBody(), actualResponse.getHeaders());
        }

        @Override
        public Mono<String> getBodyAsString() {
            return getBodyAsByteArray().map(String::new);
        }

        @Override
        public Mono<String> getBodyAsString(Charset charset) {
            return getBodyAsByteArray().map(bytes -> new String(bytes, charset));
        }
    }
}<|MERGE_RESOLUTION|>--- conflicted
+++ resolved
@@ -29,12 +29,7 @@
 import java.io.UncheckedIOException;
 import java.net.URL;
 import java.nio.ByteBuffer;
-<<<<<<< HEAD
-import java.nio.channels.Channels;
-import java.nio.channels.WritableByteChannel;
-=======
 import java.nio.charset.Charset;
->>>>>>> e849033d
 import java.nio.charset.StandardCharsets;
 import java.time.Duration;
 import java.util.Collections;
@@ -289,7 +284,7 @@
             }
 
             if (!httpLogDetailLevel.shouldLogBody()) {
-                log(logger, logLevel, requestLogMessage);
+                logMessage(logger, logLevel, requestLogMessage);
                 return;
             }
 
@@ -300,7 +295,7 @@
                     .append(request.getHttpMethod())
                     .append(System.lineSeparator());
 
-                log(logger, logLevel, requestLogMessage);
+                logMessage(logger, logLevel, requestLogMessage);
                 return;
             }
 
@@ -321,7 +316,7 @@
                     .append(request.getHttpMethod())
                     .append(System.lineSeparator());
                 request.setBody(BinaryData.fromBytes(bytes));
-                log(logger, logLevel, requestLogMessage);
+                logMessage(logger, logLevel, requestLogMessage);
             } else {
                 requestLogMessage.append(contentLength)
                     .append("-byte body: (content not logged)")
@@ -330,7 +325,7 @@
                     .append(request.getHttpMethod())
                     .append(System.lineSeparator());
 
-                log(logger, logLevel, requestLogMessage);
+                logMessage(logger, logLevel, requestLogMessage);
             }
         }
     }
@@ -424,7 +419,7 @@
 
             if (!httpLogDetailLevel.shouldLogBody()) {
                 responseLogMessage.append("<-- END HTTP");
-                log(logger, logLevel, responseLogMessage);
+                logMessage(logger, logLevel, responseLogMessage);
                 return response;
             }
 
@@ -440,30 +435,20 @@
                     .append(System.lineSeparator())
                     .append("<-- END HTTP");
 
-                log(logger, logLevel, responseLogMessage);
+                logMessage(logger, logLevel, responseLogMessage);
                 return bufferedResponse;
             } else {
                 responseLogMessage.append("(body content not logged)")
                     .append(System.lineSeparator())
                     .append("<-- END HTTP");
 
-                log(logger, logLevel, responseLogMessage);
+                logMessage(logger, logLevel, responseLogMessage);
                 return response;
             }
         }
     }
 
-<<<<<<< HEAD
-    private static <T> Mono<T> logAndReturn(ClientLogger logger, LogLevel logLevel, StringBuilder logMessageBuilder,
-        T data) {
-        log(logger, logLevel, logMessageBuilder);
-        return Mono.justOrEmpty(data);
-    }
-
-    private static void log(ClientLogger logger, LogLevel logLevel, StringBuilder logMessageBuilder) {
-=======
     private static void logMessage(ClientLogger logger, LogLevel logLevel, StringBuilder logMessageBuilder) {
->>>>>>> e849033d
         switch (logLevel) {
             case VERBOSE:
                 logger.verbose(logMessageBuilder.toString());
