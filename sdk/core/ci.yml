--- conflicted
+++ resolved
@@ -119,13 +119,7 @@
       - name: azure-core-management
         groupId: com.azure
         safeName: azurecoremanagement
-<<<<<<< HEAD
-      - name: azure-core-serializeradapter-jackson
-        groupId: com.azure
-        safeName: azurecoreserializeradapterjackson
-=======
         releaseInBatch: ${{ parameters.release_azurecoremanagement }}
->>>>>>> e57afecb
       - name: azure-core-serializer-avro-apache
         groupId: com.azure
         safeName: azurecoreserializeravroapache
@@ -145,12 +139,11 @@
       - name: azure-core-tracing-opentelemetry
         groupId: com.azure
         safeName: azurecoretracingopentelemetry
-<<<<<<< HEAD
+        releaseInBatch: ${{ parameters.release_azurecoretracingopentelemetry }}
     AdditionalModules:
+      - name: azure-core-serializeradapter-jackson
+        groupId: com.azure
       - name: azure-json
         groupId: com.azure
-=======
-        releaseInBatch: ${{ parameters.release_azurecoretracingopentelemetry }}
->>>>>>> e57afecb
     MatrixReplace:
       - TestGoals=(surefire:test)/$1 failsafe:integration-test failsafe:verify