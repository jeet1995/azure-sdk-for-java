// Copyright (c) Microsoft Corporation. All rights reserved.
// Licensed under the MIT License.

package com.azure.core.perf;

import com.azure.core.http.HttpHeaders;
import com.azure.core.http.HttpMethod;
import com.azure.core.http.HttpRequest;
import com.azure.core.perf.core.CorePerfStressOptions;
import com.azure.core.perf.core.RestProxyTestBase;
import com.azure.core.util.BinaryData;
<<<<<<< HEAD
=======
import com.azure.core.util.Context;
>>>>>>> f9695bdd
import com.azure.core.util.UrlBuilder;
import reactor.core.publisher.Mono;

import java.io.UncheckedIOException;
import java.net.MalformedURLException;
import java.net.URL;
import java.util.function.Supplier;

public class PipelineSendTest extends RestProxyTestBase<CorePerfStressOptions> {

    private final Supplier<BinaryData> binaryDataSupplier;
    private final URL targetURL;
    private final String contentLengthHeaderValue;
<<<<<<< HEAD
=======
    private final Context context = Context.NONE.addData("azure-eagerly-read-response" , true);
>>>>>>> f9695bdd

    public PipelineSendTest(CorePerfStressOptions options) {
        super(options);
        binaryDataSupplier = createBinaryDataSupplier(options);
        try {
            UrlBuilder urlBuilder = UrlBuilder.parse(endpoint);
            String path = urlBuilder.getPath();
            path = path == null ? "" : path;
            targetURL = urlBuilder
<<<<<<< HEAD
                .setPath(path + "/BinaryData")
=======
                .setPath(path + "/BinaryData/" + id)
>>>>>>> f9695bdd
                .toUrl();
        } catch (MalformedURLException e) {
            throw new UncheckedIOException(e);
        }
        contentLengthHeaderValue = Long.toString(options.getSize());
    }

    @Override
    public void run() {
        runAsync().block();
    }

    @Override
    public Mono<Void> runAsync() {
        HttpHeaders headers = new HttpHeaders();
        headers.set("Content-Length", contentLengthHeaderValue);
        HttpRequest httpRequest = new HttpRequest(
            HttpMethod.PUT, targetURL, headers, binaryDataSupplier.get().toFluxByteBuffer());
<<<<<<< HEAD
        return httpPipeline.send(httpRequest)
=======
        // Context with azure-eagerly-read-response=true makes sure
        // that response is disposed to prevent connection leak.
        // There's no response body in this scenario anyway.
        return httpPipeline.send(httpRequest, context)
>>>>>>> f9695bdd
            .map(httpResponse -> {
                if (httpResponse.getStatusCode() / 100 != 2) {
                    throw new IllegalStateException("Endpoint didn't return 2xx http status code.");
                }
                return httpResponse;
            })
            .then();
    }
}<|MERGE_RESOLUTION|>--- conflicted
+++ resolved
@@ -9,10 +9,7 @@
 import com.azure.core.perf.core.CorePerfStressOptions;
 import com.azure.core.perf.core.RestProxyTestBase;
 import com.azure.core.util.BinaryData;
-<<<<<<< HEAD
-=======
 import com.azure.core.util.Context;
->>>>>>> f9695bdd
 import com.azure.core.util.UrlBuilder;
 import reactor.core.publisher.Mono;
 
@@ -26,10 +23,7 @@
     private final Supplier<BinaryData> binaryDataSupplier;
     private final URL targetURL;
     private final String contentLengthHeaderValue;
-<<<<<<< HEAD
-=======
     private final Context context = Context.NONE.addData("azure-eagerly-read-response" , true);
->>>>>>> f9695bdd
 
     public PipelineSendTest(CorePerfStressOptions options) {
         super(options);
@@ -39,11 +33,7 @@
             String path = urlBuilder.getPath();
             path = path == null ? "" : path;
             targetURL = urlBuilder
-<<<<<<< HEAD
-                .setPath(path + "/BinaryData")
-=======
                 .setPath(path + "/BinaryData/" + id)
->>>>>>> f9695bdd
                 .toUrl();
         } catch (MalformedURLException e) {
             throw new UncheckedIOException(e);
@@ -62,14 +52,10 @@
         headers.set("Content-Length", contentLengthHeaderValue);
         HttpRequest httpRequest = new HttpRequest(
             HttpMethod.PUT, targetURL, headers, binaryDataSupplier.get().toFluxByteBuffer());
-<<<<<<< HEAD
-        return httpPipeline.send(httpRequest)
-=======
         // Context with azure-eagerly-read-response=true makes sure
         // that response is disposed to prevent connection leak.
         // There's no response body in this scenario anyway.
         return httpPipeline.send(httpRequest, context)
->>>>>>> f9695bdd
             .map(httpResponse -> {
                 if (httpResponse.getStatusCode() / 100 != 2) {
                     throw new IllegalStateException("Endpoint didn't return 2xx http status code.");
