// Copyright (c) Microsoft Corporation. All rights reserved.
// Licensed under the MIT License.

package com.azure.core.http.okhttp;

import com.azure.core.http.HttpClient;
import com.azure.core.http.HttpHeader;
import com.azure.core.http.HttpHeaders;
import com.azure.core.http.HttpMethod;
import com.azure.core.http.HttpRequest;
import com.azure.core.http.HttpResponse;
import com.azure.core.http.okhttp.implementation.OkHttpAsyncBufferedResponse;
import com.azure.core.http.okhttp.implementation.OkHttpAsyncResponse;
<<<<<<< HEAD
=======
import com.azure.core.http.okhttp.implementation.OkHttpFileRequestBody;
import com.azure.core.http.okhttp.implementation.OkHttpFluxRequestBody;
import com.azure.core.http.okhttp.implementation.OkHttpInputStreamRequestBody;
>>>>>>> e849033d
import com.azure.core.implementation.util.BinaryDataContent;
import com.azure.core.implementation.util.BinaryDataHelper;
import com.azure.core.implementation.util.ByteArrayContent;
import com.azure.core.implementation.util.FileContent;
import com.azure.core.implementation.util.InputStreamContent;
<<<<<<< HEAD
=======
import com.azure.core.implementation.util.SerializableContent;
>>>>>>> e849033d
import com.azure.core.implementation.util.StringContent;
import com.azure.core.util.BinaryData;
import com.azure.core.util.Context;
import com.azure.core.util.logging.ClientLogger;
import okhttp3.Call;
import okhttp3.MediaType;
import okhttp3.OkHttpClient;
import okhttp3.Request;
import okhttp3.RequestBody;
import okhttp3.Response;
import okhttp3.ResponseBody;
<<<<<<< HEAD
import okio.BufferedSink;
import okio.ByteString;
import okio.Okio;
import okio.Source;
import reactor.core.Exceptions;
import reactor.core.publisher.Flux;
=======
>>>>>>> e849033d
import reactor.core.publisher.Mono;
import reactor.core.publisher.MonoSink;

import java.io.IOException;
<<<<<<< HEAD
import java.io.UncheckedIOException;
import java.nio.ByteBuffer;
=======
>>>>>>> e849033d
import java.util.Objects;

/**
 * HttpClient implementation for OkHttp.
 */
class OkHttpAsyncHttpClient implements HttpClient {

<<<<<<< HEAD
    private static final ClientLogger LOGGER = new ClientLogger(OkHttpAsyncHttpClient.class);
=======
    private static final Mono<RequestBody> EMPTY_REQUEST_BODY_MONO = Mono.just(RequestBody.create(new byte[0]));
>>>>>>> e849033d

    final OkHttpClient httpClient;

    OkHttpAsyncHttpClient(OkHttpClient httpClient) {
        this.httpClient = httpClient;
    }

    @Override
    public Mono<HttpResponse> send(HttpRequest request) {
        return send(request, Context.NONE);
    }

    @Override
    public Mono<HttpResponse> send(HttpRequest request, Context context) {
        boolean eagerlyReadResponse = (boolean) context.getData("azure-eagerly-read-response").orElse(false);

        return Mono.create(sink -> sink.onRequest(value -> {
            // Using MonoSink::onRequest for back pressure support.

            // The blocking behavior toOkHttpRequest(r).subscribe call:
            //
            // The okhttp3.Request emitted by toOkHttpRequest(r) is chained from the body of request Flux<ByteBuffer>:
            //   1. If Flux<ByteBuffer> synchronous and send(r) caller does not apply subscribeOn then
            //      subscribe block on caller thread.
            //   2. If Flux<ByteBuffer> synchronous and send(r) caller apply subscribeOn then
            //      does not block caller thread but block on scheduler thread.
            //   3. If Flux<ByteBuffer> asynchronous then subscribe does not block caller thread
            //      but block on the thread backing flux. This ignore any subscribeOn applied to send(r)
            //
            toOkHttpRequest(request).subscribe(okHttpRequest -> {
                try {
                    Call call = httpClient.newCall(okHttpRequest);
                    call.enqueue(new OkHttpCallback(sink, request, eagerlyReadResponse));
                    sink.onCancel(call::cancel);
                } catch (Exception ex) {
                    sink.error(ex);
                }
            }, sink::error);
        }));
    }

    @Override
    public HttpResponse sendSync(HttpRequest request, Context context) {
        boolean eagerlyReadResponse = (boolean) context.getData("azure-eagerly-read-response").orElse(false);

        Request okHttpRequest = toOkHttpRequestSync(request);
        Call call = httpClient.newCall(okHttpRequest);
        try {
            Response okHttpResponse = call.execute();
            return fromOkHttpResponse(okHttpResponse, request, eagerlyReadResponse);
        } catch (IOException e) {
            throw LOGGER.logExceptionAsError(new UncheckedIOException(e));
        }
    }

    /**
     * Converts the given azure-core request to okhttp request.
     *
     * @param request the azure-core request
     * @return the Mono emitting okhttp request
     */
    private Mono<okhttp3.Request> toOkHttpRequest(HttpRequest request) {
        Request.Builder requestBuilder = new Request.Builder()
            .url(request.getUrl());

        if (request.getHeaders() != null) {
            for (HttpHeader hdr : request.getHeaders()) {
                // OkHttp allows for headers with multiple values, but it treats them as separate headers,
                // therefore, we must call rb.addHeader for each value, using the same key for all of them
                hdr.getValuesList().forEach(value -> requestBuilder.addHeader(hdr.getName(), value));
            }
        }

        if (request.getHttpMethod() == HttpMethod.GET) {
            return Mono.just(requestBuilder.get().build());
        } else if (request.getHttpMethod() == HttpMethod.HEAD) {
            return Mono.just(requestBuilder.head().build());
        }

        return toOkHttpRequestBody(request.getBodyAsBinaryData(), request.getHeaders())
            .map(okhttpRequestBody -> requestBuilder.method(request.getHttpMethod().toString(), okhttpRequestBody)
                .build());
    }

    /**
<<<<<<< HEAD
     * Converts the given azure-core request to okhttp request.
     *
     * @param request the azure-core request
     * @return the Mono emitting okhttp request
     */
    private static okhttp3.Request toOkHttpRequestSync(HttpRequest request) {
        Request.Builder requestBuilder = new Request.Builder()
            .url(request.getUrl());

        if (request.getHeaders() != null) {
            for (HttpHeader hdr : request.getHeaders()) {
                // OkHttp allows for headers with multiple values, but it treats them as separate headers,
                // therefore, we must call rb.addHeader for each value, using the same key for all of them
                hdr.getValuesList().forEach(value -> requestBuilder.addHeader(hdr.getName(), value));
            }
        }

        if (request.getHttpMethod() == HttpMethod.GET) {
            return requestBuilder.get().build();
        } else if (request.getHttpMethod() == HttpMethod.HEAD) {
            return requestBuilder.head().build();
        }

        RequestBody requestBody = toOkHttpRequestBodySync(request.getBodyAsBinaryData(), request.getHeaders());
        return requestBuilder.method(request.getHttpMethod().toString(), requestBody)
            .build();
    }

    /**
     * Create a Mono of okhttp3.RequestBody from the given java.nio.ByteBuffer Flux.
     *
     * @param bodyContent The BinaryData request body
=======
     * Create a Mono of okhttp3.RequestBody from the given BinaryData.
     *
     * @param bodyContent The request body content
>>>>>>> e849033d
     * @param headers the headers associated with the original request
     * @return the Mono emitting okhttp request
     */
<<<<<<< HEAD
    private static RequestBody toOkHttpRequestBodySync(BinaryData bodyContent, HttpHeaders headers) {
        String contentType = headers.getValue("Content-Type");
        MediaType mediaType = (contentType == null) ? null : MediaType.parse(contentType);


        if (bodyContent == null) {
            return RequestBody.create(ByteString.EMPTY, mediaType);
        }

        BinaryDataContent content = BinaryDataHelper.getContent(bodyContent);
        if (content instanceof ByteArrayContent) {
            return RequestBody.create(content.toBytes(), mediaType);
        } else if (content instanceof FileContent) {
            FileContent fileContent = (FileContent) content;
            // This won't be right all the time as we may be sending only a partial view of the file.
            // TODO (alzimmer): support ranges in FileContent
            return RequestBody.create(fileContent.getFile().toFile(), mediaType);
        } else if (content instanceof StringContent) {
            return RequestBody.create(bodyContent.toString(), mediaType);
        } else if (content instanceof InputStreamContent) {
            Long contentLength = content.getLength();
            if (contentLength == null) {
                String contentLengthHeaderValue = headers.getValue("Content-Length");
                if (contentLengthHeaderValue != null) {
                    contentLength = Long.parseLong(contentLengthHeaderValue);
                } else {
                    contentLength = -1L;
                }
            }
            long effectiveContentLength = contentLength;
            return new RequestBody() {
                @Override
                public MediaType contentType() {
                    return mediaType;
                }

                @Override
                public long contentLength() {
                    return effectiveContentLength;
                }

                @Override
                public void writeTo(BufferedSink bufferedSink) throws IOException {
                    // TODO (kasobol-msft) OkHttp client can retry internally so we should add mark/reset here
                    // and fallback to buffering if that's not supported.
                    // We should also consider adding InputStreamSupplierBinaryDataContent type where customer can
                    // give a prescription how to acquire/re-acquire an InputStream.
                    Source source = Okio.source(content.toStream());
                    bufferedSink.writeAll(source);
                }
            };
        } else {
            // TODO (kasobol-msft) is there better way than just block? perhaps throw?
            // Perhaps we could consider using one of storage's stream implementation on top of flux?
            // Or maybe implement that OkHttp sink and get rid off reading to string altogether.
            return toByteString(bodyContent.toFluxByteBuffer()).map(bs -> RequestBody.create(bs, mediaType)).block();
        }
    }

    /**
     * Create a Mono of okhttp3.RequestBody from the given java.nio.ByteBuffer Flux.
     *
     * @param bodyContent The BinaryData request body
     * @param headers the headers associated with the original request
     * @return the Mono emitting okhttp3.RequestBody
     */
    private static Mono<RequestBody> toOkHttpRequestBody(BinaryData bodyContent, HttpHeaders headers) {
        String contentType = headers.getValue("Content-Type");
        MediaType mediaType = (contentType == null) ? null : MediaType.parse(contentType);


        if (bodyContent == null) {
            return Mono.defer(() -> Mono.just(RequestBody.create(ByteString.EMPTY, mediaType)));
        }

        BinaryDataContent content = BinaryDataHelper.getContent(bodyContent);
        if (content instanceof ByteArrayContent) {
            return Mono.defer(() -> Mono.just(RequestBody.create(content.toBytes(), mediaType)));
        } else if (content instanceof FileContent) {
            FileContent fileContent = (FileContent) content;
            // This won't be right all the time as we may be sending only a partial view of the file.
            // TODO (alzimmer): support ranges in FileContent
            return Mono.defer(() -> Mono.just(RequestBody.create(fileContent.getFile().toFile(), mediaType)));
        } else if (content instanceof StringContent) {
            return Mono.defer(() -> Mono.just(RequestBody.create(bodyContent.toString(), mediaType)));
        } else {
            return toByteString(bodyContent.toFluxByteBuffer()).map(bs -> RequestBody.create(bs, mediaType));
        }
    }

    /**
     * Aggregate Flux of java.nio.ByteBuffer to single okio.ByteString.
     *
     * Pooled okio.Buffer type is used to buffer emitted ByteBuffer instances. Content of each ByteBuffer will be
     * written (i.e copied) to the internal okio.Buffer slots. Once the stream terminates, the contents of all slots get
     * copied to one single byte array and okio.ByteString will be created referring this byte array. Finally, the
     * initial okio.Buffer will be returned to the pool.
     *
     * @param bbFlux the Flux of ByteBuffer to aggregate
     * @return a mono emitting aggregated ByteString
     */
    private static Mono<ByteString> toByteString(Flux<ByteBuffer> bbFlux) {
        Objects.requireNonNull(bbFlux, "'bbFlux' cannot be null.");
        return Mono.using(okio.Buffer::new,
            buffer -> bbFlux.reduce(buffer, (b, byteBuffer) -> {
                try {
                    b.write(byteBuffer);
                    return b;
                } catch (IOException ioe) {
                    throw Exceptions.propagate(ioe);
                }
            }).map(b -> ByteString.of(b.readByteArray())), okio.Buffer::clear)
            .switchIfEmpty(Mono.defer(() -> EMPTY_BYTE_STRING_MONO));
=======
    private Mono<RequestBody> toOkHttpRequestBody(BinaryData bodyContent, HttpHeaders headers) {
        String contentType = headers.getValue("Content-Type");
        MediaType mediaType = (contentType == null) ? null : MediaType.parse(contentType);

        if (bodyContent == null) {
            return EMPTY_REQUEST_BODY_MONO;
        }

        BinaryDataContent content = BinaryDataHelper.getContent(bodyContent);

        if (content instanceof ByteArrayContent) {
            return Mono.just(RequestBody.create(content.toBytes(), mediaType));
        } else if (content instanceof StringContent
            || content instanceof SerializableContent) {
            return Mono.fromCallable(() -> RequestBody.create(content.toBytes(), mediaType));
        } else {
            long effectiveContentLength = getRequestContentLength(content, headers);
            if (content instanceof InputStreamContent) {
                // The OkHttpInputStreamRequestBody doesn't read bytes until it's triggered by OkHttp dispatcher.
                return Mono.just(new OkHttpInputStreamRequestBody(
                    (InputStreamContent) content, effectiveContentLength, mediaType));
            } else if (content instanceof FileContent) {
                // The OkHttpFileRequestBody doesn't read bytes until it's triggered by OkHttp dispatcher.
                return Mono.just(new OkHttpFileRequestBody((FileContent) content, effectiveContentLength, mediaType));
            } else {
                // The OkHttpFluxRequestBody doesn't read bytes until it's triggered by OkHttp dispatcher.
                return Mono.just(new OkHttpFluxRequestBody(
                    content, effectiveContentLength, mediaType, httpClient.callTimeoutMillis()));
            }
        }
    }

    private static long getRequestContentLength(BinaryDataContent content, HttpHeaders headers) {
        Long contentLength = content.getLength();
        if (contentLength == null) {
            String contentLengthHeaderValue = headers.getValue("Content-Length");
            if (contentLengthHeaderValue != null) {
                contentLength = Long.parseLong(contentLengthHeaderValue);
            } else {
                // -1 means that content length is unknown.
                contentLength = -1L;
            }
        }
        return contentLength;
>>>>>>> e849033d
    }

    private static HttpResponse fromOkHttpResponse(
        okhttp3.Response response, HttpRequest request, boolean eagerlyReadResponse) throws IOException {
        /*
         * Use a buffered response when we are eagerly reading the response from the network and the body isn't
         * empty.
         */
        if (eagerlyReadResponse) {
            ResponseBody body = response.body();
            if (Objects.nonNull(body)) {
                byte[] bytes = body.bytes();
                body.close();
                return new OkHttpAsyncBufferedResponse(response, request, bytes);
            } else {
                // Body is null, use the non-buffering response.
                return new OkHttpAsyncResponse(response, request);
            }
        } else {
            return new OkHttpAsyncResponse(response, request);
        }
    }

    private static class OkHttpCallback implements okhttp3.Callback {
        private final MonoSink<HttpResponse> sink;
        private final HttpRequest request;
        private final boolean eagerlyReadResponse;

        OkHttpCallback(MonoSink<HttpResponse> sink, HttpRequest request, boolean eagerlyReadResponse) {
            this.sink = sink;
            this.request = request;
            this.eagerlyReadResponse = eagerlyReadResponse;
        }

        @SuppressWarnings("NullableProblems")
        @Override
        public void onFailure(okhttp3.Call call, IOException e) {
            sink.error(e);
        }

        @SuppressWarnings("NullableProblems")
        @Override
        public void onResponse(okhttp3.Call call, okhttp3.Response response) {
            try {
                HttpResponse httpResponse = fromOkHttpResponse(response, request, eagerlyReadResponse);
                sink.success(httpResponse);
            } catch (IOException ex) {
                // Reading the body bytes may cause an IOException, if it happens propagate it.
                sink.error(ex);
            }
        }
    }
}<|MERGE_RESOLUTION|>--- conflicted
+++ resolved
@@ -11,21 +11,15 @@
 import com.azure.core.http.HttpResponse;
 import com.azure.core.http.okhttp.implementation.OkHttpAsyncBufferedResponse;
 import com.azure.core.http.okhttp.implementation.OkHttpAsyncResponse;
-<<<<<<< HEAD
-=======
 import com.azure.core.http.okhttp.implementation.OkHttpFileRequestBody;
 import com.azure.core.http.okhttp.implementation.OkHttpFluxRequestBody;
 import com.azure.core.http.okhttp.implementation.OkHttpInputStreamRequestBody;
->>>>>>> e849033d
 import com.azure.core.implementation.util.BinaryDataContent;
 import com.azure.core.implementation.util.BinaryDataHelper;
 import com.azure.core.implementation.util.ByteArrayContent;
 import com.azure.core.implementation.util.FileContent;
 import com.azure.core.implementation.util.InputStreamContent;
-<<<<<<< HEAD
-=======
 import com.azure.core.implementation.util.SerializableContent;
->>>>>>> e849033d
 import com.azure.core.implementation.util.StringContent;
 import com.azure.core.util.BinaryData;
 import com.azure.core.util.Context;
@@ -37,24 +31,12 @@
 import okhttp3.RequestBody;
 import okhttp3.Response;
 import okhttp3.ResponseBody;
-<<<<<<< HEAD
-import okio.BufferedSink;
 import okio.ByteString;
-import okio.Okio;
-import okio.Source;
-import reactor.core.Exceptions;
-import reactor.core.publisher.Flux;
-=======
->>>>>>> e849033d
 import reactor.core.publisher.Mono;
 import reactor.core.publisher.MonoSink;
 
 import java.io.IOException;
-<<<<<<< HEAD
 import java.io.UncheckedIOException;
-import java.nio.ByteBuffer;
-=======
->>>>>>> e849033d
 import java.util.Objects;
 
 /**
@@ -62,11 +44,8 @@
  */
 class OkHttpAsyncHttpClient implements HttpClient {
 
-<<<<<<< HEAD
     private static final ClientLogger LOGGER = new ClientLogger(OkHttpAsyncHttpClient.class);
-=======
     private static final Mono<RequestBody> EMPTY_REQUEST_BODY_MONO = Mono.just(RequestBody.create(new byte[0]));
->>>>>>> e849033d
 
     final OkHttpClient httpClient;
 
@@ -152,162 +131,12 @@
     }
 
     /**
-<<<<<<< HEAD
-     * Converts the given azure-core request to okhttp request.
-     *
-     * @param request the azure-core request
-     * @return the Mono emitting okhttp request
-     */
-    private static okhttp3.Request toOkHttpRequestSync(HttpRequest request) {
-        Request.Builder requestBuilder = new Request.Builder()
-            .url(request.getUrl());
-
-        if (request.getHeaders() != null) {
-            for (HttpHeader hdr : request.getHeaders()) {
-                // OkHttp allows for headers with multiple values, but it treats them as separate headers,
-                // therefore, we must call rb.addHeader for each value, using the same key for all of them
-                hdr.getValuesList().forEach(value -> requestBuilder.addHeader(hdr.getName(), value));
-            }
-        }
-
-        if (request.getHttpMethod() == HttpMethod.GET) {
-            return requestBuilder.get().build();
-        } else if (request.getHttpMethod() == HttpMethod.HEAD) {
-            return requestBuilder.head().build();
-        }
-
-        RequestBody requestBody = toOkHttpRequestBodySync(request.getBodyAsBinaryData(), request.getHeaders());
-        return requestBuilder.method(request.getHttpMethod().toString(), requestBody)
-            .build();
-    }
-
-    /**
-     * Create a Mono of okhttp3.RequestBody from the given java.nio.ByteBuffer Flux.
-     *
-     * @param bodyContent The BinaryData request body
-=======
      * Create a Mono of okhttp3.RequestBody from the given BinaryData.
      *
      * @param bodyContent The request body content
->>>>>>> e849033d
      * @param headers the headers associated with the original request
      * @return the Mono emitting okhttp request
      */
-<<<<<<< HEAD
-    private static RequestBody toOkHttpRequestBodySync(BinaryData bodyContent, HttpHeaders headers) {
-        String contentType = headers.getValue("Content-Type");
-        MediaType mediaType = (contentType == null) ? null : MediaType.parse(contentType);
-
-
-        if (bodyContent == null) {
-            return RequestBody.create(ByteString.EMPTY, mediaType);
-        }
-
-        BinaryDataContent content = BinaryDataHelper.getContent(bodyContent);
-        if (content instanceof ByteArrayContent) {
-            return RequestBody.create(content.toBytes(), mediaType);
-        } else if (content instanceof FileContent) {
-            FileContent fileContent = (FileContent) content;
-            // This won't be right all the time as we may be sending only a partial view of the file.
-            // TODO (alzimmer): support ranges in FileContent
-            return RequestBody.create(fileContent.getFile().toFile(), mediaType);
-        } else if (content instanceof StringContent) {
-            return RequestBody.create(bodyContent.toString(), mediaType);
-        } else if (content instanceof InputStreamContent) {
-            Long contentLength = content.getLength();
-            if (contentLength == null) {
-                String contentLengthHeaderValue = headers.getValue("Content-Length");
-                if (contentLengthHeaderValue != null) {
-                    contentLength = Long.parseLong(contentLengthHeaderValue);
-                } else {
-                    contentLength = -1L;
-                }
-            }
-            long effectiveContentLength = contentLength;
-            return new RequestBody() {
-                @Override
-                public MediaType contentType() {
-                    return mediaType;
-                }
-
-                @Override
-                public long contentLength() {
-                    return effectiveContentLength;
-                }
-
-                @Override
-                public void writeTo(BufferedSink bufferedSink) throws IOException {
-                    // TODO (kasobol-msft) OkHttp client can retry internally so we should add mark/reset here
-                    // and fallback to buffering if that's not supported.
-                    // We should also consider adding InputStreamSupplierBinaryDataContent type where customer can
-                    // give a prescription how to acquire/re-acquire an InputStream.
-                    Source source = Okio.source(content.toStream());
-                    bufferedSink.writeAll(source);
-                }
-            };
-        } else {
-            // TODO (kasobol-msft) is there better way than just block? perhaps throw?
-            // Perhaps we could consider using one of storage's stream implementation on top of flux?
-            // Or maybe implement that OkHttp sink and get rid off reading to string altogether.
-            return toByteString(bodyContent.toFluxByteBuffer()).map(bs -> RequestBody.create(bs, mediaType)).block();
-        }
-    }
-
-    /**
-     * Create a Mono of okhttp3.RequestBody from the given java.nio.ByteBuffer Flux.
-     *
-     * @param bodyContent The BinaryData request body
-     * @param headers the headers associated with the original request
-     * @return the Mono emitting okhttp3.RequestBody
-     */
-    private static Mono<RequestBody> toOkHttpRequestBody(BinaryData bodyContent, HttpHeaders headers) {
-        String contentType = headers.getValue("Content-Type");
-        MediaType mediaType = (contentType == null) ? null : MediaType.parse(contentType);
-
-
-        if (bodyContent == null) {
-            return Mono.defer(() -> Mono.just(RequestBody.create(ByteString.EMPTY, mediaType)));
-        }
-
-        BinaryDataContent content = BinaryDataHelper.getContent(bodyContent);
-        if (content instanceof ByteArrayContent) {
-            return Mono.defer(() -> Mono.just(RequestBody.create(content.toBytes(), mediaType)));
-        } else if (content instanceof FileContent) {
-            FileContent fileContent = (FileContent) content;
-            // This won't be right all the time as we may be sending only a partial view of the file.
-            // TODO (alzimmer): support ranges in FileContent
-            return Mono.defer(() -> Mono.just(RequestBody.create(fileContent.getFile().toFile(), mediaType)));
-        } else if (content instanceof StringContent) {
-            return Mono.defer(() -> Mono.just(RequestBody.create(bodyContent.toString(), mediaType)));
-        } else {
-            return toByteString(bodyContent.toFluxByteBuffer()).map(bs -> RequestBody.create(bs, mediaType));
-        }
-    }
-
-    /**
-     * Aggregate Flux of java.nio.ByteBuffer to single okio.ByteString.
-     *
-     * Pooled okio.Buffer type is used to buffer emitted ByteBuffer instances. Content of each ByteBuffer will be
-     * written (i.e copied) to the internal okio.Buffer slots. Once the stream terminates, the contents of all slots get
-     * copied to one single byte array and okio.ByteString will be created referring this byte array. Finally, the
-     * initial okio.Buffer will be returned to the pool.
-     *
-     * @param bbFlux the Flux of ByteBuffer to aggregate
-     * @return a mono emitting aggregated ByteString
-     */
-    private static Mono<ByteString> toByteString(Flux<ByteBuffer> bbFlux) {
-        Objects.requireNonNull(bbFlux, "'bbFlux' cannot be null.");
-        return Mono.using(okio.Buffer::new,
-            buffer -> bbFlux.reduce(buffer, (b, byteBuffer) -> {
-                try {
-                    b.write(byteBuffer);
-                    return b;
-                } catch (IOException ioe) {
-                    throw Exceptions.propagate(ioe);
-                }
-            }).map(b -> ByteString.of(b.readByteArray())), okio.Buffer::clear)
-            .switchIfEmpty(Mono.defer(() -> EMPTY_BYTE_STRING_MONO));
-=======
     private Mono<RequestBody> toOkHttpRequestBody(BinaryData bodyContent, HttpHeaders headers) {
         String contentType = headers.getValue("Content-Type");
         MediaType mediaType = (contentType == null) ? null : MediaType.parse(contentType);
@@ -340,6 +169,75 @@
         }
     }
 
+    /**
+     * Converts the given azure-core request to okhttp request.
+     *
+     * @param request the azure-core request
+     * @return the Mono emitting okhttp request
+     */
+    private okhttp3.Request toOkHttpRequestSync(HttpRequest request) {
+        Request.Builder requestBuilder = new Request.Builder()
+            .url(request.getUrl());
+
+        if (request.getHeaders() != null) {
+            for (HttpHeader hdr : request.getHeaders()) {
+                // OkHttp allows for headers with multiple values, but it treats them as separate headers,
+                // therefore, we must call rb.addHeader for each value, using the same key for all of them
+                hdr.getValuesList().forEach(value -> requestBuilder.addHeader(hdr.getName(), value));
+            }
+        }
+
+        if (request.getHttpMethod() == HttpMethod.GET) {
+            return requestBuilder.get().build();
+        } else if (request.getHttpMethod() == HttpMethod.HEAD) {
+            return requestBuilder.head().build();
+        }
+
+        RequestBody requestBody = toOkHttpRequestBodySync(request.getBodyAsBinaryData(), request.getHeaders());
+        return requestBuilder.method(request.getHttpMethod().toString(), requestBody)
+            .build();
+    }
+
+    /**
+     * Create a Mono of okhttp3.RequestBody from the given java.nio.ByteBuffer Flux.
+     *
+     * @param bodyContent The BinaryData request body
+     * @param headers the headers associated with the original request
+     * @return the Mono emitting okhttp3.RequestBody
+     */
+    private RequestBody toOkHttpRequestBodySync(BinaryData bodyContent, HttpHeaders headers) {
+        String contentType = headers.getValue("Content-Type");
+        MediaType mediaType = (contentType == null) ? null : MediaType.parse(contentType);
+
+
+        if (bodyContent == null) {
+            return RequestBody.create(ByteString.EMPTY, mediaType);
+        }
+
+        BinaryDataContent content = BinaryDataHelper.getContent(bodyContent);
+
+        if (content instanceof ByteArrayContent) {
+            return RequestBody.create(content.toBytes(), mediaType);
+        } else if (content instanceof StringContent
+            || content instanceof SerializableContent) {
+            return RequestBody.create(content.toBytes(), mediaType);
+        } else {
+            long effectiveContentLength = getRequestContentLength(content, headers);
+            if (content instanceof InputStreamContent) {
+                // The OkHttpInputStreamRequestBody doesn't read bytes until it's triggered by OkHttp dispatcher.
+                return new OkHttpInputStreamRequestBody(
+                    (InputStreamContent) content, effectiveContentLength, mediaType);
+            } else if (content instanceof FileContent) {
+                // The OkHttpFileRequestBody doesn't read bytes until it's triggered by OkHttp dispatcher.
+                return new OkHttpFileRequestBody((FileContent) content, effectiveContentLength, mediaType);
+            } else {
+                // The OkHttpFluxRequestBody doesn't read bytes until it's triggered by OkHttp dispatcher.
+                return new OkHttpFluxRequestBody(
+                    content, effectiveContentLength, mediaType, httpClient.callTimeoutMillis());
+            }
+        }
+    }
+
     private static long getRequestContentLength(BinaryDataContent content, HttpHeaders headers) {
         Long contentLength = content.getLength();
         if (contentLength == null) {
@@ -352,7 +250,6 @@
             }
         }
         return contentLength;
->>>>>>> e849033d
     }
 
     private static HttpResponse fromOkHttpResponse(
@@ -396,12 +293,27 @@
         @SuppressWarnings("NullableProblems")
         @Override
         public void onResponse(okhttp3.Call call, okhttp3.Response response) {
-            try {
-                HttpResponse httpResponse = fromOkHttpResponse(response, request, eagerlyReadResponse);
-                sink.success(httpResponse);
-            } catch (IOException ex) {
-                // Reading the body bytes may cause an IOException, if it happens propagate it.
-                sink.error(ex);
+            /*
+             * Use a buffered response when we are eagerly reading the response from the network and the body isn't
+             * empty.
+             */
+            if (eagerlyReadResponse) {
+                ResponseBody body = response.body();
+                if (Objects.nonNull(body)) {
+                    try {
+                        byte[] bytes = body.bytes();
+                        body.close();
+                        sink.success(new OkHttpAsyncBufferedResponse(response, request, bytes));
+                    } catch (IOException ex) {
+                        // Reading the body bytes may cause an IOException, if it happens propagate it.
+                        sink.error(ex);
+                    }
+                } else {
+                    // Body is null, use the non-buffering response.
+                    sink.success(new OkHttpAsyncResponse(response, request));
+                }
+            } else {
+                sink.success(new OkHttpAsyncResponse(response, request));
             }
         }
     }
