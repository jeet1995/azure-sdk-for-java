<!-- Copyright (c) Microsoft Corporation. All rights reserved.
     Licensed under the MIT License. -->
<project xmlns="http://maven.apache.org/POM/4.0.0"
         xmlns:xsi="http://www.w3.org/2001/XMLSchema-instance"
         xsi:schemaLocation="http://maven.apache.org/POM/4.0.0
                             http://maven.apache.org/xsd/maven-4.0.0.xsd">
  <modelVersion>4.0.0</modelVersion>
  <parent>
    <groupId>com.azure</groupId>
    <artifactId>azure-client-sdk-parent</artifactId>
    <version>1.7.0</version> <!-- {x-version-update;com.azure:azure-client-sdk-parent;current} -->
    <relativePath>../../parents/azure-client-sdk-parent</relativePath>
  </parent>

  <groupId>com.azure</groupId>
  <artifactId>azure-messaging-eventhubs</artifactId>
  <version>5.21.0-beta.2</version> <!-- {x-version-update;com.azure:azure-messaging-eventhubs;current} -->

  <name>Microsoft Azure client library for Event Hubs</name>
  <description>Libraries built on Microsoft Azure Event Hubs</description>
  <url>https://github.com/Azure/azure-sdk-for-java</url>

  <properties>
    <javaModulesSurefireArgLine>
      --add-exports com.azure.core/com.azure.core.implementation.util=ALL-UNNAMED
      --add-reads com.azure.messaging.eventhubs=com.azure.core.tracing.opentelemetry
      --add-reads com.azure.messaging.eventhubs=com.azure.core.experimental
    </javaModulesSurefireArgLine>

    <checkstyle.suppressionsLocation>checkstyle-suppressions.xml</checkstyle.suppressionsLocation>
    <spotbugs.skip>false</spotbugs.skip>
    <spotbugs.excludeFilterFile>spotbugs-exclude.xml</spotbugs.excludeFilterFile>
  </properties>
  <distributionManagement>
    <site>
      <id>azure-java-build-docs</id>
      <url>${site.url}/site/${project.artifactId}</url>
    </site>
  </distributionManagement>

  <scm>
    <url>scm:git:https://github.com/Azure/azure-sdk-for-java</url>
    <connection>scm:git:git@github.com:Azure/azure-sdk-for-java.git</connection>
    <tag>HEAD</tag>
  </scm>

  <dependencies>
    <dependency>
      <groupId>com.azure</groupId>
      <artifactId>azure-core</artifactId>
<<<<<<< HEAD
      <version>1.55.1</version> <!-- {x-version-update;com.azure:azure-core;dependency} -->
=======
      <version>1.55.2</version> <!-- {x-version-update;com.azure:azure-core;dependency} -->
>>>>>>> fe2a4254
    </dependency>
    <dependency>
      <groupId>com.azure</groupId>
      <artifactId>azure-core-amqp</artifactId>
<<<<<<< HEAD
      <version>2.9.14</version> <!-- {x-version-update;com.azure:azure-core-amqp;dependency} -->
=======
      <version>2.9.15</version> <!-- {x-version-update;com.azure:azure-core-amqp;dependency} -->
>>>>>>> fe2a4254
    </dependency>

    <!-- Test dependencies -->
    <dependency>
      <groupId>com.azure</groupId>
      <artifactId>azure-identity</artifactId>
<<<<<<< HEAD
      <version>1.15.2</version> <!-- {x-version-update;com.azure:azure-identity;dependency} -->
=======
      <version>1.15.3</version> <!-- {x-version-update;com.azure:azure-identity;dependency} -->
>>>>>>> fe2a4254
      <scope>test</scope>
    </dependency>
    <dependency>
      <groupId>com.azure</groupId>
      <artifactId>azure-core-test</artifactId>
<<<<<<< HEAD
      <version>1.27.0-beta.6</version> <!-- {x-version-update;com.azure:azure-core-test;dependency} -->
=======
      <version>1.27.0-beta.7</version> <!-- {x-version-update;com.azure:azure-core-test;dependency} -->
>>>>>>> fe2a4254
      <scope>test</scope>
    </dependency>

    <dependency>
      <groupId>org.mockito</groupId>
      <artifactId>mockito-core</artifactId>
      <version>4.11.0</version> <!-- {x-version-update;org.mockito:mockito-core;external_dependency} -->
      <scope>test</scope>
    </dependency>
    <!-- bytebuddy dependencies are required for mockito 4.11.0 to work with Java 21. Mockito 4.11.0 is the last release -->
    <!-- of Mockito supporting Java 8 as a baseline. -->
    <dependency>
      <groupId>net.bytebuddy</groupId>
      <artifactId>byte-buddy</artifactId>
      <version>1.15.5</version> <!-- {x-version-update;testdep_net.bytebuddy:byte-buddy;external_dependency} -->
      <scope>test</scope>
    </dependency>
    <dependency>
      <groupId>net.bytebuddy</groupId>
      <artifactId>byte-buddy-agent</artifactId>
      <version>1.15.5</version> <!-- {x-version-update;testdep_net.bytebuddy:byte-buddy-agent;external_dependency} -->
      <scope>test</scope>
    </dependency>

    <dependency>
      <groupId>com.azure</groupId>
      <artifactId>azure-core-tracing-opentelemetry</artifactId>
<<<<<<< HEAD
      <version>1.0.0-beta.54</version> <!-- {x-version-update;com.azure:azure-core-tracing-opentelemetry;dependency} -->
=======
      <version>1.0.0-beta.55</version> <!-- {x-version-update;com.azure:azure-core-tracing-opentelemetry;dependency} -->
>>>>>>> fe2a4254
      <scope>test</scope>
    </dependency>

    <dependency>
      <groupId>io.opentelemetry</groupId>
      <artifactId>opentelemetry-api</artifactId>
      <version>1.46.0</version> <!-- {x-version-update;io.opentelemetry:opentelemetry-api;external_dependency} -->
      <scope>test</scope>
    </dependency>

    <dependency>
      <groupId>io.opentelemetry</groupId>
      <artifactId>opentelemetry-sdk</artifactId>
      <version>1.46.0</version> <!-- {x-version-update;io.opentelemetry:opentelemetry-sdk;external_dependency} -->
      <scope>test</scope>
    </dependency>

    <dependency>
      <groupId>io.opentelemetry</groupId>
      <artifactId>opentelemetry-exporter-logging</artifactId>
      <version>1.46.0</version> <!-- {x-version-update;io.opentelemetry:opentelemetry-exporter-logging;external_dependency} -->
      <scope>test</scope>
    </dependency>

    <dependency>
      <groupId>com.azure</groupId>
      <artifactId>azure-core-experimental</artifactId>
<<<<<<< HEAD
      <version>1.0.0-beta.58</version> <!-- {x-version-update;com.azure:azure-core-experimental;dependency} -->
=======
      <version>1.0.0-beta.59</version> <!-- {x-version-update;com.azure:azure-core-experimental;dependency} -->
>>>>>>> fe2a4254
      <scope>test</scope>
    </dependency>
  </dependencies>
</project><|MERGE_RESOLUTION|>--- conflicted
+++ resolved
@@ -48,41 +48,25 @@
     <dependency>
       <groupId>com.azure</groupId>
       <artifactId>azure-core</artifactId>
-<<<<<<< HEAD
-      <version>1.55.1</version> <!-- {x-version-update;com.azure:azure-core;dependency} -->
-=======
       <version>1.55.2</version> <!-- {x-version-update;com.azure:azure-core;dependency} -->
->>>>>>> fe2a4254
     </dependency>
     <dependency>
       <groupId>com.azure</groupId>
       <artifactId>azure-core-amqp</artifactId>
-<<<<<<< HEAD
-      <version>2.9.14</version> <!-- {x-version-update;com.azure:azure-core-amqp;dependency} -->
-=======
       <version>2.9.15</version> <!-- {x-version-update;com.azure:azure-core-amqp;dependency} -->
->>>>>>> fe2a4254
     </dependency>
 
     <!-- Test dependencies -->
     <dependency>
       <groupId>com.azure</groupId>
       <artifactId>azure-identity</artifactId>
-<<<<<<< HEAD
-      <version>1.15.2</version> <!-- {x-version-update;com.azure:azure-identity;dependency} -->
-=======
       <version>1.15.3</version> <!-- {x-version-update;com.azure:azure-identity;dependency} -->
->>>>>>> fe2a4254
       <scope>test</scope>
     </dependency>
     <dependency>
       <groupId>com.azure</groupId>
       <artifactId>azure-core-test</artifactId>
-<<<<<<< HEAD
-      <version>1.27.0-beta.6</version> <!-- {x-version-update;com.azure:azure-core-test;dependency} -->
-=======
       <version>1.27.0-beta.7</version> <!-- {x-version-update;com.azure:azure-core-test;dependency} -->
->>>>>>> fe2a4254
       <scope>test</scope>
     </dependency>
 
@@ -110,11 +94,7 @@
     <dependency>
       <groupId>com.azure</groupId>
       <artifactId>azure-core-tracing-opentelemetry</artifactId>
-<<<<<<< HEAD
-      <version>1.0.0-beta.54</version> <!-- {x-version-update;com.azure:azure-core-tracing-opentelemetry;dependency} -->
-=======
       <version>1.0.0-beta.55</version> <!-- {x-version-update;com.azure:azure-core-tracing-opentelemetry;dependency} -->
->>>>>>> fe2a4254
       <scope>test</scope>
     </dependency>
 
@@ -142,11 +122,7 @@
     <dependency>
       <groupId>com.azure</groupId>
       <artifactId>azure-core-experimental</artifactId>
-<<<<<<< HEAD
-      <version>1.0.0-beta.58</version> <!-- {x-version-update;com.azure:azure-core-experimental;dependency} -->
-=======
       <version>1.0.0-beta.59</version> <!-- {x-version-update;com.azure:azure-core-experimental;dependency} -->
->>>>>>> fe2a4254
       <scope>test</scope>
     </dependency>
   </dependencies>
