--- conflicted
+++ resolved
@@ -50,11 +50,7 @@
 <dependency>
     <groupId>com.azure</groupId>
     <artifactId>azure-identity</artifactId>
-<<<<<<< HEAD
-    <version>1.5.3</version>
-=======
     <version>1.5.4</version>
->>>>>>> dd0c5962
 </dependency>
 ```
 [//]: # ({x-version-update-end})
