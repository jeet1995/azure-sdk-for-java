--- conflicted
+++ resolved
@@ -47,66 +47,7 @@
             { OperationType.QueryPlan, ResourceType.Document, Boolean.FALSE, TEST_DOCUMENT_PATH, Boolean.TRUE }
         };
     }
-    
-        @Test(groups = "unit")
-        public void requestRateTooLarge() throws Exception {
-            ThrottlingRetryOptions throttlingRetryOptions =
-                new ThrottlingRetryOptions().setMaxRetryAttemptsOnThrottledRequests(1);
-            GlobalEndpointManager endpointManager = Mockito.mock(GlobalEndpointManager.class);
-            GlobalPartitionEndpointManagerForPerPartitionCircuitBreaker globalPartitionEndpointManagerForPerPartitionCircuitBreaker
-                = Mockito.mock(GlobalPartitionEndpointManagerForPerPartitionCircuitBreaker.class);
-            GlobalPartitionEndpointManagerForPerPartitionAutomaticFailover globalPartitionEndpointManagerForPerPartitionAutomaticFailover
-                = Mockito.mock(GlobalPartitionEndpointManagerForPerPartitionAutomaticFailover.class);
-    
-            Mockito
-                .doReturn(new RegionalRoutingContext(new URI("http://localhost")))
-                .when(endpointManager).resolveServiceEndpoint(Mockito.any(RxDocumentServiceRequest.class));
-            Mockito.doReturn(Mono.empty()).when(endpointManager).refreshLocationAsync(Mockito.eq(null), Mockito.eq(false));
-            ClientRetryPolicy clientRetryPolicy = new ClientRetryPolicy(
-                mockDiagnosticsClientContext(),
-                endpointManager,
-                true,
-                throttlingRetryOptions,
-                null,
-                globalPartitionEndpointManagerForPerPartitionCircuitBreaker,
-                globalPartitionEndpointManagerForPerPartitionAutomaticFailover);
-    
-            // Create throttling exception with retry delay
-            Map<String, String> headers = new HashMap<>();
-            headers.put(
-                HttpConstants.HttpHeaders.RETRY_AFTER_IN_MILLISECONDS,
-                "1000");
-            headers.put(WFConstants.BackendHeaders.SUB_STATUS,
-                Integer.toString(HttpConstants.SubStatusCodes.USER_REQUEST_RATE_TOO_LARGE));
-            RequestRateTooLargeException throttlingException = new RequestRateTooLargeException(null, 1, "1", headers);
-    
-            // Create metadata request
-            RxDocumentServiceRequest metadataRequests = RxDocumentServiceRequest.createFromName(mockDiagnosticsClientContext(),
-                OperationType.ReadFeed, "/dbs/db/colls/col/pkranges", ResourceType.PartitionKeyRange);
-            metadataRequests.requestContext = new DocumentServiceRequestContext();
-            metadataRequests.requestContext.routeToLocation(0, true);
-    
-            clientRetryPolicy.onBeforeSendRequest(metadataRequests);
-    
-            // Verify retries with MetadataThrottlingRetryPolicy behavior
-            for (int i = 0; i < 2; i++) {
-                Mono<ShouldRetryResult> shouldRetry = clientRetryPolicy.shouldRetry(throttlingException);
-                validateSuccess(shouldRetry, ShouldRetryValidator.builder()
-                    .nullException()
-                    .shouldRetry(true)
-                    .build());
-            }
-
-            // create document request
-            RxDocumentServiceRequest documentRequest = RxDocumentServiceRequest.createFromName(mockDiagnosticsClientContext(),
-                OperationType.Read, "/dbs/db/colls/col/pkranges", ResourceType.Document);
-            documentRequest.requestContext = new DocumentServiceRequestContext();
-            documentRequest.requestContext.routeToLocation(0, true);
-            clientRetryPolicy.onBeforeSendRequest(documentRequest);
-
-<<<<<<< HEAD
-            Mono<ShouldRetryResult> shouldRetry = clientRetryPolicy.shouldRetry(throttlingException);
-=======
+
     @DataProvider(name = "requestRateTooLargeArgProvider")
     public static Object[][] requestRateTooLargeArgProvider() {
         return new Object[][]{
@@ -169,25 +110,16 @@
 
         shouldRetry = clientRetryPolicy.shouldRetry(throttlingException);
         if (useMetadataThrottlingPolicy) {
->>>>>>> fe96d60c
             validateSuccess(shouldRetry, ShouldRetryValidator.builder()
                 .nullException()
                 .shouldRetry(true)
                 .build());
-<<<<<<< HEAD
-
-            shouldRetry = clientRetryPolicy.shouldRetry(throttlingException);
-=======
         } else {
->>>>>>> fe96d60c
             validateSuccess(shouldRetry, ShouldRetryValidator.builder()
                 .shouldRetry(false)
                 .build());
         }
-<<<<<<< HEAD
-=======
-    }
->>>>>>> fe96d60c
+    }
     
     @DataProvider(name = "tcpNetworkFailureOnWriteArgProvider")
     public static Object[][] tcpNetworkFailureOnWriteArgProvider() {
