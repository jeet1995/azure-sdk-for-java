--- conflicted
+++ resolved
@@ -205,11 +205,7 @@
 
     @BeforeSuite(groups = {"thinclient", "fast", "long", "direct", "multi-region", "multi-master", "flaky-multi-master", "emulator",
         "emulator-vnext", "split", "query", "cfp-split", "circuit-breaker-misc-gateway", "circuit-breaker-misc-direct",
-<<<<<<< HEAD
-        "circuit-breaker-read-all-read-many", "fi-multi-master", "long-emulator", "fi-thinclient-multi-region", "fi-thinclient-multi-master", "multi-region-strong"}, timeOut = SUITE_SETUP_TIMEOUT)
-=======
-        "circuit-breaker-read-all-read-many", "fi-multi-master", "long-emulator", "fi-thinclient-multi-region", "fi-thinclient-multi-master", "fault-injection-barrier"}, timeOut = SUITE_SETUP_TIMEOUT)
->>>>>>> 65fb85ea
+        "circuit-breaker-read-all-read-many", "fi-multi-master", "long-emulator", "fi-thinclient-multi-region", "fi-thinclient-multi-master", "fault-injection-barrier", "multi-region-strong"}, timeOut = SUITE_SETUP_TIMEOUT)
     public void beforeSuite() {
 
         logger.info("beforeSuite Started");
@@ -234,11 +230,7 @@
 
     @AfterSuite(groups = {"thinclient", "fast", "long", "direct", "multi-region", "multi-master", "flaky-multi-master",
         "emulator", "split", "query", "cfp-split", "circuit-breaker-misc-gateway", "circuit-breaker-misc-direct",
-<<<<<<< HEAD
-        "circuit-breaker-read-all-read-many", "fi-multi-master", "long-emulator", "fi-thinclient-multi-region", "fi-thinclient-multi-master", "multi-region-strong"}, timeOut = SUITE_SHUTDOWN_TIMEOUT)
-=======
-        "circuit-breaker-read-all-read-many", "fi-multi-master", "long-emulator", "fi-thinclient-multi-region", "fi-thinclient-multi-master", "fault-injection-barrier"}, timeOut = SUITE_SHUTDOWN_TIMEOUT)
->>>>>>> 65fb85ea
+        "circuit-breaker-read-all-read-many", "fi-multi-master", "long-emulator", "fi-thinclient-multi-region", "fi-thinclient-multi-master", "fault-injection-barrier", "multi-region-strong"}, timeOut = SUITE_SHUTDOWN_TIMEOUT)
     public void afterSuite() {
 
         logger.info("afterSuite Started");
