// Copyright (c) Microsoft Corporation. All rights reserved.
// Licensed under the MIT License.

package com.azure.cosmos;

import com.azure.cosmos.implementation.AsyncDocumentClient;
import com.azure.cosmos.implementation.DatabaseAccount;
import com.azure.cosmos.implementation.DatabaseAccountLocation;
import com.azure.cosmos.implementation.DocumentCollection;
import com.azure.cosmos.implementation.GlobalEndpointManager;
import com.azure.cosmos.implementation.OperationType;
import com.azure.cosmos.implementation.PartitionKeyRange;
import com.azure.cosmos.implementation.ResourceType;
import com.azure.cosmos.implementation.RxDocumentClientImpl;
import com.azure.cosmos.implementation.RxDocumentServiceRequest;
import com.azure.cosmos.implementation.TestConfigurations;
import com.azure.cosmos.implementation.Utils;
import com.azure.cosmos.implementation.apachecommons.collections.list.UnmodifiableList;
import com.azure.cosmos.implementation.apachecommons.lang.tuple.ImmutablePair;
import com.azure.cosmos.implementation.caches.AsyncCache;
import com.azure.cosmos.implementation.caches.AsyncCacheNonBlocking;
import com.azure.cosmos.implementation.caches.RxClientCollectionCache;
import com.azure.cosmos.implementation.caches.RxPartitionKeyRangeCache;
import com.azure.cosmos.implementation.directconnectivity.AddressInformation;
import com.azure.cosmos.implementation.directconnectivity.GlobalAddressResolver;
import com.azure.cosmos.implementation.directconnectivity.ReflectionUtils;
import com.azure.cosmos.implementation.directconnectivity.RntbdTransportClient;
import com.azure.cosmos.implementation.directconnectivity.rntbd.RntbdEndpoint;
import com.azure.cosmos.implementation.routing.CollectionRoutingMap;
import com.azure.cosmos.implementation.routing.PartitionKeyInternalHelper;
import com.azure.cosmos.implementation.routing.PartitionKeyRangeIdentity;
import com.azure.cosmos.models.CosmosContainerIdentity;
import com.azure.cosmos.rx.TestSuiteBase;
import org.testng.annotations.BeforeClass;
import org.testng.annotations.DataProvider;
import org.testng.annotations.Test;
import reactor.core.publisher.Flux;
import reactor.core.publisher.Mono;

import java.net.URI;
import java.time.Duration;
import java.time.Instant;
import java.util.ArrayList;
import java.util.Arrays;
import java.util.Collections;
import java.util.Iterator;
import java.util.List;
import java.util.Set;
import java.util.concurrent.ConcurrentHashMap;
import java.util.stream.Collectors;

import static com.azure.cosmos.implementation.TestUtils.mockDiagnosticsClientContext;
import static org.assertj.core.api.Assertions.assertThat;
import static org.assertj.core.api.Assertions.fail;

public class ProactiveConnectionManagementTest extends TestSuiteBase {

    private CosmosClientBuilder clientBuilder;
    private DatabaseAccount databaseAccount;
    private CosmosAsyncDatabase cosmosAsyncDatabase;

    @BeforeClass(groups = {"multi-master"})
    public void beforeClass() {
        clientBuilder = new CosmosClientBuilder()
                .endpoint(TestConfigurations.HOST)
                .key(TestConfigurations.MASTER_KEY)
                .contentResponseOnWriteEnabled(true)
                .directMode();

        CosmosAsyncClient dummyClient = new CosmosClientBuilder()
                .endpoint(TestConfigurations.HOST)
                .key(TestConfigurations.MASTER_KEY)
                .contentResponseOnWriteEnabled(true)
                .directMode().buildAsyncClient();

        this.cosmosAsyncDatabase = getSharedCosmosDatabase(dummyClient);

        AsyncDocumentClient asyncDocumentClient = ReflectionUtils.getAsyncDocumentClient(dummyClient);
        RxDocumentClientImpl rxDocumentClient = (RxDocumentClientImpl) asyncDocumentClient;
        GlobalEndpointManager globalEndpointManager =
                ReflectionUtils.getGlobalEndpointManager(rxDocumentClient);
        this.databaseAccount = globalEndpointManager.getLatestDatabaseAccount();

        safeClose(dummyClient);
    }

    @Test(groups = {"multi-master"}, dataProvider = "invalidProactiveContainerInitConfigs")
    public void openConnectionsAndInitCachesWithInvalidCosmosClientConfig(List<String> preferredRegions, int numProactiveConnectionRegions, int numContainers, Duration aggressiveWarmupDuration) {

        List<CosmosAsyncContainer> asyncContainers = new ArrayList<>();
        List<CosmosContainerIdentity> cosmosContainerIdentities = new ArrayList<>();

        for (int i = 1; i <= numContainers; i++) {
            String containerId = String.format("id%d", i);
            cosmosAsyncDatabase.createContainerIfNotExists(containerId, "/mypk").block();
            asyncContainers.add(cosmosAsyncDatabase.getContainer(containerId));
            cosmosContainerIdentities.add(new CosmosContainerIdentity(cosmosAsyncDatabase.getId(), containerId));
        }

        if (aggressiveWarmupDuration.compareTo(Duration.ZERO) <= 0) {
            try {
                new CosmosContainerProactiveInitConfigBuilder(cosmosContainerIdentities)
                        .setAggressiveWarmupDuration(aggressiveWarmupDuration)
                        .build();
                fail("Should have thrown exception");
            } catch (IllegalArgumentException illegalArgEx) {}
        }

        if (numProactiveConnectionRegions > 5) {
            try {
                new CosmosContainerProactiveInitConfigBuilder(cosmosContainerIdentities)
                    .setProactiveConnectionRegionsCount(numProactiveConnectionRegions)
                    .build();
                fail("Should have thrown exception");
            } catch (IllegalArgumentException illegalArgEx) {}

        } else {
            CosmosContainerProactiveInitConfig proactiveContainerInitConfig = new CosmosContainerProactiveInitConfigBuilder(cosmosContainerIdentities)
                .setProactiveConnectionRegionsCount(numProactiveConnectionRegions)
                .build();

            try {
                CosmosAsyncClient clientWithOpenConnections = new CosmosClientBuilder()
                    .endpoint(TestConfigurations.HOST)
                    .key(TestConfigurations.MASTER_KEY)
                    .endpointDiscoveryEnabled(true)
                    .preferredRegions(preferredRegions)
                    .openConnectionsAndInitCaches(proactiveContainerInitConfig)
                    .directMode()
                    .buildAsyncClient();
                fail("Should have thrown exception");
            } catch (IllegalArgumentException illegalArgEx) {}
        }
    }

    @Test(groups = {"multi-master"}, dataProvider = "proactiveContainerInitConfigs")
    public void openConnectionsAndInitCachesWithContainer(ProactiveConnectionManagementTestConfig proactiveConnectionManagementTestConfig) {
        CosmosAsyncClient asyncClient = null;

        List<String> preferredRegions = proactiveConnectionManagementTestConfig.getPreferredRegions();
        int proactiveConnectionRegionCount = proactiveConnectionManagementTestConfig.getProactiveConnectionRegionsCount();

        try {

            asyncClient = new CosmosClientBuilder()
                    .endpoint(TestConfigurations.HOST)
                    .key(TestConfigurations.MASTER_KEY)
                    .endpointDiscoveryEnabled(true)
                    .preferredRegions(preferredRegions)
                    .directMode()
                    .buildAsyncClient();

            cosmosAsyncDatabase = getSharedCosmosDatabase(asyncClient);

            List<CosmosContainerIdentity> cosmosContainerIdentities = new ArrayList<>();

            String containerId = "id1";
            cosmosAsyncDatabase.createContainerIfNotExists(containerId, "/mypk").block();

            CosmosAsyncContainer cosmosAsyncContainer = cosmosAsyncDatabase.getContainer(containerId);

            cosmosContainerIdentities.add(new CosmosContainerIdentity(cosmosAsyncDatabase.getId(), containerId));

            CosmosContainerProactiveInitConfig proactiveContainerInitConfig = new CosmosContainerProactiveInitConfigBuilder(cosmosContainerIdentities)
                .setProactiveConnectionRegionsCount(proactiveConnectionRegionCount)
                .build();

            RntbdTransportClient rntbdTransportClient = (RntbdTransportClient) ReflectionUtils.getTransportClient(asyncClient);
            AsyncDocumentClient asyncDocumentClient = ReflectionUtils.getAsyncDocumentClient(asyncClient);
            RxDocumentClientImpl rxDocumentClient = (RxDocumentClientImpl) asyncDocumentClient;
            GlobalAddressResolver globalAddressResolver = ReflectionUtils.getGlobalAddressResolver(rxDocumentClient);
            GlobalEndpointManager globalEndpointManager = ReflectionUtils.getGlobalEndpointManager(rxDocumentClient);
            RntbdEndpoint.Provider provider = ReflectionUtils.getRntbdEndpointProvider(rntbdTransportClient);

            ConcurrentHashMap<String, ?> routingMap = getRoutingMap(rxDocumentClient);
            ConcurrentHashMap<String, ?> collectionInfoByNameMap = getCollectionInfoByNameMap(rxDocumentClient);
            Set<String> endpoints = ConcurrentHashMap.newKeySet();

            cosmosAsyncContainer.openConnectionsAndInitCaches(proactiveConnectionRegionCount).block();

            UnmodifiableList<URI> readEndpoints =
                globalEndpointManager.getReadEndpoints();
            List<URI> proactiveConnectionEndpoints = readEndpoints.subList(
                0,
                Math.min(readEndpoints.size(),proactiveContainerInitConfig.getProactiveConnectionRegionsCount()));

            Mono<CosmosAsyncContainer> asyncContainerMono = Mono.just(cosmosAsyncContainer);

            Mono<Utils.ValueHolder<List<PartitionKeyRange>>> partitionKeyRangeMono = this.buildPartitionKeyRangeRequestFromAsyncContainerAsMono(cosmosAsyncContainer, rxDocumentClient);

            // 1. Extract all preferred read regions to proactively connect to.
            // 2. Obtain partition addresses for a container for one read region, then mark that read region as unavailable.
            // 3. This will force resolveAsync to use the next preferred read region in the next invocation.
            // 4. This way we can verify that connections have been opened to all replicas across all proactive connection regions.
            for (URI proactiveConnectionEndpoint : proactiveConnectionEndpoints) {
                Mono.zip(asyncContainerMono, partitionKeyRangeMono)
                        .flatMapIterable(containerToPartitionKeyRanges -> {
                            assertThat(containerToPartitionKeyRanges).isNotNull();
                            assertThat(containerToPartitionKeyRanges.getT2()).isNotNull();
                            assertThat(containerToPartitionKeyRanges.getT2().v).isNotNull();
                            List<ImmutablePair<PartitionKeyRange, CosmosAsyncContainer>> pkrToContainer = new ArrayList<>();
                            for (PartitionKeyRange pkr : containerToPartitionKeyRanges.getT2().v) {
                                pkrToContainer.add(new ImmutablePair<>(pkr, containerToPartitionKeyRanges.getT1()));
                            }
                            return pkrToContainer;
                        })
                        .flatMap(partitionKeyRangeToContainer -> {
                            RxDocumentServiceRequest dummyRequest = RxDocumentServiceRequest.createFromName(
                                    mockDiagnosticsClientContext(),
                                    OperationType.Read,
                                    partitionKeyRangeToContainer.getRight().getLink() + "/docId",
                                    ResourceType.Document);
                            dummyRequest.setPartitionKeyRangeIdentity(new PartitionKeyRangeIdentity(partitionKeyRangeToContainer.getLeft().getId()));
                            return globalAddressResolver.resolveAsync(dummyRequest, false);
                        })
                        .delayElements(Duration.ofSeconds(3))
                        .doOnNext(addressInformations -> {
                            for (AddressInformation address : addressInformations) {
                                endpoints.add(address.getPhysicalUri().getURI().getAuthority());
                            }
                        })
                        .blockLast();

                globalEndpointManager.markEndpointUnavailableForRead(proactiveConnectionEndpoint);
            }

            assertThat(provider.count()).isEqualTo(endpoints.size());
            assertThat(collectionInfoByNameMap.size()).isEqualTo(cosmosContainerIdentities.size());
            assertThat(routingMap.size()).isEqualTo(cosmosContainerIdentities.size());

            cosmosAsyncContainer.delete().block();
        } finally {
            safeClose(asyncClient);
        }
    }

    @Test(groups = {"multi-master"}, dataProvider = "proactiveContainerInitConfigs")
    public void openConnectionsAndInitCachesWithCosmosClient_And_PerContainerConnectionPoolSize_ThroughSystemConfig(
        ProactiveConnectionManagementTestConfig proactiveConnectionManagementTestConfig) {

        CosmosAsyncClient clientWithOpenConnections = null;
        List<CosmosAsyncContainer> asyncContainers = new ArrayList<>();

        // test config parameters
        List<String> preferredRegions = proactiveConnectionManagementTestConfig.getPreferredRegions();

        int containerCount = proactiveConnectionManagementTestConfig.getContainerCount();
        int minConnectionPoolSizePerEndpoint = proactiveConnectionManagementTestConfig.getMinConnectionPoolSizePerEndpoint();
        int proactiveConnectionRegionsCount = proactiveConnectionManagementTestConfig.getProactiveConnectionRegionsCount();

        boolean isSystemPropertySetBeforeDirectConnectionConfig = proactiveConnectionManagementTestConfig.isSystemPropertySetBeforeDirectConnectionConfig();

        try {
            List<CosmosContainerIdentity> cosmosContainerIdentities = new ArrayList<>();

            for (int i = 1; i <= containerCount; i++) {
                String containerId = String.format("id%d", i);
                cosmosAsyncDatabase.createContainerIfNotExists(containerId, "/mypk").block();
                asyncContainers.add(cosmosAsyncDatabase.getContainer(containerId));
                cosmosContainerIdentities.add(new CosmosContainerIdentity(cosmosAsyncDatabase.getId(), containerId));
            }

            CosmosContainerProactiveInitConfig proactiveContainerInitConfig = new
                    CosmosContainerProactiveInitConfigBuilder(cosmosContainerIdentities)
                    .setProactiveConnectionRegionsCount(proactiveConnectionRegionsCount)
                    .build();

            if (isSystemPropertySetBeforeDirectConnectionConfig) {
                System.setProperty("COSMOS.MIN_CONNECTION_POOL_SIZE_PER_ENDPOINT", String.valueOf(minConnectionPoolSizePerEndpoint));

                clientWithOpenConnections = new CosmosClientBuilder()
                    .endpoint(TestConfigurations.HOST)
                    .key(TestConfigurations.MASTER_KEY)
                    .endpointDiscoveryEnabled(true)
                    .preferredRegions(preferredRegions)
                    .openConnectionsAndInitCaches(proactiveContainerInitConfig)
                    .directMode(DirectConnectionConfig.getDefaultConfig())
                    .buildAsyncClient();
            } else {
                DirectConnectionConfig directConnectionConfig = DirectConnectionConfig.getDefaultConfig();

                System.setProperty("COSMOS.MIN_CONNECTION_POOL_SIZE_PER_ENDPOINT", String.valueOf(minConnectionPoolSizePerEndpoint));

                clientWithOpenConnections = new CosmosClientBuilder()
                    .endpoint(TestConfigurations.HOST)
                    .key(TestConfigurations.MASTER_KEY)
                    .endpointDiscoveryEnabled(true)
                    .preferredRegions(preferredRegions)
                    .openConnectionsAndInitCaches(proactiveContainerInitConfig)
                    .directMode(directConnectionConfig)
                    .buildAsyncClient();
            }

            RntbdTransportClient rntbdTransportClient = (RntbdTransportClient) ReflectionUtils.getTransportClient(clientWithOpenConnections);
            AsyncDocumentClient asyncDocumentClient = ReflectionUtils.getAsyncDocumentClient(clientWithOpenConnections);
            RxDocumentClientImpl rxDocumentClient = (RxDocumentClientImpl) asyncDocumentClient;
            GlobalAddressResolver globalAddressResolver = ReflectionUtils.getGlobalAddressResolver(rxDocumentClient);
            GlobalEndpointManager globalEndpointManager = ReflectionUtils.getGlobalEndpointManager(rxDocumentClient);
            RntbdEndpoint.Provider provider = ReflectionUtils.getRntbdEndpointProvider(rntbdTransportClient);

            ConcurrentHashMap<String, ?> routingMap = getRoutingMap(rxDocumentClient);
            ConcurrentHashMap<String, ?> collectionInfoByNameMap = getCollectionInfoByNameMap(rxDocumentClient);
            Set<String> endpoints = ConcurrentHashMap.newKeySet();
            UnmodifiableList<URI> readEndpoints = globalEndpointManager.getReadEndpoints();
            List<URI> proactiveConnectionEndpoints = readEndpoints.subList(
                    0,
                    Math.min(readEndpoints.size(), proactiveContainerInitConfig.getProactiveConnectionRegionsCount()));

            Flux<CosmosAsyncContainer> asyncContainerFlux = Flux.fromIterable(asyncContainers);
            Flux<Utils.ValueHolder<List<PartitionKeyRange>>> partitionKeyRangeFlux =
                    buildPartitionKeyRangeRequestFromAsyncContainersAsFlux(asyncContainers, rxDocumentClient);

            // 1. Extract all preferred read regions to proactively connect to.
            // 2. Obtain partition addresses for a container for one read region, then mark that read region as unavailable.
            // 3. This will force resolveAsync to use the next preferred read region in the next invocation.
            // 4. This way we can verify that connections have been opened to all replicas across all proactive connection regions.
            for (URI proactiveConnectionEndpoint : proactiveConnectionEndpoints) {
                Flux.zip(asyncContainerFlux, partitionKeyRangeFlux)
                        .flatMapIterable(containerToPartitionKeyRanges -> {
                            List<ImmutablePair<PartitionKeyRange, CosmosAsyncContainer>> pkrToContainer = new ArrayList<>();
                            for (PartitionKeyRange pkr : containerToPartitionKeyRanges.getT2().v) {
                                pkrToContainer.add(new ImmutablePair<>(pkr, containerToPartitionKeyRanges.getT1()));
                            }
                            return pkrToContainer;
                        })
                        .flatMap(partitionKeyRangeToContainer -> {
                            RxDocumentServiceRequest dummyRequest = RxDocumentServiceRequest.createFromName(
                                    mockDiagnosticsClientContext(),
                                    OperationType.Read,
                                    partitionKeyRangeToContainer.getRight().getLink() + "/docId",
                                    ResourceType.Document);
                            dummyRequest.setPartitionKeyRangeIdentity(new PartitionKeyRangeIdentity(partitionKeyRangeToContainer.getLeft().getId()));
                            return globalAddressResolver.resolveAsync(dummyRequest, false);
                        })
                        .delayElements(Duration.ofMillis(300))
                        .doOnNext(addressInformations -> {
                            for (AddressInformation address : addressInformations) {
                                endpoints.add(address.getPhysicalUri().getURI().getAuthority());
                            }
                        })
                        .blockLast();

                globalEndpointManager.markEndpointUnavailableForRead(proactiveConnectionEndpoint);
            }

            assertThat(provider.count()).isEqualTo(endpoints.size());
            assertThat(collectionInfoByNameMap.size()).isEqualTo(cosmosContainerIdentities.size());
            assertThat(routingMap.size()).isEqualTo(cosmosContainerIdentities.size());

            int totalConnectionCountForAllEndpoints = 0;

            for (RntbdEndpoint endpoint : provider.list().collect(Collectors.toList())) {
                totalConnectionCountForAllEndpoints += endpoint.channelsMetrics();
            }

            assertThat(totalConnectionCountForAllEndpoints).isEqualTo(endpoints.size() * minConnectionPoolSizePerEndpoint);

        } finally {

            for (CosmosAsyncContainer asyncContainer : asyncContainers) {
                asyncContainer.delete().block();
            }
            System.clearProperty("COSMOS.MIN_CONNECTION_POOL_SIZE_PER_ENDPOINT");
            safeClose(clientWithOpenConnections);
        }
    }

    @Test(groups = {"multi-master"}, dataProvider = "proactiveContainerInitConfigs")
    public void openConnectionsAndInitCachesWithCosmosClient_And_PerContainerConnectionPoolSize_ThroughProactiveContainerInitConfig(
        ProactiveConnectionManagementTestConfig proactiveConnectionManagementTestConfig) {

        CosmosAsyncClient clientWithOpenConnections = null;
        List<CosmosAsyncContainer> asyncContainers = new ArrayList<>();

        // test config parameters
        List<String> preferredRegions = proactiveConnectionManagementTestConfig.getPreferredRegions();

        int containerCount = proactiveConnectionManagementTestConfig.getContainerCount();
        int minConnectionPoolSizePerEndpoint = proactiveConnectionManagementTestConfig.getMinConnectionPoolSizePerEndpoint();
        int proactiveConnectionRegionsCount = proactiveConnectionManagementTestConfig.getProactiveConnectionRegionsCount();

        try {

            List<CosmosContainerIdentity> cosmosContainerIdentities = new ArrayList<>();

            for (int i = 1; i <= containerCount; i++) {
                String containerId = String.format("id%d", i);
                cosmosAsyncDatabase.createContainerIfNotExists(containerId, "/mypk").block();
                asyncContainers.add(cosmosAsyncDatabase.getContainer(containerId));
                cosmosContainerIdentities.add(new CosmosContainerIdentity(cosmosAsyncDatabase.getId(), containerId));
            }

            CosmosContainerProactiveInitConfigBuilder proactiveContainerInitConfigBuilder = new
                    CosmosContainerProactiveInitConfigBuilder(cosmosContainerIdentities)
                    .setProactiveConnectionRegionsCount(proactiveConnectionRegionsCount);

            for (int i = 0; i < cosmosContainerIdentities.size(); i++) {
                proactiveContainerInitConfigBuilder = proactiveContainerInitConfigBuilder
                        .setMinConnectionPoolSizePerEndpointForContainer(cosmosContainerIdentities.get(i), minConnectionPoolSizePerEndpoint);
            }

            CosmosContainerProactiveInitConfig proactiveContainerInitConfig = proactiveContainerInitConfigBuilder
                    .build();

            clientWithOpenConnections = new CosmosClientBuilder()
                    .endpoint(TestConfigurations.HOST)
                    .key(TestConfigurations.MASTER_KEY)
                    .endpointDiscoveryEnabled(true)
                    .preferredRegions(preferredRegions)
                    .openConnectionsAndInitCaches(proactiveContainerInitConfig)
                    .directMode()
                    .buildAsyncClient();

            RntbdTransportClient rntbdTransportClient = (RntbdTransportClient) ReflectionUtils.getTransportClient(clientWithOpenConnections);
            AsyncDocumentClient asyncDocumentClient = ReflectionUtils.getAsyncDocumentClient(clientWithOpenConnections);
            RxDocumentClientImpl rxDocumentClient = (RxDocumentClientImpl) asyncDocumentClient;
            GlobalAddressResolver globalAddressResolver = ReflectionUtils.getGlobalAddressResolver(rxDocumentClient);
            GlobalEndpointManager globalEndpointManager = ReflectionUtils.getGlobalEndpointManager(rxDocumentClient);
            RntbdEndpoint.Provider provider = ReflectionUtils.getRntbdEndpointProvider(rntbdTransportClient);

            ConcurrentHashMap<String, ?> routingMap = getRoutingMap(rxDocumentClient);
            ConcurrentHashMap<String, ?> collectionInfoByNameMap = getCollectionInfoByNameMap(rxDocumentClient);
            Set<String> endpoints = ConcurrentHashMap.newKeySet();
            UnmodifiableList<URI> readEndpoints = globalEndpointManager.getReadEndpoints();
            List<URI> proactiveConnectionEndpoints = readEndpoints.subList(
                0,
                Math.min(readEndpoints.size(), proactiveContainerInitConfig.getProactiveConnectionRegionsCount()));

            Flux<CosmosAsyncContainer> asyncContainerFlux = Flux.fromIterable(asyncContainers);
            Flux<Utils.ValueHolder<List<PartitionKeyRange>>> partitionKeyRangeFlux =
                    buildPartitionKeyRangeRequestFromAsyncContainersAsFlux(asyncContainers, rxDocumentClient);

            // 1. Extract all preferred read regions to proactively connect to.
            // 2. Obtain partition addresses for a container for one read region, then mark that read region as unavailable.
            // 3. This will force resolveAsync to use the next preferred read region in the next invocation.
            // 4. This way we can verify that connections have been opened to all replicas across all proactive connection regions.
            for (URI proactiveConnectionEndpoint : proactiveConnectionEndpoints) {
                Flux.zip(asyncContainerFlux, partitionKeyRangeFlux)
                        .flatMapIterable(containerToPartitionKeyRanges -> {
                            List<ImmutablePair<PartitionKeyRange, CosmosAsyncContainer>> pkrToContainer = new ArrayList<>();
                            for (PartitionKeyRange pkr : containerToPartitionKeyRanges.getT2().v) {
                                pkrToContainer.add(new ImmutablePair<>(pkr, containerToPartitionKeyRanges.getT1()));
                            }
                            return pkrToContainer;
                        })
                        .flatMap(partitionKeyRangeToContainer -> {
                            RxDocumentServiceRequest dummyRequest = RxDocumentServiceRequest.createFromName(
                                    mockDiagnosticsClientContext(),
                                    OperationType.Read,
                                    partitionKeyRangeToContainer.getRight().getLink() + "/docId",
                                    ResourceType.Document);
                            dummyRequest.setPartitionKeyRangeIdentity(new PartitionKeyRangeIdentity(partitionKeyRangeToContainer.getLeft().getId()));
                            return globalAddressResolver.resolveAsync(dummyRequest, false);
                        })
                        .delayElements(Duration.ofMillis(300))
                        .doOnNext(addressInformations -> {
                            for (AddressInformation address : addressInformations) {
                                endpoints.add(address.getPhysicalUri().getURI().getAuthority());
                            }
                        })
                        .blockLast();

                globalEndpointManager.markEndpointUnavailableForRead(proactiveConnectionEndpoint);
            }

            assertThat(provider.count()).isEqualTo(endpoints.size());
            assertThat(collectionInfoByNameMap.size()).isEqualTo(cosmosContainerIdentities.size());
            assertThat(routingMap.size()).isEqualTo(cosmosContainerIdentities.size());

            int totalConnectionCountForAllEndpoints = 0;

            for (RntbdEndpoint endpoint : provider.list().collect(Collectors.toList())) {
                totalConnectionCountForAllEndpoints += endpoint.channelsMetrics();
            }

            assertThat(totalConnectionCountForAllEndpoints).isEqualTo(endpoints.size() * minConnectionPoolSizePerEndpoint);

            provider.list().forEach(rntbdEndpoint -> assertThat(rntbdEndpoint.channelsMetrics()).isEqualTo(minConnectionPoolSizePerEndpoint));

        } finally {

            for (CosmosAsyncContainer asyncContainer : asyncContainers) {
                asyncContainer.delete().block();
            }

            safeClose(clientWithOpenConnections);
        }
    }

    @Test(groups = {"multi-master"}, dataProvider = "proactiveContainerInitConfigs")
    public void openConnectionsAndInitCachesWithCosmosClient_And_PerContainerConnectionPoolSize_ThroughProactiveContainerInitConfig_WithTimeout(
        ProactiveConnectionManagementTestConfig proactiveConnectionManagementTestConfig) {

        CosmosAsyncClient clientWithOpenConnections = null;
        List<CosmosAsyncContainer> asyncContainers = new ArrayList<>();


        // test config parameters
        List<String> preferredRegions = proactiveConnectionManagementTestConfig.getPreferredRegions();

        int containerCount = proactiveConnectionManagementTestConfig.getContainerCount();
        int minConnectionPoolSizePerEndpoint = proactiveConnectionManagementTestConfig.getMinConnectionPoolSizePerEndpoint();
        int proactiveConnectionRegionsCount = proactiveConnectionManagementTestConfig.getProactiveConnectionRegionsCount();

        Duration aggressiveWarmupDuration = proactiveConnectionManagementTestConfig.getAggressiveWarmupDuration();

        try {

            List<CosmosContainerIdentity> cosmosContainerIdentities = new ArrayList<>();

            for (int i = 0; i < containerCount; i++) {
                String containerId = String.format("id%d", i);
                cosmosAsyncDatabase.createContainerIfNotExists(containerId, "/mypk").block();
                asyncContainers.add(cosmosAsyncDatabase.getContainer(containerId));
                cosmosContainerIdentities.add(new CosmosContainerIdentity(cosmosAsyncDatabase.getId(), containerId));
            }

            CosmosContainerProactiveInitConfigBuilder proactiveContainerInitConfigBuilder = new
                CosmosContainerProactiveInitConfigBuilder(cosmosContainerIdentities)
                .setProactiveConnectionRegionsCount(proactiveConnectionRegionsCount);

            for (int i = 0; i < containerCount; i++) {
                proactiveContainerInitConfigBuilder = proactiveContainerInitConfigBuilder
                        .setMinConnectionPoolSizePerEndpointForContainer(cosmosContainerIdentities.get(i), minConnectionPoolSizePerEndpoint);
            }

            CosmosContainerProactiveInitConfig proactiveContainerInitConfig = proactiveContainerInitConfigBuilder
                    .setAggressiveWarmupDuration(aggressiveWarmupDuration)
                    .build();

            Instant clientBuildStart = Instant.now();

            clientWithOpenConnections = new CosmosClientBuilder()
                    .endpoint(TestConfigurations.HOST)
                    .key(TestConfigurations.MASTER_KEY)
                    .endpointDiscoveryEnabled(true)
                    .preferredRegions(preferredRegions)
                    .openConnectionsAndInitCaches(proactiveContainerInitConfig)
                    .directMode()
                    .buildAsyncClient();

            Instant clientBuildEnd = Instant.now();

            assertThat(
                Duration.between(clientBuildStart, clientBuildEnd).minus(Duration.ofSeconds(5)).compareTo(aggressiveWarmupDuration) < 0 ||
                    Duration.between(clientBuildStart, clientBuildEnd).compareTo(aggressiveWarmupDuration) < 0).isTrue();

            Thread.sleep(5);

            RntbdTransportClient rntbdTransportClient = (RntbdTransportClient) ReflectionUtils.getTransportClient(clientWithOpenConnections);
            AsyncDocumentClient asyncDocumentClient = ReflectionUtils.getAsyncDocumentClient(clientWithOpenConnections);
            RxDocumentClientImpl rxDocumentClient = (RxDocumentClientImpl) asyncDocumentClient;
            GlobalAddressResolver globalAddressResolver = ReflectionUtils.getGlobalAddressResolver(rxDocumentClient);
            GlobalEndpointManager globalEndpointManager = ReflectionUtils.getGlobalEndpointManager(rxDocumentClient);
            RntbdEndpoint.Provider provider = ReflectionUtils.getRntbdEndpointProvider(rntbdTransportClient);

            ConcurrentHashMap<String, ?> routingMap = getRoutingMap(rxDocumentClient);
            ConcurrentHashMap<String, ?> collectionInfoByNameMap = getCollectionInfoByNameMap(rxDocumentClient);
            Set<String> endpoints = ConcurrentHashMap.newKeySet();
            UnmodifiableList<URI> readEndpoints = globalEndpointManager.getReadEndpoints();
            List<URI> proactiveConnectionEndpoints = readEndpoints.subList(
                    0,
                    Math.min(readEndpoints.size(), proactiveContainerInitConfig.getProactiveConnectionRegionsCount()));

            Flux<CosmosAsyncContainer> asyncContainerFlux = Flux.fromIterable(asyncContainers);
            Flux<Utils.ValueHolder<List<PartitionKeyRange>>> partitionKeyRangeFlux =
                    buildPartitionKeyRangeRequestFromAsyncContainersAsFlux(asyncContainers, rxDocumentClient);

            // 1. Extract all preferred read regions to proactively connect to.
            // 2. Obtain partition addresses for a container for one read region, then mark that read region as unavailable.
            // 3. This will force resolveAsync to use the next preferred read region in the next invocation.
            // 4. This way we can verify that connections have been opened to all replicas across all proactive connection regions.
            for (URI proactiveConnectionEndpoint : proactiveConnectionEndpoints) {
                Flux.zip(asyncContainerFlux, partitionKeyRangeFlux)
                        .flatMapIterable(containerToPartitionKeyRanges -> {
                            List<ImmutablePair<PartitionKeyRange, CosmosAsyncContainer>> pkrToContainer = new ArrayList<>();
                            for (PartitionKeyRange pkr : containerToPartitionKeyRanges.getT2().v) {
                                pkrToContainer.add(new ImmutablePair<>(pkr, containerToPartitionKeyRanges.getT1()));
                            }
                            return pkrToContainer;
                        })
                        .flatMap(partitionKeyRangeToContainer -> {
                            RxDocumentServiceRequest dummyRequest = RxDocumentServiceRequest.createFromName(
                                    mockDiagnosticsClientContext(),
                                    OperationType.Read,
                                    partitionKeyRangeToContainer.getRight().getLink() + "/docId",
                                    ResourceType.Document);
                            dummyRequest.setPartitionKeyRangeIdentity(new PartitionKeyRangeIdentity(partitionKeyRangeToContainer.getLeft().getId()));
                            return globalAddressResolver.resolveAsync(dummyRequest, false);
                        })
                        .delayElements(Duration.ofMillis(300))
                        .doOnNext(addressInformations -> {
                            for (AddressInformation address : addressInformations) {
                                endpoints.add(address.getPhysicalUri().getURI().getAuthority());
                            }
                        })
                        .blockLast();

                globalEndpointManager.markEndpointUnavailableForRead(proactiveConnectionEndpoint);
            }

            // let connection counts catch up
            Thread.sleep(50_000);

            assertThat(provider.count()).isEqualTo(endpoints.size());
            assertThat(collectionInfoByNameMap.size()).isEqualTo(cosmosContainerIdentities.size());
            assertThat(routingMap.size()).isEqualTo(cosmosContainerIdentities.size());

            int totalConnectionCountForAllEndpoints = 0;

            for (RntbdEndpoint endpoint : provider.list().collect(Collectors.toList())) {
                totalConnectionCountForAllEndpoints += endpoint.channelsMetrics();
            }

            assertThat(totalConnectionCountForAllEndpoints).isEqualTo(endpoints.size() * minConnectionPoolSizePerEndpoint);

            provider.list().forEach(rntbdEndpoint -> assertThat(rntbdEndpoint.channelsMetrics()).isEqualTo(minConnectionPoolSizePerEndpoint));

        } catch (InterruptedException e) {
            throw new RuntimeException(e);
        } finally {

            for (CosmosAsyncContainer asyncContainer : asyncContainers) {
                asyncContainer.delete().block();
            }

            safeClose(clientWithOpenConnections);
        }
    }

    @DataProvider(name = "proactiveContainerInitConfigs")
    private Object[] proactiveContainerInitConfigs() {
        Iterator<DatabaseAccountLocation> locationIterator = this.databaseAccount.getReadableLocations().iterator();
        List<String> preferredRegions = new ArrayList<>();

        while (locationIterator.hasNext()) {
            DatabaseAccountLocation accountLocation = locationIterator.next();
            preferredRegions.add(accountLocation.getName());
        }

<<<<<<< HEAD
        // configure list of preferredLocation, no of proactive connection regions, no of containers, min connection pool size per endpoint, connection warm up timeout
        return new Object[][]{
                new Object[]{preferredLocations, 2, 3, 4, Duration.ofMillis(250)},
                new Object[]{preferredLocations, 2, 3, 5, Duration.ofMillis(1000)},
            new Object[]{preferredLocations, 2, 3, 5, Duration.ofMinutes(1000)},
=======
        return new Object[] {
            new ProactiveConnectionManagementTestConfig()
                .withPreferredRegions(preferredRegions)
                .withProactiveConnectionRegionsCount(2)
                .withContainerCount(3)
                .withMinConnectionPoolSizePerEndpoint(4)
                .withAggressiveWarmupDuration(Duration.ofMillis(250))
                .withIsSystemPropertySetBeforeDirectConnectionConfig(true),
            new ProactiveConnectionManagementTestConfig()
                .withPreferredRegions(preferredRegions)
                .withProactiveConnectionRegionsCount(2)
                .withContainerCount(3)
                .withMinConnectionPoolSizePerEndpoint(5)
                .withAggressiveWarmupDuration(Duration.ofMillis(1000))
                .withIsSystemPropertySetBeforeDirectConnectionConfig(false)
>>>>>>> 0fbfd345
        };
    }

    @DataProvider(name = "invalidProactiveContainerInitConfigs")
    private Object[][] invalidProactiveContainerInitConfigs() {
        Iterator<DatabaseAccountLocation> locationIterator = this.databaseAccount.getReadableLocations().iterator();
        List<String> preferredLocations = new ArrayList<>();

        while (locationIterator.hasNext()) {
            DatabaseAccountLocation accountLocation = locationIterator.next();
            preferredLocations.add(accountLocation.getName());
        }

        // configure preferredLocation, no of proactive connection regions, no of containers
        return new Object[][] {
            new Object[]{preferredLocations, preferredLocations.size() + 1, 1, Duration.ofSeconds(2)},
            new Object[]{
                Collections.unmodifiableList(
                    Arrays.asList("R1", "R2", "R3", "R4", "R5", "R6")),
                6,
                1,
                    Duration.ofSeconds(2)
            },
                new Object[]{preferredLocations, preferredLocations.size() + 1, 1, Duration.ofSeconds(0)},
                new Object[]{preferredLocations, preferredLocations.size() + 1, 1, Duration.ofSeconds(-1)},

        };
    }

    private ConcurrentHashMap<String, ?> getCollectionInfoByNameMap(RxDocumentClientImpl rxDocumentClient) {
        RxClientCollectionCache collectionCache =
                ReflectionUtils.getClientCollectionCache(rxDocumentClient);
        AsyncCache<String, DocumentCollection> collectionInfoByNameCache =
                ReflectionUtils.getCollectionInfoByNameCache(collectionCache);

        return ReflectionUtils.getValueMap(collectionInfoByNameCache);
    }

    private ConcurrentHashMap<String, ?> getRoutingMap(RxDocumentClientImpl rxDocumentClient) {
        RxPartitionKeyRangeCache partitionKeyRangeCache =
                ReflectionUtils.getPartitionKeyRangeCache(rxDocumentClient);
        AsyncCacheNonBlocking<String, CollectionRoutingMap> routingMapAsyncCache =
                ReflectionUtils.getRoutingMapAsyncCacheNonBlocking(partitionKeyRangeCache);

        return ReflectionUtils.getValueMapNonBlockingCache(routingMapAsyncCache);
    }

    private Flux<Utils.ValueHolder<List<PartitionKeyRange>>> buildPartitionKeyRangeRequestFromAsyncContainersAsFlux(
            List<CosmosAsyncContainer> cosmosAsyncContainers, RxDocumentClientImpl rxDocumentClient) {
        return Flux.fromIterable(cosmosAsyncContainers)
                .flatMap(CosmosAsyncContainer::read)
                .flatMap(containerResponse -> rxDocumentClient
                        .getPartitionKeyRangeCache()
                        .tryGetOverlappingRangesAsync(
                                null,
                                containerResponse.getProperties().getResourceId(),
                                PartitionKeyInternalHelper.FullRange,
                                false,
                                null));
    }

    private Mono<Utils.ValueHolder<List<PartitionKeyRange>>> buildPartitionKeyRangeRequestFromAsyncContainerAsMono(
            CosmosAsyncContainer cosmosAsyncContainer, RxDocumentClientImpl rxDocumentClient) {
        return Mono.just(cosmosAsyncContainer)
                .flatMap(CosmosAsyncContainer::read)
                .flatMap(containerResponse -> rxDocumentClient
                        .getPartitionKeyRangeCache()
                        .tryGetOverlappingRangesAsync(
                                null,
                                containerResponse.getProperties().getResourceId(),
                                PartitionKeyInternalHelper.FullRange,
                                false,
                                null));
    }

    private class ProactiveConnectionManagementTestConfig {
        private List<String> preferredRegions;
        private int proactiveConnectionRegionsCount;
        private int minConnectionPoolSizePerEndpoint;
        private int containerCount;
        private Duration aggressiveWarmupDuration;
        private boolean isSystemPropertySetBeforeDirectConnectionConfig;

        public ProactiveConnectionManagementTestConfig() {
            this.preferredRegions = new ArrayList<>();
            this.proactiveConnectionRegionsCount = 0;
            this.minConnectionPoolSizePerEndpoint = 0;
            this.containerCount = 0;
            this.aggressiveWarmupDuration = Duration.ofHours(24);
            this.isSystemPropertySetBeforeDirectConnectionConfig = false;
        }

        public ProactiveConnectionManagementTestConfig withPreferredRegions(List<String> preferredRegions) {
            this.preferredRegions = preferredRegions;
            return this;
        }

        public ProactiveConnectionManagementTestConfig withProactiveConnectionRegionsCount(int proactiveConnectionRegionsCount) {
            this.proactiveConnectionRegionsCount = proactiveConnectionRegionsCount;
            return this;
        }

        public ProactiveConnectionManagementTestConfig withMinConnectionPoolSizePerEndpoint(int minConnectionPoolSizePerEndpoint) {
            this.minConnectionPoolSizePerEndpoint = minConnectionPoolSizePerEndpoint;
            return this;
        }

        public ProactiveConnectionManagementTestConfig withContainerCount(int containerCount) {
            this.containerCount = containerCount;
            return this;
        }

        public ProactiveConnectionManagementTestConfig withAggressiveWarmupDuration(Duration aggressiveWarmupDuration) {
            this.aggressiveWarmupDuration = aggressiveWarmupDuration;
            return this;
        }

        public ProactiveConnectionManagementTestConfig withIsSystemPropertySetBeforeDirectConnectionConfig(
            boolean isSystemPropertySetBeforeDirectConnectionConfig) {
            this.isSystemPropertySetBeforeDirectConnectionConfig = isSystemPropertySetBeforeDirectConnectionConfig;
            return this;
        }

        public List<String> getPreferredRegions() {
            return this.preferredRegions;
        }

        public int getProactiveConnectionRegionsCount() {
            return this.proactiveConnectionRegionsCount;
        }

        public int getMinConnectionPoolSizePerEndpoint() {
            return this.minConnectionPoolSizePerEndpoint;
        }

        public int getContainerCount() {
            return this.containerCount;
        }

        public Duration getAggressiveWarmupDuration() {
            return this.aggressiveWarmupDuration;
        }

        public boolean isSystemPropertySetBeforeDirectConnectionConfig() {
            return this.isSystemPropertySetBeforeDirectConnectionConfig;
        }
    }
}<|MERGE_RESOLUTION|>--- conflicted
+++ resolved
@@ -39,7 +39,6 @@
 
 import java.net.URI;
 import java.time.Duration;
-import java.time.Instant;
 import java.util.ArrayList;
 import java.util.Arrays;
 import java.util.Collections;
@@ -528,8 +527,6 @@
                     .setAggressiveWarmupDuration(aggressiveWarmupDuration)
                     .build();
 
-            Instant clientBuildStart = Instant.now();
-
             clientWithOpenConnections = new CosmosClientBuilder()
                     .endpoint(TestConfigurations.HOST)
                     .key(TestConfigurations.MASTER_KEY)
@@ -538,12 +535,6 @@
                     .openConnectionsAndInitCaches(proactiveContainerInitConfig)
                     .directMode()
                     .buildAsyncClient();
-
-            Instant clientBuildEnd = Instant.now();
-
-            assertThat(
-                Duration.between(clientBuildStart, clientBuildEnd).minus(Duration.ofSeconds(5)).compareTo(aggressiveWarmupDuration) < 0 ||
-                    Duration.between(clientBuildStart, clientBuildEnd).compareTo(aggressiveWarmupDuration) < 0).isTrue();
 
             Thread.sleep(5);
 
@@ -638,13 +629,6 @@
             preferredRegions.add(accountLocation.getName());
         }
 
-<<<<<<< HEAD
-        // configure list of preferredLocation, no of proactive connection regions, no of containers, min connection pool size per endpoint, connection warm up timeout
-        return new Object[][]{
-                new Object[]{preferredLocations, 2, 3, 4, Duration.ofMillis(250)},
-                new Object[]{preferredLocations, 2, 3, 5, Duration.ofMillis(1000)},
-            new Object[]{preferredLocations, 2, 3, 5, Duration.ofMinutes(1000)},
-=======
         return new Object[] {
             new ProactiveConnectionManagementTestConfig()
                 .withPreferredRegions(preferredRegions)
@@ -660,7 +644,6 @@
                 .withMinConnectionPoolSizePerEndpoint(5)
                 .withAggressiveWarmupDuration(Duration.ofMillis(1000))
                 .withIsSystemPropertySetBeforeDirectConnectionConfig(false)
->>>>>>> 0fbfd345
         };
     }
 
