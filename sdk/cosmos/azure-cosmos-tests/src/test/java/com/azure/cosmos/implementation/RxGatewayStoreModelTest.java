// Copyright (c) Microsoft Corporation. All rights reserved.
// Licensed under the MIT License.

package com.azure.cosmos.implementation;

import com.azure.cosmos.ConsistencyLevel;
import com.azure.cosmos.CosmosException;
import com.azure.cosmos.implementation.perPartitionCircuitBreaker.GlobalPartitionEndpointManagerForPerPartitionCircuitBreaker;
import com.azure.cosmos.implementation.directconnectivity.GatewayServiceConfigurationReader;
import com.azure.cosmos.implementation.directconnectivity.ReflectionUtils;
import com.azure.cosmos.implementation.http.HttpClient;
import com.azure.cosmos.implementation.http.HttpHeaders;
import com.azure.cosmos.implementation.http.HttpRequest;
import com.azure.cosmos.implementation.routing.RegionalRoutingContext;
import io.netty.channel.ConnectTimeoutException;
import io.netty.handler.timeout.ReadTimeoutException;
import io.reactivex.subscribers.TestSubscriber;
import org.mockito.ArgumentCaptor;
import org.mockito.Mockito;
import org.testng.annotations.DataProvider;
import org.testng.annotations.Test;
import reactor.core.publisher.Mono;

import java.net.SocketException;
import java.net.URI;
import java.time.Duration;
import java.util.concurrent.TimeUnit;

import static com.azure.cosmos.implementation.TestUtils.mockDiagnosticsClientContext;
import static org.assertj.core.api.Assertions.assertThat;
import static org.assertj.core.api.Assertions.fail;
import static org.mockito.ArgumentMatchers.any;

public class RxGatewayStoreModelTest {
    private final static int TIMEOUT = 10000;

    @DataProvider(name = "sessionTokenConfigProvider")
    public Object[][] sessionTokenConfigProvider() {
        return new Object[][]{
            // defaultConsistencyLevel, requestConsistencyLevel,requestOperationType, requestResourceType, sessionTokenFromUser, finalSessionTokenType

            // Skip applying session token for master operation
            {ConsistencyLevel.SESSION, null, OperationType.Read, ResourceType.Offer, true, SessionTokenType.NONE},
            {ConsistencyLevel.SESSION, null, OperationType.Read, ResourceType.Database, true, SessionTokenType.NONE},
            {ConsistencyLevel.SESSION, null, OperationType.Read, ResourceType.User, true, SessionTokenType.NONE},
            {ConsistencyLevel.SESSION, null, OperationType.Read, ResourceType.UserDefinedType, true, SessionTokenType.NONE},
            {ConsistencyLevel.SESSION, null, OperationType.Read, ResourceType.Permission, true, SessionTokenType.NONE},
            {ConsistencyLevel.SESSION, null, OperationType.Read, ResourceType.Topology, true, SessionTokenType.NONE},
            {ConsistencyLevel.SESSION, null, OperationType.Read, ResourceType.DatabaseAccount, true, SessionTokenType.NONE},
            {ConsistencyLevel.SESSION, null, OperationType.ReadFeed, ResourceType.PartitionKeyRange, false, SessionTokenType.NONE},
            {ConsistencyLevel.SESSION, null, OperationType.Read, ResourceType.DocumentCollection, false, SessionTokenType.NONE},
            {ConsistencyLevel.SESSION, null, OperationType.Read, ResourceType.Trigger, false, SessionTokenType.NONE},
            {ConsistencyLevel.SESSION, null, OperationType.Read, ResourceType.UserDefinedFunction, false, SessionTokenType.NONE},
            {ConsistencyLevel.SESSION, null, OperationType.Create, ResourceType.StoredProcedure, false, SessionTokenType.NONE},
            {ConsistencyLevel.SESSION, null, OperationType.QueryPlan, ResourceType.Document, false, SessionTokenType.NONE},

            // skip applying the session token when Eventual Consistency is explicitly requested
            // on request-level for data plane operations.
            {ConsistencyLevel.SESSION, ConsistencyLevel.EVENTUAL, OperationType.Read, ResourceType.Document, false, SessionTokenType.NONE},
            {ConsistencyLevel.SESSION, ConsistencyLevel.EVENTUAL, OperationType.Query, ResourceType.Document, true, SessionTokenType.NONE},

            // skip applying the session token if default and request consistency level is not session
            {ConsistencyLevel.EVENTUAL, null, OperationType.Read, ResourceType.Document, false, SessionTokenType.NONE},
            {ConsistencyLevel.BOUNDED_STALENESS, null, OperationType.Create, ResourceType.Document, true, SessionTokenType.NONE},
            {ConsistencyLevel.STRONG, null, OperationType.Query, ResourceType.Document, false, SessionTokenType.NONE},
            {ConsistencyLevel.CONSISTENT_PREFIX, null, OperationType.Delete, ResourceType.Document, true, SessionTokenType.NONE},

            // Apply session token for other scenarios
            {ConsistencyLevel.SESSION, null, OperationType.Read, ResourceType.Document, true, SessionTokenType.USER},
            {ConsistencyLevel.BOUNDED_STALENESS, ConsistencyLevel.SESSION, OperationType.Create, ResourceType.Document, true, SessionTokenType.USER},
            {ConsistencyLevel.SESSION, ConsistencyLevel.SESSION, OperationType.Query, ResourceType.Document, false, SessionTokenType.SDK},
            {ConsistencyLevel.STRONG, ConsistencyLevel.SESSION, OperationType.ExecuteJavaScript, ResourceType.StoredProcedure, false, SessionTokenType.SDK}
        };
    }

    @Test(groups = "unit")
    public void readTimeout() throws Exception {
        DiagnosticsClientContext clientContext = mockDiagnosticsClientContext();
        ISessionContainer sessionContainer = Mockito.mock(ISessionContainer.class);
        QueryCompatibilityMode queryCompatibilityMode = QueryCompatibilityMode.Default;
        UserAgentContainer userAgentContainer = new UserAgentContainer();
        GlobalEndpointManager globalEndpointManager = Mockito.mock(GlobalEndpointManager.class);
<<<<<<< HEAD
        GlobalPartitionEndpointManagerForPerPartitionCircuitBreaker globalPartitionEndpointManager = Mockito.mock(GlobalPartitionEndpointManagerForPerPartitionCircuitBreaker.class);
=======
>>>>>>> 8eb9f465

        RegionalRoutingContext regionalRoutingContext = new RegionalRoutingContext(new URI("https://localhost"));

        Mockito.doReturn(regionalRoutingContext)
                .when(globalEndpointManager).resolveServiceEndpoint(any());
        HttpClient httpClient = Mockito.mock(HttpClient.class);
        Mockito.doReturn(Mono.error(ReadTimeoutException.INSTANCE))
                .when(httpClient).send(any(HttpRequest.class), any(Duration.class));

        GatewayServiceConfigurationReader gatewayServiceConfigurationReader = Mockito.mock(GatewayServiceConfigurationReader.class);
        Mockito.doReturn(ConsistencyLevel.SESSION)
            .when(gatewayServiceConfigurationReader).getDefaultConsistencyLevel();
        RxGatewayStoreModel storeModel = new RxGatewayStoreModel(clientContext,
                sessionContainer,
                ConsistencyLevel.SESSION,
                queryCompatibilityMode,
                userAgentContainer,
                globalEndpointManager,
                httpClient,
            null);
        storeModel.setGatewayServiceConfigurationReader(gatewayServiceConfigurationReader);

        RxDocumentServiceRequest dsr = RxDocumentServiceRequest.createFromName(clientContext,
                OperationType.Read, "/dbs/db/colls/col/docs/docId", ResourceType.Document);
        dsr.getHeaders().put("key", "value");
        dsr.requestContext = new DocumentServiceRequestContext();
        dsr.requestContext.regionalRoutingContextToRoute = regionalRoutingContext;

        Mono<RxDocumentServiceResponse> resp = storeModel.processMessage(dsr);
        validateFailure(resp, FailureValidator.builder()
                .instanceOf(CosmosException.class)
                .causeInstanceOf(ReadTimeoutException.class)
                .documentClientExceptionHeaderRequestContainsEntry("key", "value")
                .statusCode(HttpConstants.StatusCodes.REQUEST_TIMEOUT)
                .subStatusCode(HttpConstants.SubStatusCodes.GATEWAY_ENDPOINT_READ_TIMEOUT)
                .build());
    }

    @Test(groups = "unit")
    public void serviceUnavailable() throws Exception {
        DiagnosticsClientContext clientContext = mockDiagnosticsClientContext();
        ISessionContainer sessionContainer = Mockito.mock(ISessionContainer.class);
        QueryCompatibilityMode queryCompatibilityMode = QueryCompatibilityMode.Default;
        UserAgentContainer userAgentContainer = new UserAgentContainer();
        GlobalEndpointManager globalEndpointManager = Mockito.mock(GlobalEndpointManager.class);
<<<<<<< HEAD
        GlobalPartitionEndpointManagerForPerPartitionCircuitBreaker globalPartitionEndpointManager = Mockito.mock(GlobalPartitionEndpointManagerForPerPartitionCircuitBreaker.class);
        Mockito.doReturn(new URI("https://localhost"))
=======
        GlobalPartitionEndpointManagerForCircuitBreaker globalPartitionEndpointManager = Mockito.mock(GlobalPartitionEndpointManagerForCircuitBreaker.class);

        RegionalRoutingContext regionalRoutingContext = new RegionalRoutingContext(new URI("https://localhost"));
        Mockito.doReturn(regionalRoutingContext)
>>>>>>> 8eb9f465
               .when(globalEndpointManager).resolveServiceEndpoint(any());
        HttpClient httpClient = Mockito.mock(HttpClient.class);
        Mockito.doReturn(Mono.error(new SocketException("Dummy SocketException")))
               .when(httpClient).send(any(HttpRequest.class), any(Duration.class));

        GatewayServiceConfigurationReader gatewayServiceConfigurationReader = Mockito.mock(GatewayServiceConfigurationReader.class);
        Mockito.doReturn(ConsistencyLevel.SESSION)
               .when(gatewayServiceConfigurationReader).getDefaultConsistencyLevel();
        RxGatewayStoreModel storeModel = new RxGatewayStoreModel(clientContext,
            sessionContainer,
            ConsistencyLevel.SESSION,
            queryCompatibilityMode,
            userAgentContainer,
            globalEndpointManager,
            httpClient,
            null);
        storeModel.setGatewayServiceConfigurationReader(gatewayServiceConfigurationReader);

        RxDocumentServiceRequest dsr = RxDocumentServiceRequest.createFromName(clientContext,
            OperationType.Read, "/dbs/db/colls/col/docs/docId", ResourceType.Document);
        dsr.getHeaders().put("key", "value");
        dsr.requestContext = new DocumentServiceRequestContext();
        dsr.requestContext.regionalRoutingContextToRoute = regionalRoutingContext;

        Mono<RxDocumentServiceResponse> resp = storeModel.processMessage(dsr);
        validateFailure(resp, FailureValidator.builder()
                                              .instanceOf(CosmosException.class)
                                              .causeInstanceOf(SocketException.class)
                                              .documentClientExceptionHeaderRequestContainsEntry("key", "value")
                                              .statusCode(HttpConstants.StatusCodes.SERVICE_UNAVAILABLE)
                                              .subStatusCode(HttpConstants.SubStatusCodes.GATEWAY_ENDPOINT_UNAVAILABLE)
                                              .build());
    }

    @Test(groups = "unit", dataProvider = "sessionTokenConfigProvider")
    public void applySessionToken(
        ConsistencyLevel defaultConsistency,
        ConsistencyLevel requestConsistency,
        OperationType operationType,
        ResourceType resourceType,
        boolean sessionTokenFromUser,
        SessionTokenType finalSessionTokenType) throws Exception {

        String sdkGlobalSessionToken = "1#100#1=20#2=5#3=30";
        String userControlledSessionToken = "1#99";
        ApiType apiType = ApiType.SQL;
        DiagnosticsClientContext clientContext = mockDiagnosticsClientContext();
        ISessionContainer sessionContainer = Mockito.mock(ISessionContainer.class);
        Mockito.doReturn(sdkGlobalSessionToken).when(sessionContainer).resolveGlobalSessionToken(any());

        GlobalEndpointManager globalEndpointManager = Mockito.mock(GlobalEndpointManager.class);
<<<<<<< HEAD
        GlobalPartitionEndpointManagerForPerPartitionCircuitBreaker globalPartitionEndpointManager = Mockito.mock(GlobalPartitionEndpointManagerForPerPartitionCircuitBreaker.class);
=======
        URI locationEndpointToRoute = new URI("https://localhost");
        RegionalRoutingContext regionalRoutingContext = new RegionalRoutingContext(locationEndpointToRoute);
>>>>>>> 8eb9f465

        Mockito.doReturn(new RegionalRoutingContext(new URI("https://localhost")))
            .when(globalEndpointManager).resolveServiceEndpoint(any());

        HttpClient httpClient = Mockito.mock(HttpClient.class);
        Mockito.doReturn(Mono.error(ReadTimeoutException.INSTANCE))
            .when(httpClient).send(any(HttpRequest.class), any(Duration.class));

        GatewayServiceConfigurationReader gatewayServiceConfigurationReader = Mockito.mock(GatewayServiceConfigurationReader.class);
        Mockito.doReturn(defaultConsistency)
            .when(gatewayServiceConfigurationReader).getDefaultConsistencyLevel();

        RxGatewayStoreModel storeModel = new RxGatewayStoreModel(
            clientContext,
            sessionContainer,
            defaultConsistency,
            QueryCompatibilityMode.Default,
            new UserAgentContainer(),
            globalEndpointManager,
            httpClient,
            apiType);
        storeModel.setGatewayServiceConfigurationReader(gatewayServiceConfigurationReader);

        httpClient = ReflectionUtils.getHttpClient(storeModel);
        RxDocumentServiceRequest dsr = RxDocumentServiceRequest.createFromName(
            clientContext,
            operationType,
            "/fakeResourceFullName",
            resourceType);

        if (resourceType != ResourceType.DatabaseAccount) {
            dsr.requestContext.regionalRoutingContextToRoute = regionalRoutingContext;
        } else {
            dsr.setEndpointOverride(locationEndpointToRoute);
        }

        if (sessionTokenFromUser) {
            dsr.getHeaders().put(HttpConstants.HttpHeaders.SESSION_TOKEN, userControlledSessionToken);
        }
        if (requestConsistency != null) {
            dsr.getHeaders().put(HttpConstants.HttpHeaders.CONSISTENCY_LEVEL, requestConsistency.toString());
        }

        Mono<RxDocumentServiceResponse> resp = storeModel.processMessage(dsr);
        validateFailure(resp, FailureValidator.builder()
            .instanceOf(CosmosException.class)
            .causeInstanceOf(ReadTimeoutException.class)
            .statusCode(HttpConstants.StatusCodes.REQUEST_TIMEOUT).build());

        if (finalSessionTokenType == SessionTokenType.USER) {
            // Session token is passed only for read request, unless its batch operation, or its multi master create
            if(!dsr.isReadOnlyRequest() && dsr.getOperationType() != OperationType.Batch){
                assertThat(dsr.getHeaders().get(HttpConstants.HttpHeaders.SESSION_TOKEN)).isNull();
            } else {
                assertThat(dsr.getHeaders().get(HttpConstants.HttpHeaders.SESSION_TOKEN)).isEqualTo(userControlledSessionToken);
            }
        } else if(finalSessionTokenType == SessionTokenType.SDK) {
            // Session token is passed only for read request, unless its batch operation, or its multi master create
            if(!dsr.isReadOnlyRequest() && dsr.getOperationType() != OperationType.Batch){
                assertThat(dsr.getHeaders().get(HttpConstants.HttpHeaders.SESSION_TOKEN)).isNull();
            } else {
                assertThat(dsr.getHeaders().get(HttpConstants.HttpHeaders.SESSION_TOKEN)).isEqualTo(sdkGlobalSessionToken);
            }
        } else {
            assertThat(dsr.getHeaders().get(HttpConstants.HttpHeaders.SESSION_TOKEN)).isNull();
        }
    }

    @Test(groups = "unit")
    public void validateApiType() throws Exception {
        String sdkGlobalSessionToken = "1#100#1=20#2=5#3=30";
        ApiType apiType = ApiType.SQL;
        DiagnosticsClientContext clientContext = mockDiagnosticsClientContext();
        ISessionContainer sessionContainer = Mockito.mock(ISessionContainer.class);
        Mockito.doReturn(sdkGlobalSessionToken).when(sessionContainer).resolveGlobalSessionToken(any());

        GlobalEndpointManager globalEndpointManager = Mockito.mock(GlobalEndpointManager.class);
<<<<<<< HEAD
        GlobalPartitionEndpointManagerForPerPartitionCircuitBreaker globalPartitionEndpointManager = Mockito.mock(GlobalPartitionEndpointManagerForPerPartitionCircuitBreaker.class);
=======
>>>>>>> 8eb9f465

        Mockito.doReturn(new RegionalRoutingContext(new URI("https://localhost")))
            .when(globalEndpointManager).resolveServiceEndpoint(any());

        HttpClient httpClient = Mockito.mock(HttpClient.class);
        ArgumentCaptor<HttpRequest> httpClientRequestCaptor = ArgumentCaptor.forClass(HttpRequest.class);
        Mockito.when(httpClient.send(any(), any())).thenReturn(Mono.error(new ConnectTimeoutException()));

        RxGatewayStoreModel storeModel = new RxGatewayStoreModel(
            clientContext,
            sessionContainer,
            ConsistencyLevel.SESSION,
            QueryCompatibilityMode.Default,
            new UserAgentContainer(),
            globalEndpointManager,
            httpClient,
            apiType);

        RxDocumentServiceRequest dsr = RxDocumentServiceRequest.createFromName(
            clientContext,
            OperationType.Query,
            "/fakeResourceFullName",
            ResourceType.Document);

        try {
            storeModel.performRequest(dsr).block();
            fail("Request should fail");
        } catch (Exception e) {
            //no-op
        }

        Mockito.verify(httpClient).send(httpClientRequestCaptor.capture(), any());
        HttpRequest httpRequest = httpClientRequestCaptor.getValue();
        HttpHeaders headers = ReflectionUtils.getHttpHeaders(httpRequest);
        assertThat(headers.toMap().get(HttpConstants.HttpHeaders.API_TYPE)).isEqualTo(apiType.toString());
    }

    public void validateFailure(Mono<RxDocumentServiceResponse> observable,
                                FailureValidator validator) {
        validateFailure(observable, validator, TIMEOUT);
    }

    public static void validateFailure(Mono<RxDocumentServiceResponse> observable,
                                       FailureValidator validator,
                                       long timeout) {
        TestSubscriber<RxDocumentServiceResponse> testSubscriber = new TestSubscriber<>();
        observable.subscribe(testSubscriber);
        testSubscriber.awaitTerminalEvent(timeout, TimeUnit.MILLISECONDS);
        testSubscriber.assertNotComplete();
        testSubscriber.assertTerminated();
        assertThat(testSubscriber.errorCount()).isEqualTo(1);
        validator.validate(testSubscriber.errors().get(0));
    }

    enum SessionTokenType {
        NONE, // no session token applied
        USER, // userControlled session token
        SDK  // SDK maintained session token
    }
}<|MERGE_RESOLUTION|>--- conflicted
+++ resolved
@@ -80,10 +80,7 @@
         QueryCompatibilityMode queryCompatibilityMode = QueryCompatibilityMode.Default;
         UserAgentContainer userAgentContainer = new UserAgentContainer();
         GlobalEndpointManager globalEndpointManager = Mockito.mock(GlobalEndpointManager.class);
-<<<<<<< HEAD
         GlobalPartitionEndpointManagerForPerPartitionCircuitBreaker globalPartitionEndpointManager = Mockito.mock(GlobalPartitionEndpointManagerForPerPartitionCircuitBreaker.class);
-=======
->>>>>>> 8eb9f465
 
         RegionalRoutingContext regionalRoutingContext = new RegionalRoutingContext(new URI("https://localhost"));
 
@@ -129,15 +126,12 @@
         QueryCompatibilityMode queryCompatibilityMode = QueryCompatibilityMode.Default;
         UserAgentContainer userAgentContainer = new UserAgentContainer();
         GlobalEndpointManager globalEndpointManager = Mockito.mock(GlobalEndpointManager.class);
-<<<<<<< HEAD
         GlobalPartitionEndpointManagerForPerPartitionCircuitBreaker globalPartitionEndpointManager = Mockito.mock(GlobalPartitionEndpointManagerForPerPartitionCircuitBreaker.class);
         Mockito.doReturn(new URI("https://localhost"))
-=======
         GlobalPartitionEndpointManagerForCircuitBreaker globalPartitionEndpointManager = Mockito.mock(GlobalPartitionEndpointManagerForCircuitBreaker.class);
 
         RegionalRoutingContext regionalRoutingContext = new RegionalRoutingContext(new URI("https://localhost"));
         Mockito.doReturn(regionalRoutingContext)
->>>>>>> 8eb9f465
                .when(globalEndpointManager).resolveServiceEndpoint(any());
         HttpClient httpClient = Mockito.mock(HttpClient.class);
         Mockito.doReturn(Mono.error(new SocketException("Dummy SocketException")))
@@ -189,12 +183,9 @@
         Mockito.doReturn(sdkGlobalSessionToken).when(sessionContainer).resolveGlobalSessionToken(any());
 
         GlobalEndpointManager globalEndpointManager = Mockito.mock(GlobalEndpointManager.class);
-<<<<<<< HEAD
-        GlobalPartitionEndpointManagerForPerPartitionCircuitBreaker globalPartitionEndpointManager = Mockito.mock(GlobalPartitionEndpointManagerForPerPartitionCircuitBreaker.class);
-=======
         URI locationEndpointToRoute = new URI("https://localhost");
         RegionalRoutingContext regionalRoutingContext = new RegionalRoutingContext(locationEndpointToRoute);
->>>>>>> 8eb9f465
+        GlobalPartitionEndpointManagerForPerPartitionCircuitBreaker globalPartitionEndpointManager = Mockito.mock(GlobalPartitionEndpointManagerForPerPartitionCircuitBreaker.class);
 
         Mockito.doReturn(new RegionalRoutingContext(new URI("https://localhost")))
             .when(globalEndpointManager).resolveServiceEndpoint(any());
@@ -272,10 +263,7 @@
         Mockito.doReturn(sdkGlobalSessionToken).when(sessionContainer).resolveGlobalSessionToken(any());
 
         GlobalEndpointManager globalEndpointManager = Mockito.mock(GlobalEndpointManager.class);
-<<<<<<< HEAD
         GlobalPartitionEndpointManagerForPerPartitionCircuitBreaker globalPartitionEndpointManager = Mockito.mock(GlobalPartitionEndpointManagerForPerPartitionCircuitBreaker.class);
-=======
->>>>>>> 8eb9f465
 
         Mockito.doReturn(new RegionalRoutingContext(new URI("https://localhost")))
             .when(globalEndpointManager).resolveServiceEndpoint(any());
