--- conflicted
+++ resolved
@@ -14,11 +14,8 @@
 import com.azure.cosmos.CosmosException;
 import com.azure.cosmos.DirectConnectionConfig;
 import com.azure.cosmos.FlakyTestRetryAnalyzer;
-<<<<<<< HEAD
 import com.azure.cosmos.ReadConsistencyStrategy;
-=======
 import com.azure.cosmos.TestObject;
->>>>>>> dfca76f3
 import com.azure.cosmos.implementation.AsyncDocumentClient;
 import com.azure.cosmos.implementation.ClientSideRequestStatistics;
 import com.azure.cosmos.implementation.DatabaseAccount;
@@ -28,11 +25,8 @@
 import com.azure.cosmos.implementation.ImplementationBridgeHelpers;
 import com.azure.cosmos.implementation.OperationType;
 import com.azure.cosmos.implementation.Utils;
-<<<<<<< HEAD
 import com.azure.cosmos.implementation.directconnectivity.StoreResponseDiagnostics;
 import com.azure.cosmos.implementation.throughputControl.TestItem;
-=======
->>>>>>> dfca76f3
 import com.azure.cosmos.models.CosmosBatch;
 import com.azure.cosmos.models.CosmosChangeFeedRequestOptions;
 import com.azure.cosmos.models.CosmosItemIdentity;
@@ -45,6 +39,7 @@
 import com.azure.cosmos.test.faultinjection.CosmosFaultInjectionHelper;
 import com.azure.cosmos.test.faultinjection.FaultInjectionConditionBuilder;
 import com.azure.cosmos.test.faultinjection.FaultInjectionConnectionType;
+import com.azure.cosmos.test.faultinjection.FaultInjectionEndpointBuilder;
 import com.azure.cosmos.test.faultinjection.FaultInjectionOperationType;
 import com.azure.cosmos.test.faultinjection.FaultInjectionResultBuilders;
 import com.azure.cosmos.test.faultinjection.FaultInjectionRule;
@@ -75,7 +70,6 @@
 import java.util.UUID;
 import java.util.concurrent.ConcurrentHashMap;
 import java.util.concurrent.atomic.AtomicBoolean;
-import java.util.concurrent.atomic.AtomicReference;
 import java.util.function.Function;
 import java.util.stream.Collectors;
 
@@ -83,10 +77,6 @@
 import static org.testng.Assert.fail;
 
 public class ClientRetryPolicyE2ETests extends TestSuiteBase {
-
-    private ImplementationBridgeHelpers.CosmosDiagnosticsHelper.CosmosDiagnosticsAccessor cosmosDiagnosticsAccessor =
-        ImplementationBridgeHelpers.CosmosDiagnosticsHelper.getCosmosDiagnosticsAccessor();
-
     private CosmosAsyncClient clientWithPreferredRegions;
     private CosmosAsyncContainer cosmosAsyncContainerFromClientWithPreferredRegions;
     private CosmosAsyncClient clientWithoutPreferredRegions;
@@ -111,45 +101,45 @@
         return new Object[][]{
             // OperationType, FaultInjectionOperationType, shouldUsePreferredRegionsOnClient, isReadMany
             { OperationType.Read, FaultInjectionOperationType.READ_ITEM, true, false, 1 },
-//            { OperationType.Query, FaultInjectionOperationType.QUERY_ITEM, true, false, 1 },
-//            { OperationType.Create, FaultInjectionOperationType.CREATE_ITEM, true, false, 1 },
-//            { OperationType.Patch, FaultInjectionOperationType.PATCH_ITEM, true, false, 1 },
-//            { OperationType.Replace, FaultInjectionOperationType.REPLACE_ITEM, true, false, 1 },
-//            { OperationType.Delete, FaultInjectionOperationType.DELETE_ITEM, true, false, 1 },
-//            { OperationType.Upsert, FaultInjectionOperationType.UPSERT_ITEM, true, false, 1 },
-//            { OperationType.ReadFeed, FaultInjectionOperationType.READ_FEED_ITEM, true, false, 1 },
-//            { OperationType.Batch, FaultInjectionOperationType.BATCH_ITEM, true, false, 1 },
-//            { OperationType.Query, FaultInjectionOperationType.QUERY_ITEM, true, true, 1 },
-//            { OperationType.Read, FaultInjectionOperationType.READ_ITEM, false, false, 1 },
-//            { OperationType.Query, FaultInjectionOperationType.QUERY_ITEM, false, false, 1 },
-//            { OperationType.Create, FaultInjectionOperationType.CREATE_ITEM, false, false, 1 },
-//            { OperationType.Patch, FaultInjectionOperationType.PATCH_ITEM, false, false, 1 },
-//            { OperationType.Replace, FaultInjectionOperationType.REPLACE_ITEM, false, false, 1 },
-//            { OperationType.Delete, FaultInjectionOperationType.DELETE_ITEM, false, false, 1 },
-//            { OperationType.Upsert, FaultInjectionOperationType.UPSERT_ITEM, false, false, 1 },
-//            { OperationType.ReadFeed, FaultInjectionOperationType.READ_FEED_ITEM, false, false, 1 },
-//            { OperationType.Batch, FaultInjectionOperationType.BATCH_ITEM, false, false, 1 },
-//            { OperationType.Query, FaultInjectionOperationType.QUERY_ITEM, false, true, 1 },
-//            { OperationType.Read, FaultInjectionOperationType.READ_ITEM, true, false, 2 },
-//            { OperationType.Query, FaultInjectionOperationType.QUERY_ITEM, true, false, 2 },
-//            { OperationType.Create, FaultInjectionOperationType.CREATE_ITEM, true, false, 2 },
-//            { OperationType.Patch, FaultInjectionOperationType.PATCH_ITEM, true, false, 2 },
-//            { OperationType.Replace, FaultInjectionOperationType.REPLACE_ITEM, true, false, 2 },
-//            { OperationType.Delete, FaultInjectionOperationType.DELETE_ITEM, true, false, 2 },
-//            { OperationType.Upsert, FaultInjectionOperationType.UPSERT_ITEM, true, false, 2 },
-//            { OperationType.ReadFeed, FaultInjectionOperationType.READ_FEED_ITEM, true, false, 2 },
-//            { OperationType.Batch, FaultInjectionOperationType.BATCH_ITEM, true, false, 2 },
-//            { OperationType.Query, FaultInjectionOperationType.QUERY_ITEM, true, true, 2 },
-//            { OperationType.Read, FaultInjectionOperationType.READ_ITEM, false, false, 2 },
-//            { OperationType.Query, FaultInjectionOperationType.QUERY_ITEM, false, false, 2 },
-//            { OperationType.Create, FaultInjectionOperationType.CREATE_ITEM, false, false, 2 },
-//            { OperationType.Patch, FaultInjectionOperationType.PATCH_ITEM, false, false, 2 },
-//            { OperationType.Replace, FaultInjectionOperationType.REPLACE_ITEM, false, false, 2 },
-//            { OperationType.Delete, FaultInjectionOperationType.DELETE_ITEM, false, false, 2 },
-//            { OperationType.Upsert, FaultInjectionOperationType.UPSERT_ITEM, false, false, 2 },
-//            { OperationType.ReadFeed, FaultInjectionOperationType.READ_FEED_ITEM, false, false, 2 },
-//            { OperationType.Batch, FaultInjectionOperationType.BATCH_ITEM, false, false, 2 },
-//            { OperationType.Query, FaultInjectionOperationType.QUERY_ITEM, false, true, 2 }
+            { OperationType.Query, FaultInjectionOperationType.QUERY_ITEM, true, false, 1 },
+            { OperationType.Create, FaultInjectionOperationType.CREATE_ITEM, true, false, 1 },
+            { OperationType.Patch, FaultInjectionOperationType.PATCH_ITEM, true, false, 1 },
+            { OperationType.Replace, FaultInjectionOperationType.REPLACE_ITEM, true, false, 1 },
+            { OperationType.Delete, FaultInjectionOperationType.DELETE_ITEM, true, false, 1 },
+            { OperationType.Upsert, FaultInjectionOperationType.UPSERT_ITEM, true, false, 1 },
+            { OperationType.ReadFeed, FaultInjectionOperationType.READ_FEED_ITEM, true, false, 1 },
+            { OperationType.Batch, FaultInjectionOperationType.BATCH_ITEM, true, false, 1 },
+            { OperationType.Query, FaultInjectionOperationType.QUERY_ITEM, true, true, 1 },
+            { OperationType.Read, FaultInjectionOperationType.READ_ITEM, false, false, 1 },
+            { OperationType.Query, FaultInjectionOperationType.QUERY_ITEM, false, false, 1 },
+            { OperationType.Create, FaultInjectionOperationType.CREATE_ITEM, false, false, 1 },
+            { OperationType.Patch, FaultInjectionOperationType.PATCH_ITEM, false, false, 1 },
+            { OperationType.Replace, FaultInjectionOperationType.REPLACE_ITEM, false, false, 1 },
+            { OperationType.Delete, FaultInjectionOperationType.DELETE_ITEM, false, false, 1 },
+            { OperationType.Upsert, FaultInjectionOperationType.UPSERT_ITEM, false, false, 1 },
+            { OperationType.ReadFeed, FaultInjectionOperationType.READ_FEED_ITEM, false, false, 1 },
+            { OperationType.Batch, FaultInjectionOperationType.BATCH_ITEM, false, false, 1 },
+            { OperationType.Query, FaultInjectionOperationType.QUERY_ITEM, false, true, 1 },
+            { OperationType.Read, FaultInjectionOperationType.READ_ITEM, true, false, 2 },
+            { OperationType.Query, FaultInjectionOperationType.QUERY_ITEM, true, false, 2 },
+            { OperationType.Create, FaultInjectionOperationType.CREATE_ITEM, true, false, 2 },
+            { OperationType.Patch, FaultInjectionOperationType.PATCH_ITEM, true, false, 2 },
+            { OperationType.Replace, FaultInjectionOperationType.REPLACE_ITEM, true, false, 2 },
+            { OperationType.Delete, FaultInjectionOperationType.DELETE_ITEM, true, false, 2 },
+            { OperationType.Upsert, FaultInjectionOperationType.UPSERT_ITEM, true, false, 2 },
+            { OperationType.ReadFeed, FaultInjectionOperationType.READ_FEED_ITEM, true, false, 2 },
+            { OperationType.Batch, FaultInjectionOperationType.BATCH_ITEM, true, false, 2 },
+            { OperationType.Query, FaultInjectionOperationType.QUERY_ITEM, true, true, 2 },
+            { OperationType.Read, FaultInjectionOperationType.READ_ITEM, false, false, 2 },
+            { OperationType.Query, FaultInjectionOperationType.QUERY_ITEM, false, false, 2 },
+            { OperationType.Create, FaultInjectionOperationType.CREATE_ITEM, false, false, 2 },
+            { OperationType.Patch, FaultInjectionOperationType.PATCH_ITEM, false, false, 2 },
+            { OperationType.Replace, FaultInjectionOperationType.REPLACE_ITEM, false, false, 2 },
+            { OperationType.Delete, FaultInjectionOperationType.DELETE_ITEM, false, false, 2 },
+            { OperationType.Upsert, FaultInjectionOperationType.UPSERT_ITEM, false, false, 2 },
+            { OperationType.ReadFeed, FaultInjectionOperationType.READ_FEED_ITEM, false, false, 2 },
+            { OperationType.Batch, FaultInjectionOperationType.BATCH_ITEM, false, false, 2 },
+            { OperationType.Query, FaultInjectionOperationType.QUERY_ITEM, false, true, 2 }
         };
     }
 
@@ -788,7 +778,7 @@
         CosmosFaultInjectionHelper.configureFaultInjectionRules(testContainer, Arrays.asList(channelAcquisitionExceptionRule)).block();
 
         try {
-            TestObject createdItem = TestObject.create();
+            TestItem createdItem = TestItem.createNewItem();
             testContainer.createItem(createdItem).block();
 
             // using a higher concurrency to force channelAcquisitionException to happen
@@ -852,21 +842,21 @@
     private Mono<CosmosDiagnostics> performDocumentOperation(
         CosmosAsyncContainer cosmosAsyncContainer,
         OperationType operationType,
-        TestObject createdItem,
-        Function<TestObject, PartitionKey> extractPartitionKeyFunc,
+        TestItem createdItem,
+        Function<TestItem, PartitionKey> extractPartitionKeyFunc,
         boolean isReadMany) {
 
         try {
             if (operationType == OperationType.Query && isReadMany) {
                 CosmosQueryRequestOptions queryRequestOptions = new CosmosQueryRequestOptions();
                 String query = String.format("SELECT * from c where c.id = '%s'", createdItem.getId());
-                FeedResponse<TestObject> itemFeedResponse =
-                    cosmosAsyncContainer.queryItems(query, queryRequestOptions, TestObject.class).byPage().blockFirst();
+                FeedResponse<TestItem> itemFeedResponse =
+                    cosmosAsyncContainer.queryItems(query, queryRequestOptions, TestItem.class).byPage().blockFirst();
                 return Mono.just(itemFeedResponse.getCosmosDiagnostics())
                     .onErrorResume(throwable -> {
                         if (throwable instanceof CosmosException) {
                             CosmosException cosmosException = (CosmosException) throwable;
-                            
+
                             return Mono.just(cosmosException.getDiagnostics());
                         }
                         return Mono.error(throwable);
@@ -886,7 +876,7 @@
                         .readItem(
                             createdItem.getId(),
                             extractPartitionKeyFunc.apply(createdItem),
-                            TestObject.class
+                            TestItem.class
                         )
                         .map(itemResponse -> itemResponse.getDiagnostics())
                         .onErrorResume(throwable -> {
@@ -928,7 +918,7 @@
                 }
 
                 if (operationType == OperationType.Create) {
-                    return cosmosAsyncContainer.createItem(TestObject.create()).map(itemResponse -> itemResponse.getDiagnostics())                        .onErrorResume(throwable -> {
+                    return cosmosAsyncContainer.createItem(TestItem.createNewItem()).map(itemResponse -> itemResponse.getDiagnostics())                        .onErrorResume(throwable -> {
                         if (throwable instanceof CosmosException) {
                             CosmosException cosmosException = (CosmosException) throwable;
 
@@ -939,7 +929,7 @@
                 }
 
                 if (operationType == OperationType.Upsert) {
-                    return cosmosAsyncContainer.upsertItem(TestObject.create()).map(itemResponse -> itemResponse.getDiagnostics())                        .onErrorResume(throwable -> {
+                    return cosmosAsyncContainer.upsertItem(TestItem.createNewItem()).map(itemResponse -> itemResponse.getDiagnostics())                        .onErrorResume(throwable -> {
                         if (throwable instanceof CosmosException) {
                             CosmosException cosmosException = (CosmosException) throwable;
 
@@ -957,7 +947,7 @@
                             createdItem.getId(),
                             extractPartitionKeyFunc.apply(createdItem),
                             patchOperations,
-                            TestObject.class)
+                            TestItem.class)
                         .map(itemResponse -> itemResponse.getDiagnostics())
                         .onErrorResume(throwable -> {
                             if (throwable instanceof CosmosException) {
@@ -992,8 +982,8 @@
                 CosmosChangeFeedRequestOptions changeFeedRequestOptions =
                     CosmosChangeFeedRequestOptions.createForProcessingFromBeginning(feedRanges.get(0));
 
-            FeedResponse<TestObject> firstPage =  cosmosAsyncContainer
-                .queryChangeFeed(changeFeedRequestOptions, TestObject.class)
+            FeedResponse<TestItem> firstPage =  cosmosAsyncContainer
+                .queryChangeFeed(changeFeedRequestOptions, TestItem.class)
                 .byPage()
                 .blockFirst();
             return Mono.just(firstPage.getCosmosDiagnostics());
@@ -1003,7 +993,7 @@
                 return cosmosAsyncContainer
                     .readMany(
                         Arrays.asList(new CosmosItemIdentity(extractPartitionKeyFunc.apply(createdItem), createdItem.getId()), new CosmosItemIdentity(extractPartitionKeyFunc.apply(createdItem), createdItem.getId())),
-                        TestObject.class)
+                        TestItem.class)
                     .map(itemResponse -> itemResponse.getCosmosDiagnostics())
                     .onErrorResume(throwable -> {
                         if (throwable instanceof CosmosException) {
