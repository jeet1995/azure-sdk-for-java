// Copyright (c) Microsoft Corporation. All rights reserved.
// Licensed under the MIT License.
package com.azure.cosmos.implementation;

import com.azure.core.credential.AzureKeyCredential;
import com.azure.core.http.ProxyOptions;
import com.azure.cosmos.BridgeInternal;
import com.azure.cosmos.ConsistencyLevel;
import com.azure.cosmos.CosmosContainerProactiveInitConfig;
import com.azure.cosmos.CosmosDiagnostics;
import com.azure.cosmos.CosmosEndToEndOperationLatencyPolicyConfig;
import com.azure.cosmos.CosmosItemSerializer;
import com.azure.cosmos.SessionRetryOptions;
import com.azure.cosmos.implementation.apachecommons.lang.tuple.ImmutablePair;
import com.azure.cosmos.implementation.caches.RxClientCollectionCache;
import com.azure.cosmos.implementation.caches.RxPartitionKeyRangeCache;
import com.azure.cosmos.implementation.directconnectivity.ReflectionUtils;
import com.azure.cosmos.implementation.directconnectivity.StoreResponse;
import com.azure.cosmos.implementation.http.HttpClient;
import com.azure.cosmos.implementation.http.HttpClientConfig;
import com.azure.cosmos.implementation.http.HttpRequest;
import com.azure.cosmos.implementation.http.HttpResponse;
import com.azure.cosmos.implementation.query.DocumentQueryExecutionContextFactory;
import com.azure.cosmos.implementation.query.IDocumentQueryExecutionContext;
import com.azure.cosmos.implementation.routing.CollectionRoutingMap;
import com.azure.cosmos.implementation.routing.IServerIdentity;
import com.azure.cosmos.implementation.routing.PartitionKeyInternalHelper;
import com.azure.cosmos.implementation.routing.Range;
import com.azure.cosmos.models.CosmosAuthorizationTokenResolver;
import com.azure.cosmos.models.CosmosClientTelemetryConfig;
import com.azure.cosmos.models.CosmosItemIdentity;
import com.azure.cosmos.models.CosmosQueryRequestOptions;
import com.azure.cosmos.models.ModelBridgeInternal;
import com.azure.cosmos.models.PartitionKey;
import com.azure.cosmos.models.PartitionKeyDefinition;
import io.netty.buffer.ByteBufInputStream;
import io.netty.buffer.Unpooled;
import io.netty.handler.codec.http.HttpResponseStatus;
import org.mockito.MockedStatic;
import org.mockito.Mockito;
import org.testng.annotations.BeforeClass;
import org.testng.annotations.Test;
import reactor.core.publisher.Flux;
import reactor.core.publisher.Mono;
import reactor.test.StepVerifier;

import java.net.URI;
import java.nio.charset.StandardCharsets;
import java.time.Duration;
import java.util.ArrayList;
import java.util.Arrays;
import java.util.Collection;
import java.util.HashMap;
import java.util.HashSet;
import java.util.List;
import java.util.Map;
import java.util.Set;
import java.util.UUID;
import java.util.concurrent.atomic.AtomicReference;
import java.util.stream.Collectors;

import static org.assertj.core.api.Assertions.assertThat;

public class RxDocumentClientImplTest {
    private final static
    ImplementationBridgeHelpers.CosmosDiagnosticsHelper.CosmosDiagnosticsAccessor diagnosticsAccessor =
        ImplementationBridgeHelpers.CosmosDiagnosticsHelper.getCosmosDiagnosticsAccessor();

    private URI serviceEndpointMock;
    private String masterKeyOrResourceTokenMock;
    private List<Permission> permissionFeedMock;
    private ConnectionPolicy connectionPolicyMock;
    private ConsistencyLevel consistencyLevelMock;
    private Configs configsMock;
    private CosmosAuthorizationTokenResolver cosmosAuthorizationTokenResolverMock;
    private AzureKeyCredential azureKeyCredentialMock;
    private CosmosClientMetadataCachesSnapshot metadataCachesSnapshotMock;
    private ApiType apiTypeMock;
    private CosmosClientTelemetryConfig cosmosClientTelemetryConfigMock;
    private String clientCorrelationIdMock;
    private RxClientCollectionCache collectionCacheMock;
    private RxPartitionKeyRangeCache partitionKeyRangeCacheMock;
    private IRetryPolicyFactory resetSessionTokenRetryPolicyMock;
    private CosmosEndToEndOperationLatencyPolicyConfig endToEndOperationLatencyPolicyConfig;
    private SessionRetryOptions sessionRetryOptionsMock;
    private CosmosContainerProactiveInitConfig containerProactiveInitConfigMock;
    private CosmosItemSerializer defaultItemSerializer;

    @BeforeClass(groups = "unit")
    public void setUp() {
        // create mocks
        this.serviceEndpointMock = Mockito.mock(URI.class);
        this.masterKeyOrResourceTokenMock = "";
        this.permissionFeedMock = new ArrayList<>();
        this.connectionPolicyMock = Mockito.mock(ConnectionPolicy.class);
        this.consistencyLevelMock = Mockito.mock(ConsistencyLevel.class);
        this.configsMock = Mockito.mock(Configs.class);
        this.cosmosAuthorizationTokenResolverMock = Mockito.mock(CosmosAuthorizationTokenResolver.class);
        this.azureKeyCredentialMock = Mockito.mock(AzureKeyCredential.class);
        this.metadataCachesSnapshotMock = Mockito.mock(CosmosClientMetadataCachesSnapshot.class);
        this.apiTypeMock = Mockito.mock(ApiType.class);
        this.cosmosClientTelemetryConfigMock = Mockito.mock(CosmosClientTelemetryConfig.class);
        this.clientCorrelationIdMock = "";
        this.collectionCacheMock = Mockito.mock(RxClientCollectionCache.class);
        this.partitionKeyRangeCacheMock = Mockito.mock(RxPartitionKeyRangeCache.class);
        this.resetSessionTokenRetryPolicyMock = Mockito.mock(IRetryPolicyFactory.class);
        this.endToEndOperationLatencyPolicyConfig = Mockito.mock(CosmosEndToEndOperationLatencyPolicyConfig.class);
        this.sessionRetryOptionsMock = Mockito.mock(SessionRetryOptions.class);
        this.containerProactiveInitConfigMock = Mockito.mock(CosmosContainerProactiveInitConfig.class);
        this.defaultItemSerializer = Mockito.mock(CosmosItemSerializer.class);
    }

    @Test(groups = {"unit"})
    public void readMany() {

        // setup static method mocks
        MockedStatic<HttpClient> httpClientMock = Mockito.mockStatic(HttpClient.class);
        MockedStatic<PartitionKeyInternalHelper> partitionKeyInternalHelperMock = Mockito.mockStatic(PartitionKeyInternalHelper.class);
        MockedStatic<DocumentQueryExecutionContextFactory> documentQueryExecutionFactoryMock = Mockito.mockStatic(DocumentQueryExecutionContextFactory.class);
        MockedStatic<ObservableHelper> observableHelperMock = Mockito.mockStatic(ObservableHelper.class);

        // dummy values
        PartitionKeyRange dummyPartitionKeyRange1 = new PartitionKeyRange()
            .setId(UUID.randomUUID().toString())
            .setMinInclusive("AA")
            .setMaxExclusive("FF");

        PartitionKeyRange dummyPartitionKeyRange2 = new PartitionKeyRange()
            .setId(UUID.randomUUID().toString())
            .setMinInclusive("BB")
            .setMaxExclusive("CCC");

        PartitionKeyRange dummyPartitionKeyRange3 = new PartitionKeyRange()
            .setId(UUID.randomUUID().toString())
            .setMinInclusive("DD")
            .setMaxExclusive("FFF");

        Duration dummyDuration = Duration.ZERO;
        ProxyOptions dummyProxyOptions = new ProxyOptions(null, null);
        int dummyInt = 1;

        // dummy point read result
        String pointReadResult = "{\"id\": \"1\"}";

        // dummy query results
        List<String> queryResults = new ArrayList<>();

        queryResults.add("{\"id\": \"2\"}");
        queryResults.add("{\"id\": \"3\"}");

        // dummy headers
        Map<String, String> headersForPointReads = new HashMap<>();

        String activityIdPointRead = UUID.randomUUID().toString();
        headersForPointReads.put(HttpConstants.HttpHeaders.ACTIVITY_ID, activityIdPointRead);
        headersForPointReads.put(HttpConstants.HttpHeaders.REQUEST_CHARGE, "1");

        Map<String, String> headersForQueries = new HashMap<>();

        String activityIdQuery = UUID.randomUUID().toString();
        headersForQueries.put(HttpConstants.HttpHeaders.ACTIVITY_ID, activityIdQuery);
        headersForQueries.put(HttpConstants.HttpHeaders.REQUEST_CHARGE, "2.7");

        // map effective partition key string to partition key range
        Map<String, PartitionKeyRange> epksPartitionKeyRangeMap = new HashMap<>();

        epksPartitionKeyRangeMap.put("AAA", dummyPartitionKeyRange1);
        epksPartitionKeyRangeMap.put("BBB", dummyPartitionKeyRange2);
        epksPartitionKeyRangeMap.put("CCC", dummyPartitionKeyRange3);

        // set up mock behavior
        Mockito.when(this.connectionPolicyMock.getIdleHttpConnectionTimeout()).thenReturn(dummyDuration);
        Mockito.when(this.connectionPolicyMock.getMaxConnectionPoolSize()).thenReturn(dummyInt);
        Mockito.when(this.connectionPolicyMock.getProxy()).thenReturn(dummyProxyOptions);
        Mockito.when(this.connectionPolicyMock.getHttpNetworkRequestTimeout()).thenReturn(dummyDuration);

        httpClientMock
            .when(() -> HttpClient.createFixed(Mockito.any(HttpClientConfig.class)))
            .thenReturn(dummyHttpClient());
        partitionKeyInternalHelperMock
            .when(() -> PartitionKeyInternalHelper.getEffectivePartitionKeyString(Mockito.any(), Mockito.any()))
            .thenReturn("AAA", "BBB", "BBB");
        documentQueryExecutionFactoryMock
            .when(() -> DocumentQueryExecutionContextFactory.createReadManyQueryAsync(
                Mockito.any(),
                Mockito.any(),
                Mockito.any(),
                Mockito.any(),
                Mockito.any(),
                Mockito.any(),
                Mockito.any(),
                Mockito.any(),
                Mockito.any(),
                Mockito.any(),
                Mockito.any(),
                Mockito.any()
            ))
            .thenReturn(Flux.just(dummyExecutionContextForQuery(queryResults, headersForQueries, InternalObjectNode.class)));
        observableHelperMock
            .when(() -> ObservableHelper.inlineIfPossibleAsObs(Mockito.any(), Mockito.any()))
            .thenReturn(Mono.just(dummyResourceResponse(pointReadResult, headersForPointReads)));

        Mockito
            .when(this.collectionCacheMock.resolveCollectionAsync(Mockito.isNull(), Mockito.any(RxDocumentServiceRequest.class)))
            .thenReturn(Mono.just(dummyCollectionObs()));
        Mockito
            .when(this.partitionKeyRangeCacheMock.tryLookupAsync(Mockito.any(), Mockito.any(), Mockito.any(), Mockito.any()))
            .thenReturn(Mono.just(dummyCollectionRoutingMap(epksPartitionKeyRangeMap)));

        Mockito.when(this.resetSessionTokenRetryPolicyMock.getRequestPolicy(null)).thenReturn(dummyDocumentClientRetryPolicy());


        // initialize object to be tested
        RxDocumentClientImpl rxDocumentClient = new RxDocumentClientImpl(
            this.serviceEndpointMock,
            this.masterKeyOrResourceTokenMock,
            this.permissionFeedMock,
            this.connectionPolicyMock,
            this.consistencyLevelMock,
            this.configsMock,
            this.cosmosAuthorizationTokenResolverMock,
            this.azureKeyCredentialMock,
            false,
            false,
            false,
            this.metadataCachesSnapshotMock,
            this.apiTypeMock,
            this.cosmosClientTelemetryConfigMock,
            this.clientCorrelationIdMock,
            this.endToEndOperationLatencyPolicyConfig,
            this.sessionRetryOptionsMock,
            this.containerProactiveInitConfigMock,
<<<<<<< HEAD
            false);
=======
            this.defaultItemSerializer);
>>>>>>> ecfbba2d

        try {
            ReflectionUtils.setCollectionCache(rxDocumentClient, this.collectionCacheMock);
            ReflectionUtils.setPartitionKeyRangeCache(rxDocumentClient, this.partitionKeyRangeCacheMock);
            ReflectionUtils.setResetSessionTokenRetryPolicy(rxDocumentClient, this.resetSessionTokenRetryPolicyMock);

            ArrayList<CosmosItemIdentity> cosmosItemIdentities = new ArrayList<CosmosItemIdentity>();

            cosmosItemIdentities.add(new CosmosItemIdentity(new PartitionKey("1"), "1"));
            cosmosItemIdentities.add(new CosmosItemIdentity(new PartitionKey("2"), "2"));
            cosmosItemIdentities.add(new CosmosItemIdentity(new PartitionKey("3"), "3"));

            String collectionLink = "";
            CosmosQueryRequestOptions options = new CosmosQueryRequestOptions();
            Class<InternalObjectNode> klass = InternalObjectNode.class;

        QueryFeedOperationState stateMock = Mockito.mock(QueryFeedOperationState.class);
        httpClientMock
            .when(() -> stateMock.getQueryOptions())
            .thenReturn(new CosmosQueryRequestOptions());

        StepVerifier.create(
                rxDocumentClient.readMany(
                    cosmosItemIdentities,
                    collectionLink,
                    stateMock,
                    klass
                )
            )
            .consumeNextWith(feedResponse -> {

                            int expectedResultSize = 3;
                            int expectedClientSideRequestStatisticsSize = 1;
                            double expectedRequestCharge = 3.7;

                            assertThat(feedResponse.getResults()).isNotNull();
                            assertThat(feedResponse.getResults().size()).isEqualTo(expectedResultSize);
                            assertThat(feedResponse.getRequestCharge()).isEqualTo(expectedRequestCharge);

                            assertThat(diagnosticsAccessor.getClientSideRequestStatistics(feedResponse.getCosmosDiagnostics())).isNotNull();
                            assertThat(diagnosticsAccessor.getClientSideRequestStatistics(feedResponse.getCosmosDiagnostics()).size()).isEqualTo(expectedClientSideRequestStatisticsSize);
                            assertThat(BridgeInternal.queryMetricsFromFeedResponse(feedResponse)).isNotNull();

                            List<InternalObjectNode> readManyResults = feedResponse.getResults();
                            Set<String> idSet = new HashSet<>(Arrays.asList("1", "2", "3"));

                            for (InternalObjectNode result : readManyResults) {
                                assertThat(idSet.contains(result.getId())).isTrue();
                            }

                        })
                        .expectComplete()
                        .verify();
        } finally {
            // release static mocks
            httpClientMock.close();
            partitionKeyInternalHelperMock.close();
            observableHelperMock.close();
            documentQueryExecutionFactoryMock.close();

            // de-register client
            rxDocumentClient.close();
        }
    }

    private static HttpClient dummyHttpClient() {
        return new HttpClient() {
            @Override
            public Mono<HttpResponse> send(HttpRequest request) {
                return null;
            }

            @Override
            public Mono<HttpResponse> send(HttpRequest request, Duration responseTimeout) {
                return null;
            }

            @Override
            public void shutdown() {
            }
        };
    }

    private static Utils.ValueHolder<DocumentCollection> dummyCollectionObs() {
        PartitionKeyDefinition partitionKeyDefinition = new PartitionKeyDefinition();
        partitionKeyDefinition.setPaths(Arrays.asList("/id"));
        Utils.ValueHolder<DocumentCollection> collectionObs = new Utils.ValueHolder<>();
        collectionObs.v = new DocumentCollection();
        collectionObs.v.setPartitionKey(partitionKeyDefinition);

        return collectionObs;
    }

    private static Utils.ValueHolder<CollectionRoutingMap> dummyCollectionRoutingMap(Map<String, PartitionKeyRange> epksPartitionKeyRangeMap) {
        Utils.ValueHolder<CollectionRoutingMap> routingMap = new Utils.ValueHolder<>();
        routingMap.v = new CollectionRoutingMap() {
            @Override
            public List<PartitionKeyRange> getOrderedPartitionKeyRanges() {
                return null;
            }

            @Override
            public PartitionKeyRange getRangeByEffectivePartitionKey(String effectivePartitionKeyValue) {
                return epksPartitionKeyRangeMap.get(effectivePartitionKeyValue);
            }

            @Override
            public PartitionKeyRange getRangeByPartitionKeyRangeId(String partitionKeyRangeId) {
                return null;
            }

            @Override
            public List<PartitionKeyRange> getOverlappingRanges(Range<String> range) {
                return null;
            }

            @Override
            public List<PartitionKeyRange> getOverlappingRanges(Collection<Range<String>> providedPartitionKeyRanges) {
                return null;
            }

            @Override
            public PartitionKeyRange tryGetRangeByPartitionKeyRangeId(String partitionKeyRangeId) {
                return null;
            }

            @Override
            public IServerIdentity tryGetInfoByPartitionKeyRangeId(String partitionKeyRangeId) {
                return null;
            }

            @Override
            public boolean isGone(String partitionKeyRangeId) {
                return false;
            }

            @Override
            public String getCollectionUniqueId() {
                return null;
            }

            @Override
            public CollectionRoutingMap tryCombine(List<ImmutablePair<PartitionKeyRange, IServerIdentity>> ranges) {
                return null;
            }
        };
        return routingMap;
    }

    @SuppressWarnings("unchecked")
    private static <T> IDocumentQueryExecutionContext<T> dummyExecutionContextForQuery(
            List<String> results,
            Map<String, String> headers,
            Class<T> klass) {
        List<T> documentResults =
                results
                        .stream()
                        .map(str -> new Document(str))
                        .map(document -> document.toObject(klass))
                        .collect(Collectors.toList());

        return () -> Flux.just(ModelBridgeInternal.createFeedResponse(documentResults, headers));
    }

    private static DocumentClientRetryPolicy dummyDocumentClientRetryPolicy() {
        return new DocumentClientRetryPolicy() {
            @Override
            public void onBeforeSendRequest(RxDocumentServiceRequest request) {}

            @Override
            public Mono<ShouldRetryResult> shouldRetry(Exception e) {
                return null;
            }

            @Override
            public RetryContext getRetryContext() {
                return null;
            }
        };
    }

    private static ResourceResponse<Document> dummyResourceResponse(String content, Map<String, String> headers) {

        byte[] blob = content.getBytes(StandardCharsets.UTF_8);
        StoreResponse storeResponse = new StoreResponse(
            HttpResponseStatus.OK.code(),
            headers,
            new ByteBufInputStream(Unpooled.wrappedBuffer(blob), true),
            blob.length);

        RxDocumentServiceResponse documentServiceResponse = new RxDocumentServiceResponse(new DiagnosticsClientContext() {

            private final AtomicReference<CosmosDiagnostics> mostRecentlyCreatedDiagnostics = new AtomicReference<>(null);

            @Override
            public DiagnosticsClientConfig getConfig() {
                return null;
            }

            @Override
            public CosmosDiagnostics createDiagnostics() {
                CosmosDiagnostics diagnostics = diagnosticsAccessor.create(this, 1d) ;
                mostRecentlyCreatedDiagnostics.set(diagnostics);
                return diagnostics;
            }

            @Override
            public String getUserAgent() {
                return Utils.getUserAgent();
            }

            @Override
            public CosmosDiagnostics getMostRecentlyCreatedDiagnostics() {
                return mostRecentlyCreatedDiagnostics.get();
            }

        }, storeResponse);

        documentServiceResponse.setCosmosDiagnostics(dummyCosmosDiagnostics());

        return new ResourceResponse<>(documentServiceResponse, Document.class);
    }

    private static CosmosDiagnostics dummyCosmosDiagnostics() {
        return diagnosticsAccessor.create(new DiagnosticsClientContext() {

            @Override
            public DiagnosticsClientConfig getConfig() {
                return new DiagnosticsClientConfig();
            }

            @Override
            public CosmosDiagnostics createDiagnostics() {
                return null;
            }

            @Override
            public String getUserAgent() {
                return Utils.getUserAgent();
            }

            @Override
            public CosmosDiagnostics getMostRecentlyCreatedDiagnostics() {
                return null;
            }
        }, 1d);
    }
}<|MERGE_RESOLUTION|>--- conflicted
+++ resolved
@@ -230,11 +230,8 @@
             this.endToEndOperationLatencyPolicyConfig,
             this.sessionRetryOptionsMock,
             this.containerProactiveInitConfigMock,
-<<<<<<< HEAD
+            this.defaultItemSerializer,
             false);
-=======
-            this.defaultItemSerializer);
->>>>>>> ecfbba2d
 
         try {
             ReflectionUtils.setCollectionCache(rxDocumentClient, this.collectionCacheMock);
