--- conflicted
+++ resolved
@@ -422,7 +422,6 @@
                     .preferredRegions(configuration.getPreferredRegionsList())
                     .directMode()
                     .buildAsyncClient()) {
-<<<<<<< HEAD
 
                 if (!isManagedIdentityRequired) {
                     clientForUnwarmedContainer.createDatabaseIfNotExists(configuration.getDatabaseId()).block();
@@ -430,21 +429,7 @@
 
                 databaseForUnwarmedContainer = clientForUnwarmedContainer.getDatabase(configuration.getDatabaseId());
             }
-
-            if (!isManagedIdentityRequired) {
-                databaseForUnwarmedContainer.createContainerIfNotExists(configuration.getCollectionId(), "/id").block();
-            }
-
-=======
-
-                if (!isManagedIdentityRequired) {
-                    clientForUnwarmedContainer.createDatabaseIfNotExists(configuration.getDatabaseId()).block();
-                }
-
-                databaseForUnwarmedContainer = clientForUnwarmedContainer.getDatabase(configuration.getDatabaseId());
-            }
             databaseForUnwarmedContainer.createContainerIfNotExists(configuration.getCollectionId(), "/id").block();
->>>>>>> 301e9eda
             cosmosAsyncContainer = databaseForUnwarmedContainer.getContainer(configuration.getCollectionId());
         }
     }
