--- conflicted
+++ resolved
@@ -555,22 +555,6 @@
         return tupleSize;
     }
 
-<<<<<<< HEAD
-    public boolean isProactiveConnectionManagementEnabled() {
-        return isProactiveConnectionManagementEnabled;
-    }
-
-    public Integer getProactiveConnectionRegionsCount() {
-        return proactiveConnectionRegionsCount;
-    }
-
-    public Duration getConnectionWarmUpTimeout() {
-        return connectionWarmUpTimeout;
-    }
-
-    public Integer getMinConnectionPoolSizePerEndpoint() {
-        return minConnectionPoolSizePerEndpoint;
-=======
     public Duration getPointOperationThreshold() {
         if (this.pointLatencyThresholdMs < 0) {
             return Duration.ofDays(300);
@@ -585,7 +569,22 @@
         }
 
         return Duration.ofMillis(this.nonPointLatencyThresholdMs);
->>>>>>> 11870a6c
+    }
+
+    public boolean isProactiveConnectionManagementEnabled() {
+        return isProactiveConnectionManagementEnabled;
+    }
+
+    public Integer getProactiveConnectionRegionsCount() {
+        return proactiveConnectionRegionsCount;
+    }
+
+    public Duration getConnectionWarmUpTimeout() {
+        return connectionWarmUpTimeout;
+    }
+
+    public Integer getMinConnectionPoolSizePerEndpoint() {
+        return minConnectionPoolSizePerEndpoint;
     }
 
     public void tryGetValuesFromSystem() {
