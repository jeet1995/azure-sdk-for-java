// Copyright (c) Microsoft Corporation. All rights reserved.
// Licensed under the MIT License.

package com.azure.cosmos.benchmark;

import com.azure.cosmos.ConnectionMode;
import com.azure.cosmos.ConsistencyLevel;
import com.beust.jcommander.IStringConverter;
import com.beust.jcommander.Parameter;
import com.beust.jcommander.ParameterException;
import com.google.common.base.Strings;
import com.google.common.net.HostAndPort;
import com.google.common.net.PercentEscaper;
import io.micrometer.azuremonitor.AzureMonitorConfig;
import io.micrometer.azuremonitor.AzureMonitorMeterRegistry;
import io.micrometer.core.instrument.Clock;
import io.micrometer.core.instrument.MeterRegistry;
import io.micrometer.core.instrument.Tag;
import io.micrometer.core.instrument.config.NamingConvention;
import io.micrometer.core.lang.Nullable;
import io.micrometer.graphite.GraphiteConfig;
import io.micrometer.graphite.GraphiteMeterRegistry;
import org.apache.commons.lang3.StringUtils;
import org.apache.commons.lang3.builder.ToStringBuilder;
import org.apache.commons.lang3.builder.ToStringStyle;

import java.io.File;
import java.net.InetAddress;
import java.net.UnknownHostException;
import java.time.Duration;
import java.util.ArrayList;
import java.util.Arrays;
import java.util.List;
import java.util.function.Function;

public class Configuration {
    public static final String SUCCESS_COUNTER_METER_NAME = "#Successful Operations";
    public static final String FAILURE_COUNTER_METER_NAME = "#Unsuccessful Operations";
    public static final String LATENCY_METER_NAME = "Latency";
    public final static String DEFAULT_PARTITION_KEY_PATH = "/pk";
    private final static int DEFAULT_GRAPHITE_SERVER_PORT = 2003;
    private MeterRegistry azureMonitorMeterRegistry;
    private MeterRegistry graphiteMeterRegistry;

    @Parameter(names = "-serviceEndpoint", description = "Service Endpoint")
    private String serviceEndpoint;

    @Parameter(names = "-masterKey", description = "Master Key")
    private String masterKey;

    @Parameter(names = "-serviceEndpointForResultsUploadAccount", description = "Service Endpoint for run results upload account")
    private String serviceEndpointForRunResultsUploadAccount;

    @Parameter(names = "-masterKeyForResultsUploadAccount", description = "Master Key for run results upload account")
    private String masterKeyForRunResultsUploadAccount;

    @Parameter(names = "-databaseId", description = "Database ID")
    private String databaseId;

    @Parameter(names = "-collectionId", description = "Collection ID")
    private String collectionId;

    @Parameter(names = "-useNameLink", description = "Use name Link")
    private boolean useNameLink = false;

    @Parameter(names = "-documentDataFieldSize", description = "Length of a document data field in characters (16-bit)")
    private int documentDataFieldSize = 20;

    @Parameter(names = "-documentDataFieldCount", description = "Number of data fields in document")
    private int documentDataFieldCount = 5;

    @Parameter(names = "-maxConnectionPoolSize", description = "Max Connection Pool Size")
    private Integer maxConnectionPoolSize = 1000;

    @Parameter(names = "-diagnosticsThresholdDuration", description = "Latency threshold for printing diagnostics", converter = DurationConverter.class)
    private Duration diagnosticsThresholdDuration = Duration.ofSeconds(60);

    @Parameter(names = "-disablePassingPartitionKeyAsOptionOnWrite", description = "Disables passing partition in request options for write operation;" +
        " in this case, json will be parsed and partition key will be extracted (this requires more computational overhead).")
    private boolean disablePassingPartitionKeyAsOptionOnWrite = false;

    @Parameter(names = "-consistencyLevel", description = "Consistency Level", converter = ConsistencyLevelConverter.class)
    private ConsistencyLevel consistencyLevel = ConsistencyLevel.SESSION;

    @Parameter(names = "-connectionMode", description = "Connection Mode")
    private ConnectionMode connectionMode = ConnectionMode.DIRECT;

    @Parameter(names = "-graphiteEndpoint", description = "Graphite endpoint")
    private String graphiteEndpoint;

    @Parameter(names = "-enableJvmStats", description = "Enables JVM Stats")
    private boolean enableJvmStats;

    @Parameter(names = "-throughput", description = "provisioned throughput for test container")
    private int throughput = 100000;

    @Parameter(names = "-numberOfCollectionForCtl", description = "Number of collections for ctl load")
    private int numberOfCollectionForCtl = 4;

    @Parameter(names = "-readWriteQueryReadManyPct", description = "Comma separated read write query readMany workload percent")
    private String readWriteQueryReadManyPct = "90,8,1,1";

    @Parameter(names = "-manageDatabase", description = "Control switch for creating/deleting underlying database resource")
    private boolean manageDatabase = false;

    @Parameter(names = "-preferredRegionsList", description = "Comma separated preferred regions list")
    private String preferredRegionsList;

    @Parameter(names = "-encryptedStringFieldCount", description = "Number of string field that need to be encrypted")
    private int encryptedStringFieldCount = 1;

    @Parameter(names = "-encryptedLongFieldCount", description = "Number of long field that need to be encrypted")
    private int encryptedLongFieldCount = 0;

    @Parameter(names = "-encryptedDoubleFieldCount", description = "Number of double field that need to be encrypted")
    private int encryptedDoubleFieldCount = 0;

    @Parameter(names = "-encryptionEnabled", description = "Control switch to enable the encryption operation")
    private boolean encryptionEnabled = false;

    @Parameter(names = "-defaultLog4jLoggerEnabled", description = "Control switch to enable the default log4j logger in 4.42 and above")
    private String defaultLog4jLoggerEnabled = String.valueOf(false);


    @Parameter(names = "-tupleSize", description = "Number of cosmos identity tuples to be queried using readMany")
    private int tupleSize = 1;

    @Parameter(names = "-isProactiveConnectionManagementEnabled", description = "Mode which denotes whether connections are proactively established during warm up.")
    private String isProactiveConnectionManagementEnabled = String.valueOf(false);

    @Parameter(names = "-isUseUnWarmedUpContainer", description = "Mode which denotes whether to use a container with no warmed up connections. NOTE: " +
            "To be used when isProactiveConnectionManagementEnabled is set to false and isUseUnWarmedUpContainer is set to true")
    private String isUseUnWarmedUpContainer = String.valueOf(false);

    @Parameter(names = "-proactiveConnectionRegionsCount", description = "Number of regions where endpoints are to be proactively connected to.")
    private int proactiveConnectionRegionsCount = 1;

    @Parameter(names = "-minConnectionPoolSizePerEndpoint", description = "Minimum number of connections to establish per endpoint for proactive connection management")
    private int minConnectionPoolSizePerEndpoint = 0;

    @Parameter(names = "-aggressiveWarmupDuration", description = "The duration for which proactive connections are aggressively established", converter = DurationConverter.class)
    private Duration aggressiveWarmupDuration = Duration.ZERO;

    @Parameter(names = "-isRegionScopedSessionContainerEnabled", description = "A flag to denote whether region scoped session container is enabled")
    private String isRegionScopedSessionContainerEnabled = String.valueOf(false);

    @Parameter(names = "isPartitionLevelCircuitBreakerEnabled", description = "A flag to denote whether partition level circuit breaker is enabled.")
    private String isPartitionLevelCircuitBreakerEnabled = String.valueOf(true);

<<<<<<< HEAD
    @Parameter(names = "-isPerPartitionAutomaticFailoverEnabled", description = "A flag to denote whether per partition automatic failover is enabled.")
    private String isPerPartitionAutomaticFailoverEnabled = String.valueOf(true);
=======
    @Parameter(names = "-isManagedIdentityRequired", description = "A flag to denote whether benchmark-specific CosmosClient instance should use Managed Identity to authenticate.")
    private String isManagedIdentityRequired = String.valueOf(false);
>>>>>>> 301e9eda

    @Parameter(names = "-operation", description = "Type of Workload:\n"
        + "\tReadThroughput- run a READ workload that prints only throughput *\n"
        + "\tReadThroughputWithMultipleClients - run a READ workload that prints throughput and latency for multiple client read.*\n"
        + "\tWriteThroughput - run a Write workload that prints only throughput\n"
        + "\tReadLatency - run a READ workload that prints both throughput and latency *\n"
        + "\tWriteLatency - run a Write workload that prints both throughput and latency\n"
        + "\tQueryInClauseParallel - run a 'Select * from c where c.pk in (....)' workload that prints latency\n"
        + "\tQueryCross - run a 'Select * from c where c._rid = SOME_RID' workload that prints throughput\n"
        + "\tQuerySingle - run a 'Select * from c where c.pk = SOME_PK' workload that prints throughput\n"
        + "\tQuerySingleMany - run a 'Select * from c where c.pk = \"pk\"' workload that prints throughput\n"
        + "\tQueryParallel - run a 'Select * from c' workload that prints throughput\n"
        + "\tQueryOrderby - run a 'Select * from c order by c._ts' workload that prints throughput\n"
        + "\tQueryAggregate - run a 'Select value max(c._ts) from c' workload that prints throughput\n"
        + "\tQueryAggregateTopOrderby - run a 'Select top 1 value count(c) from c order by c._ts' workload that prints throughput\n"
        + "\tQueryTopOrderby - run a 'Select top 1000 * from c order by c._ts' workload that prints throughput\n"
        + "\tMixed - runa workload of 90 reads, 9 writes and 1 QueryTopOrderby per 100 operations *\n"
        + "\tReadMyWrites - run a workflow of writes followed by reads and queries attempting to read the write.*\n"
        + "\tCtlWorkload - run a ctl workflow.*\n"
        + "\tReadAllItemsOfLogicalPartition - run a workload that uses readAllItems for a logical partition and prints throughput\n"
        + "\n\t* writes 10k documents initially, which are used in the reads"
        + "\tLinkedInCtlWorkload - ctl for LinkedIn workload.*\n"
        + "\tReadManyLatency - run a workload for readMany for a finite number of cosmos identity tuples that prints both throughput and latency*\n"
        + "\tReadManyThroughput - run a workload for readMany for a finite no of cosmos identity tuples that prints throughput*\n",
        converter = Operation.OperationTypeConverter.class)
    private Operation operation = Operation.WriteThroughput;

    @Parameter(names = "-concurrency", description = "Degree of Concurrency in Inserting Documents."
            + " If this value is not specified, the max connection pool size will be used as the concurrency level.")
    private Integer concurrency;

    @Parameter(names = "-numberOfOperations", description = "Total NUMBER Of Documents To Insert")
    private int numberOfOperations = 100000;

<<<<<<< HEAD
    public boolean isPerPartitionAutomaticFailoverEnabled() {
        return Boolean.parseBoolean(isPerPartitionAutomaticFailoverEnabled);
=======
    public Boolean isManagedIdentityRequired() {
        return Boolean.parseBoolean(this.isManagedIdentityRequired);
>>>>>>> 301e9eda
    }

    static class DurationConverter implements IStringConverter<Duration> {
        @Override
        public Duration convert(String value) {
            if (value == null) {
                return null;
            }

            return Duration.parse(value);
        }
    }

    @Parameter(names = "-maxRunningTimeDuration", description = "Max Running Time Duration", converter = DurationConverter.class)
    private Duration maxRunningTimeDuration;

    @Parameter(names = "-printingInterval", description = "Interval of time after which Metrics should be printed (seconds)")
    private int printingInterval = 10;

    @Parameter(names = "-reportingDirectory", description = "Location of a directory to which metrics should be printed as comma-separated values")
    private String reportingDirectory = null;

    @Parameter(names = "-numberOfPreCreatedDocuments", description = "Total NUMBER Of Documents To pre create for a read workload to use")
    private int numberOfPreCreatedDocuments = 1000;

    @Parameter(names = "-sparsityWaitTime", description = "Sleep time before making each request. Default is no sleep time."
        + " NOTE: For now only ReadLatency and ReadThroughput support this."
        + " Format: A string representation of this duration using ISO-8601 seconds based representation, such as "
        + "PT20.345S (20.345 seconds), PT15M (15 minutes)", converter = DurationConverter.class)
    private Duration sparsityWaitTime = null;

    @Parameter(names = "-skipWarmUpOperations", description = "the number of operations to be skipped before starting perf numbers.")
    private int skipWarmUpOperations = 0;

    @Parameter(names = "-useSync", description = "Uses Sync API")
    private boolean useSync = false;

    @Parameter(names = "-contentResponseOnWriteEnabled", description = "if set to false, does not returns content response on document write operations")
    private String contentResponseOnWriteEnabled = String.valueOf(true);

    @Parameter(names = "-bulkloadBatchSize", description = "Control the number of documents uploaded in each BulkExecutor load iteration (Only supported for the LinkedInCtlWorkload)")
    private int bulkloadBatchSize = 200000;

    @Parameter(names = "-testScenario", description = "The test scenario (GET, QUERY) for the LinkedInCtlWorkload")
    private String testScenario = "GET";

    @Parameter(names = "-applicationName", description = "The application name suffix in the user agent header")
    private String applicationName = "";

    @Parameter(names = "-accountNameInGraphiteReporter", description = "if set, account name with be appended in graphite reporter")
    private boolean accountNameInGraphiteReporter = false;

    @Parameter(names = "-pointLatencyThresholdMs", description = "Latency threshold for point operations")
    private int pointLatencyThresholdMs = -1;

    @Parameter(names = "-nonPointLatencyThresholdMs", description = "Latency threshold for non-point operations")
    private int nonPointLatencyThresholdMs = -1;

    @Parameter(names = "-testVariationName", description = "An identifier for the test variation")
    private String testVariationName = "";

    @Parameter(names = "-branchName", description = "The branch name form where the source code being tested was built")
    private String branchName = "";

    @Parameter(names = "-commitId", description = "A commit identifier showing the version of the source code being tested")
    private String commitId = "";

    @Parameter(names = "-resultUploadDatabase", description = "The name of the database into which to upload the results")
    private String resultUploadDatabase = "";

    @Parameter(names = "-resultUploadContainer", description = "AThe name of the container inot which to upload the results")
    private String resultUploadContainer = "";

    public enum Environment {
        Daily,   // This is the CTL environment where we run the workload for a fixed number of hours
        Staging; // This is the CTL environment where the worload runs as a long running job

        static class EnvironmentConverter implements IStringConverter<Environment> {
            @Override
            public Environment convert(String value) {
                if (value == null) {
                    return Environment.Daily;
                }

                return Environment.valueOf(value);
            }
        }
    }

    @Parameter(names = "-environment", description = "The CTL Environment we are validating the workload",
        converter = Environment.EnvironmentConverter.class)
    private Environment environment = Environment.Daily;

    @Parameter(names = {"-h", "-help", "--help"}, description = "Help", help = true)
    private boolean help = false;

    public enum Operation {
        ReadThroughput,
        WriteThroughput,
        ReadLatency,
        WriteLatency,
        QueryInClauseParallel,
        QueryCross,
        QuerySingle,
        QuerySingleMany,
        QueryParallel,
        QueryOrderby,
        QueryAggregate,
        QueryAggregateTopOrderby,
        QueryTopOrderby,
        Mixed,
        ReadMyWrites,
        ReadThroughputWithMultipleClients,
        CtlWorkload,
        ReadAllItemsOfLogicalPartition,
        LinkedInCtlWorkload,
        ReadManyLatency,
        ReadManyThroughput;

        static Operation fromString(String code) {

            for (Operation output : Operation.values()) {
                if (output.toString().equalsIgnoreCase(code)) {
                    return output;
                }
            }

            return null;
        }

        static class OperationTypeConverter implements IStringConverter<Operation> {

            /*
             * (non-Javadoc)
             *
             * @see com.beust.jcommander.IStringConverter#convert(java.lang.STRING)
             */
            @Override
            public Operation convert(String value) {
                Operation ret = fromString(value);
                if (ret == null) {
                    throw new ParameterException("Value " + value + " can not be converted to ClientType. "
                                                         + "Available values are: " + Arrays.toString(Operation.values()));
                }
                return ret;
            }
        }
    }

    private static ConsistencyLevel fromString(String code) {
        for (ConsistencyLevel output : ConsistencyLevel.values()) {
            if (output.toString().equalsIgnoreCase(code)) {
                return output;
            }
        }
        return null;
    }

    static class ConsistencyLevelConverter implements IStringConverter<ConsistencyLevel> {

        /*
         * (non-Javadoc)
         *
         * @see com.beust.jcommander.IStringConverter#convert(java.lang.STRING)
         */
        @Override
        public ConsistencyLevel convert(String value) {
            ConsistencyLevel ret = fromString(value);
            if (ret == null) {
                throw new ParameterException("Value " + value + " can not be converted to ClientType. "
                                                     + "Available values are: " + Arrays.toString(Operation.values()));
            }
            return ret;
        }
    }

    public int getSkipWarmUpOperations() {
        return skipWarmUpOperations;
    }

    public Duration getSparsityWaitTime() {
        return sparsityWaitTime;
    }

    public boolean isDisablePassingPartitionKeyAsOptionOnWrite() {
        return disablePassingPartitionKeyAsOptionOnWrite;
    }

    public boolean isSync() {
        return useSync;
    }

    public boolean isAccountNameInGraphiteReporter() {
        return accountNameInGraphiteReporter;
    }

    public Duration getMaxRunningTimeDuration() {
        return maxRunningTimeDuration;
    }

    public Operation getOperationType() {
        return operation;
    }

    public int getNumberOfOperations() {
        return numberOfOperations;
    }

    public int getThroughput() {
        return throughput;
    }

    public String getServiceEndpoint() {
        return serviceEndpoint;
    }

    public String getMasterKey() {
        return masterKey;
    }

    public String getServiceEndpointForRunResultsUploadAccount() {
        return serviceEndpointForRunResultsUploadAccount;
    }

    public String getMasterKeyForRunResultsUploadAccount() {
        return masterKeyForRunResultsUploadAccount;
    }

    public String getApplicationName() {
        return applicationName;
    }

    public boolean isHelp() {
        return help;
    }

    public int getDocumentDataFieldSize() {
        return documentDataFieldSize;
    }

    public int getDocumentDataFieldCount() {
        return documentDataFieldCount;
    }

    public Integer getMaxConnectionPoolSize() {
        return maxConnectionPoolSize;
    }

    public ConnectionMode getConnectionMode() {
        return connectionMode;
    }

    public ConsistencyLevel getConsistencyLevel() {
        return consistencyLevel;
    }

    public boolean isContentResponseOnWriteEnabled() {
        return Boolean.parseBoolean(contentResponseOnWriteEnabled);
    }

    public String getDatabaseId() {
        return databaseId;
    }

    public String getCollectionId() {
        return collectionId;
    }

    public int getNumberOfPreCreatedDocuments() {
        return numberOfPreCreatedDocuments;
    }

    public int getPrintingInterval() {
        return printingInterval;
    }

    public Duration getDiagnosticsThresholdDuration() {
        return diagnosticsThresholdDuration;
    }

    public File getReportingDirectory() {
        return reportingDirectory == null ? null : new File(reportingDirectory);
    }

    public int getConcurrency() {
        if (this.concurrency != null) {
            return concurrency;
        } else {
            return this.maxConnectionPoolSize;
        }
    }

    public boolean isUseNameLink() {
        return useNameLink;
    }

    public boolean isEnableJvmStats() {
        return enableJvmStats;
    }

    public MeterRegistry getAzureMonitorMeterRegistry() {
        String instrumentationKey = System.getProperty("azure.cosmos.monitoring.azureMonitor.instrumentationKey",
            StringUtils.defaultString(Strings.emptyToNull(
                System.getenv().get("AZURE_INSTRUMENTATION_KEY")), null));
        return instrumentationKey == null ? null : this.azureMonitorMeterRegistry(instrumentationKey);
    }

    public MeterRegistry getGraphiteMeterRegistry() {
        String serviceAddress = System.getProperty("azure.cosmos.monitoring.graphite.serviceAddress",
            StringUtils.defaultString(Strings.emptyToNull(
                System.getenv().get("GRAPHITE_SERVICE_ADDRESS")), null));
        return serviceAddress == null ? null : this.graphiteMeterRegistry(serviceAddress);
    }

    public String getGraphiteEndpoint() {
        if (graphiteEndpoint == null) {
            return null;
        }

        return StringUtils.substringBeforeLast(graphiteEndpoint, ":");
    }

    public int getGraphiteEndpointPort() {
        if (graphiteEndpoint == null) {
            return -1;
        }

        String portAsString = Strings.emptyToNull(StringUtils.substringAfterLast(graphiteEndpoint, ":"));
        if (portAsString == null) {
            return DEFAULT_GRAPHITE_SERVER_PORT;
        } else {
            return Integer.parseInt(portAsString);
        }
    }

    public String getTestVariationName() {
        return this.testVariationName;
    }

    public String getBranchName() {
        return this.branchName;
    }

    public String getCommitId() {
        return this.commitId;
    }

    public int getNumberOfCollectionForCtl(){
        return this.numberOfCollectionForCtl;
    }

    public String getReadWriteQueryReadManyPct() {
        return this.readWriteQueryReadManyPct;
    }

    public boolean shouldManageDatabase() {
        return this.manageDatabase;
    }

    public int getBulkloadBatchSize() {
        return this.bulkloadBatchSize;
    }

    public String getTestScenario() {
        return this.testScenario;
    }

    public Environment getEnvironment() {
        return this.environment;
    }

    public String toString() {
        return ToStringBuilder.reflectionToString(this, ToStringStyle.MULTI_LINE_STYLE);
    }

    public List<String> getPreferredRegionsList() {
        List<String> preferredRegions = null;
        if (StringUtils.isNotEmpty(preferredRegionsList)) {
            String[] preferredArray = preferredRegionsList.split(",");
            if (preferredArray != null && preferredArray.length > 0) {
                preferredRegions = new ArrayList<>(Arrays.asList(preferredArray));
            }
        }
        return preferredRegions;
    }

    public int getEncryptedStringFieldCount() {
        return encryptedStringFieldCount;
    }

    public int getEncryptedLongFieldCount() {
        return encryptedLongFieldCount;
    }

    public int getEncryptedDoubleFieldCount() {
        return encryptedDoubleFieldCount;
    }

    public boolean isEncryptionEnabled() {
        return encryptionEnabled;
    }

    public boolean isDefaultLog4jLoggerEnabled() {
        return Boolean.parseBoolean(defaultLog4jLoggerEnabled);
    }

    public Integer getTupleSize() {
        return tupleSize;
    }

    public Duration getPointOperationThreshold() {
        if (this.pointLatencyThresholdMs < 0) {
            return Duration.ofDays(300);
        }

        return Duration.ofMillis(this.pointLatencyThresholdMs);
    }

    public Duration getNonPointOperationThreshold() {
        if (this.nonPointLatencyThresholdMs < 0) {
            return Duration.ofDays(300);
        }

        return Duration.ofMillis(this.nonPointLatencyThresholdMs);
    }

    public boolean isProactiveConnectionManagementEnabled() {
        return Boolean.parseBoolean(isProactiveConnectionManagementEnabled);
    }

    public boolean isUseUnWarmedUpContainer() {
        return Boolean.parseBoolean(isUseUnWarmedUpContainer);
    }

    public Integer getProactiveConnectionRegionsCount() {
        return proactiveConnectionRegionsCount;
    }

    public Duration getAggressiveWarmupDuration() {
        return aggressiveWarmupDuration;
    }

    public Integer getMinConnectionPoolSizePerEndpoint() {
        return minConnectionPoolSizePerEndpoint;
    }

    public String getResultUploadDatabase() {
        return Strings.emptyToNull(resultUploadDatabase);
    }

    public String getResultUploadContainer() {
        return Strings.emptyToNull(resultUploadContainer);
    }

    public boolean isRegionScopedSessionContainerEnabled() {
        return Boolean.parseBoolean(isRegionScopedSessionContainerEnabled);
    }

    public boolean isPartitionLevelCircuitBreakerEnabled() {
        return Boolean.parseBoolean(isPartitionLevelCircuitBreakerEnabled);
    }

    public void tryGetValuesFromSystem() {
        serviceEndpoint = StringUtils.defaultString(Strings.emptyToNull(System.getenv().get("SERVICE_END_POINT")),
                                                    serviceEndpoint);

        masterKey = StringUtils.defaultString(Strings.emptyToNull(System.getenv().get("MASTER_KEY")), masterKey);

        databaseId = StringUtils.defaultString(Strings.emptyToNull(System.getenv().get("DATABASE_ID")), databaseId);

        collectionId = StringUtils.defaultString(Strings.emptyToNull(System.getenv().get("COLLECTION_ID")),
                                                 collectionId);

        documentDataFieldSize = Integer.parseInt(
                StringUtils.defaultString(Strings.emptyToNull(System.getenv().get("DOCUMENT_DATA_FIELD_SIZE")),
                                          Integer.toString(documentDataFieldSize)));

        maxConnectionPoolSize = Integer.parseInt(
                StringUtils.defaultString(Strings.emptyToNull(System.getenv().get("MAX_CONNECTION_POOL_SIZE")),
                                          Integer.toString(maxConnectionPoolSize)));

        ConsistencyLevelConverter consistencyLevelConverter = new ConsistencyLevelConverter();
        consistencyLevel = consistencyLevelConverter.convert(StringUtils
                                                                     .defaultString(Strings.emptyToNull(System.getenv().get("CONSISTENCY_LEVEL")), consistencyLevel.name()));

        Operation.OperationTypeConverter operationTypeConverter = new Operation.OperationTypeConverter();
        operation = operationTypeConverter.convert(
                StringUtils.defaultString(Strings.emptyToNull(System.getenv().get("OPERATION")), operation.name()));

        String concurrencyValue = StringUtils.defaultString(Strings.emptyToNull(System.getenv().get("CONCURRENCY")),
                                                            concurrency == null ? null : Integer.toString(concurrency));
        concurrency = concurrencyValue == null ? null : Integer.parseInt(concurrencyValue);

        String numberOfOperationsValue = StringUtils.defaultString(
                Strings.emptyToNull(System.getenv().get("NUMBER_OF_OPERATIONS")), Integer.toString(numberOfOperations));
        numberOfOperations = Integer.parseInt(numberOfOperationsValue);

        String throughputValue = StringUtils.defaultString(
                Strings.emptyToNull(System.getenv().get("THROUGHPUT")), Integer.toString(throughput));
        throughput = Integer.parseInt(throughputValue);

        preferredRegionsList = StringUtils.defaultString(Strings.emptyToNull(System.getenv().get(
            "PREFERRED_REGIONS_LIST")), preferredRegionsList);

        encryptedStringFieldCount = Integer.parseInt(
            StringUtils.defaultString(Strings.emptyToNull(System.getenv().get("ENCRYPTED_STRING_FIELD_COUNT")),
                Integer.toString(encryptedStringFieldCount)));

        encryptedLongFieldCount = Integer.parseInt(
            StringUtils.defaultString(Strings.emptyToNull(System.getenv().get("ENCRYPTED_LONG_FIELD_COUNT")),
                Integer.toString(encryptedLongFieldCount)));

        encryptedDoubleFieldCount = Integer.parseInt(
            StringUtils.defaultString(Strings.emptyToNull(System.getenv().get("ENCRYPTED_DOUBLE_FIELD_COUNT")),
                Integer.toString(encryptedDoubleFieldCount)));

        encryptionEnabled = Boolean.parseBoolean(StringUtils.defaultString(Strings.emptyToNull(System.getenv().get(
            "ENCRYPTED_ENABLED")),
            Boolean.toString(encryptionEnabled)));

        tupleSize = Integer.parseInt(
                StringUtils.defaultString(Strings.emptyToNull(System.getenv().get("COSMOS_IDENTITY_TUPLE_SIZE")),
                        Integer.toString(tupleSize)));

        testVariationName = StringUtils.defaultString(Strings.emptyToNull(System.getenv().get(
            "COSMOS_TEST_VARIATION_NAME")), testVariationName);

        branchName = StringUtils.defaultString(Strings.emptyToNull(System.getenv().get(
            "COSMOS_BRANCH_NAME")), branchName);

        commitId = StringUtils.defaultString(Strings.emptyToNull(System.getenv().get(
            "COSMOS_COMMIT_ID")), commitId);

        resultUploadDatabase = StringUtils.defaultString(Strings.emptyToNull(System.getenv().get(
            "COSMOS_RESULT_UPLOAD_DATABASE")), resultUploadDatabase);

        resultUploadContainer = StringUtils.defaultString(Strings.emptyToNull(System.getenv().get(
            "COSMOS_RESULT_UPLOAD_CONTAINER")), resultUploadContainer);
    }

    private synchronized MeterRegistry azureMonitorMeterRegistry(String instrumentationKey) {

        if (this.azureMonitorMeterRegistry == null) {

            Duration step = Duration.ofSeconds(Integer.getInteger("azure.cosmos.monitoring.azureMonitor.step", this.printingInterval));
            String testCategoryTag = System.getProperty("azure.cosmos.monitoring.azureMonitor.testCategory");
            boolean enabled = !Boolean.getBoolean("azure.cosmos.monitoring.azureMonitor.disabled");

            final AzureMonitorConfig config = new AzureMonitorConfig() {

                @Override
                @Nullable
                public String get(@Nullable String key) {
                    return null;
                }

                @Override
                @Nullable
                public String instrumentationKey() {
                    return instrumentationKey;
                }

                @Override
                public Duration step() {
                    return step;
                }

                @Override
                public boolean enabled() {
                    return enabled;
                }
            };

            this.azureMonitorMeterRegistry = new AzureMonitorMeterRegistry(config, Clock.SYSTEM);
            if (!Strings.isNullOrEmpty(testCategoryTag)) {
                List<Tag> globalTags = new ArrayList<>();
                globalTags.add(Tag.of("TestCategory", testCategoryTag));
                this.azureMonitorMeterRegistry.config().commonTags(globalTags);
            }
        }

        return this.azureMonitorMeterRegistry;
    }

    @SuppressWarnings("UnstableApiUsage")
    private synchronized MeterRegistry graphiteMeterRegistry(String serviceAddress) {

        if (this.graphiteMeterRegistry == null) {

            HostAndPort address = HostAndPort.fromString(serviceAddress);

            String host = address.getHost();
            int port = address.getPortOrDefault(DEFAULT_GRAPHITE_SERVER_PORT);
            boolean enabled = !Boolean.getBoolean("azure.cosmos.monitoring.graphite.disabled");
            Duration step = Duration.ofSeconds(Integer.getInteger("azure.cosmos.monitoring.graphite.step", this.printingInterval));

            final GraphiteConfig config = new GraphiteConfig() {

                private String[] tagNames = { "source" };

                @Override
                @Nullable
                public String get(@Nullable String key) {
                    return null;
                }

                @Override
                public boolean enabled() {
                    return enabled;
                }

                @Override
                @Nullable
                public String host() {
                    return host;
                }

                @Override
                @Nullable
                public int port() {
                    return port;
                }

                @Override
                @Nullable
                public Duration step() {
                    return step;
                }

                @Override
                @Nullable
                public String[] tagsAsPrefix() {
                    return this.tagNames;
                }
            };

            this.graphiteMeterRegistry = new GraphiteMeterRegistry(config, Clock.SYSTEM);
            String source;

            try {
                PercentEscaper escaper = new PercentEscaper("_-", false);
                source = escaper.escape(InetAddress.getLocalHost().getHostName());
            } catch (UnknownHostException error) {
                source = "unknown-host";
            }

            this.graphiteMeterRegistry.config()
                .namingConvention(NamingConvention.dot)
                .commonTags("source", source);
        }

        return this.graphiteMeterRegistry;
    }

    public static String getAadLoginUri() {
        return getOptionalConfigProperty(
                "AAD_LOGIN_ENDPOINT",
                "https://login.microsoftonline.com/",
                v -> v);
    }

    public static String getAadManagedIdentityId() {
        return getOptionalConfigProperty("AAD_MANAGED_IDENTITY_ID", null, v -> v);
    }

    public static String getAadTenantId() {
        return getOptionalConfigProperty("AAD_TENANT_ID", null, v -> v);
    }

    private static <T> T getOptionalConfigProperty(String name, T defaultValue, Function<String, T> conversion) {
        String textValue = getConfigPropertyOrNull(name);

        if (textValue == null) {
            return defaultValue;
        }

        T returnValue = conversion.apply(textValue);
        return returnValue != null ? returnValue : defaultValue;
    }

    private static String getConfigPropertyOrNull(String name) {
        String systemPropertyName = "COSMOS." + name;
        String environmentVariableName = "COSMOS_" + name;
        String fromSystemProperty = emptyToNull(System.getProperty(systemPropertyName));
        if (fromSystemProperty != null) {
            return fromSystemProperty;
        }

        return emptyToNull(System.getenv().get(environmentVariableName));
    }

    /**
     * Returns the given string if it is nonempty; {@code null} otherwise.
     *
     * @param string the string to test and possibly return
     * @return {@code string} itself if it is nonempty; {@code null} if it is empty or null
     */
    private static String emptyToNull(String string) {
        if (string == null || string.isEmpty()) {
            return null;
        }

        return string;
    }
}<|MERGE_RESOLUTION|>--- conflicted
+++ resolved
@@ -147,13 +147,8 @@
     @Parameter(names = "isPartitionLevelCircuitBreakerEnabled", description = "A flag to denote whether partition level circuit breaker is enabled.")
     private String isPartitionLevelCircuitBreakerEnabled = String.valueOf(true);
 
-<<<<<<< HEAD
-    @Parameter(names = "-isPerPartitionAutomaticFailoverEnabled", description = "A flag to denote whether per partition automatic failover is enabled.")
-    private String isPerPartitionAutomaticFailoverEnabled = String.valueOf(true);
-=======
     @Parameter(names = "-isManagedIdentityRequired", description = "A flag to denote whether benchmark-specific CosmosClient instance should use Managed Identity to authenticate.")
     private String isManagedIdentityRequired = String.valueOf(false);
->>>>>>> 301e9eda
 
     @Parameter(names = "-operation", description = "Type of Workload:\n"
         + "\tReadThroughput- run a READ workload that prints only throughput *\n"
@@ -188,13 +183,8 @@
     @Parameter(names = "-numberOfOperations", description = "Total NUMBER Of Documents To Insert")
     private int numberOfOperations = 100000;
 
-<<<<<<< HEAD
-    public boolean isPerPartitionAutomaticFailoverEnabled() {
-        return Boolean.parseBoolean(isPerPartitionAutomaticFailoverEnabled);
-=======
     public Boolean isManagedIdentityRequired() {
         return Boolean.parseBoolean(this.isManagedIdentityRequired);
->>>>>>> 301e9eda
     }
 
     static class DurationConverter implements IStringConverter<Duration> {
