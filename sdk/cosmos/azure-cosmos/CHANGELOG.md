--- conflicted
+++ resolved
@@ -7,11 +7,8 @@
 #### Breaking Changes
 
 #### Bugs Fixed
-<<<<<<< HEAD
+* Fixes an issue in change feed processor where records are skipped and excessive requests are prefetched. - See [PR 43788](https://github.com/Azure/azure-sdk-for-java/pull/43788)
 * Block `ChangeFeedProcessor` from starting by throwing an `IllegalStateException` when the lease container contains leases with the same lease prefix but different `ChangeFeedMode` - [PR 43798](https://github.com/Azure/azure-sdk-for-java/pull/43798).
-=======
-* Fixes an issue in change feed processor where records are skipped and excessive requests are prefetched. - See [PR 43788](https://github.com/Azure/azure-sdk-for-java/pull/43788)
->>>>>>> 2d285de1
 
 #### Other Changes
 * Added temporary internal-only option to enable thin client mode with system property COSMOS.THINCLIENT_ENABLED, setting the thin client endpoint with system property COSMOS.THINCLIENT_ENDPOINT, and default thin client endpoint with system property COSMOS.DEFAULT_THINCLIENT_ENDPOINT while the thin-client transport is still under development. This transport mode is not yet supported or ready to be used by external customers. Please don't use these configs in any production scenario yet. - [PR 43188](https://github.com/Azure/azure-sdk-for-java/pull/43188)
