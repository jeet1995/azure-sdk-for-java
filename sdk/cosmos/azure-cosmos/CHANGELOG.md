## Release History

### 4.64.0-beta.1 (Unreleased)

#### Bugs Fixed
<<<<<<< HEAD
* Fixed an issue to not fail fast for metadata resource resolution when faults are injected for Gateway routed operations. - See [PR 41428](https://github.com/Azure/azure-sdk-for-java/pull/41428)
* Fixed an issue to adhere with exception tolerance thresholds for consecutive read and write failures with circuit breaker. - See [PR 41248](https://github.com/Azure/azure-sdk-for-java/pull/41428)
=======
* Fixed an eager prefetch issue for order by queries to prevent unnecessary round trips. - See [PR 41348](https://github.com/Azure/azure-sdk-for-java/pull/41348)
>>>>>>> 04b2d17c

#### Other Changes
* Normalized `collectionLink` formatting. - See [PR 41248](https://github.com/Azure/azure-sdk-for-java/pull/41428)

### 4.63.0 (2024-07-26)

#### Features Added
* Added optional id validation to prevent documents with invalid char '/' in id property to be created. - See [PR 41108](https://github.com/Azure/azure-sdk-for-java/pull/41108)
* Added support for specifying a set of custom diagnostic correlation ids in the request options. - See [PR 40835](https://github.com/Azure/azure-sdk-for-java/pull/40835)
* Added support for client-driven partition-level failover for multi-write CosmosDB accounts. - See [PR 39265](https://github.com/Azure/azure-sdk-for-java/pull/39265)

#### Bugs Fixed
* Fixed an issue where `contactedRegions` shows the wrong region in a multi region account if no preferred regions are specified. - See [PR 41045](https://github.com/Azure/azure-sdk-for-java/pull/41045)
* Changed meters for client telemetry to always include all tags to respect this requirement from prometheus - See [PR 41213](https://github.com/Azure/azure-sdk-for-java/pull/41213)
* Fixed an issue where customer provided session token is not honored for the `readMany` operation. - See [PR 39265](https://github.com/Azure/azure-sdk-for-java/pull/39265)

#### Other Changes
* Added metrics and tracing for ReadMany operations. - See [PR 41042](https://github.com/Azure/azure-sdk-for-java/pull/41042)
* Added a `warn`-level log to capture when the `pkRangeId` in the user-passed session token and the `resolvedPartitionKeyRangeId` in the request doesn't match. - See [PR 41268](https://github.com/Azure/azure-sdk-for-java/pull/41268)

### 4.62.0 (2024-07-02)

#### Features Added
* Added support for changing some request options dynamically without the need of restarting the application. - See [PR 40061](https://github.com/Azure/azure-sdk-for-java/pull/40061)

#### Bugs Fixed
* Fixed a possible `NullPointerException` in the ctor of `FeedOperationState`. - See [PR 40714](https://github.com/Azure/azure-sdk-for-java/pull/40714)
* Changed to only disable `PartitionKeyRangeGoneRetryPolicy` when enable `disableSplitHandling` in `ChangeFeedRequestOptions`. - See [PR 40738](https://github.com/Azure/azure-sdk-for-java/pull/40738)

#### Other Changes
* Added diagnostic fields for `quorumAckedLSN` and `currentReplicaSetSize`. Changed `replicaStatusList` to include all replicas and more information. - See [PR 39844](https://github.com/Azure/azure-sdk-for-java/pull/39844)
* Ensured that exceptions thrown in custom serializers are being wrapped as a CosmosException with StatusCode 400. - See [PR 40797](https://github.com/Azure/azure-sdk-for-java/pull/40797) and [PR 40913](https://github.com/Azure/azure-sdk-for-java/pull/40913)
* Reduced number of logs emitted in the success case for cross partition queries. - See [PR 40932](https://github.com/Azure/azure-sdk-for-java/pull/40932)
* Reduced noisy logs about the value of the ` AZURE_COSMOS_DISABLE_NON_STREAMING_ORDER_BY` environment variable. - See [PR 40714](https://github.com/Azure/azure-sdk-for-java/pull/40714)

### 4.61.1 (2024-05-31)

#### Bugs Fixed
* Fixed an issue causing `IllegalArgumentException` when using `handleChanges` on change feed processor startup - See [PR 40420](https://github.com/Azure/azure-sdk-for-java/pull/40420)

### 4.61.0 (2024-05-24)

#### Features Added
* Added query statement conditionally in diagnostics and tracing. - See [PR 39990](https://github.com/Azure/azure-sdk-for-java/pull/39990)

#### Bugs Fixed
* Fixed a rare issue causing `StackOverflowError` when `RntbdRequestRecord` expires and tries to serialize `CosmosException` using default Jackson Object Mapper - See [PR 40272](https://github.com/Azure/azure-sdk-for-java/pull/40272)
* Fixed UserAgent encoding when the suffix contains non-ASCII characters. - See [PR 40293](https://github.com/Azure/azure-sdk-for-java/pull/40293)

#### Other Changes
* Added robustness improvement to avoid client-side parsing errors `java.lang.IllegalArgumentException: Unable to parse JSON` when Gateway returns duplicate `unqiueKeyPolicy` in IndexPolicy (invalid json) - See[PR 40306](https://github.com/Azure/azure-sdk-for-java/pull/40306)

### 4.60.0 (2024-05-19)

#### Features Added
* Added `cosmosVectorEmbeddingPolicy` in `cosmosContainerProperties` and `vectorIndexes` in `indexPolicy` to support vector search in CosmosDB - See[PR 39379](https://github.com/Azure/azure-sdk-for-java/pull/39379)
* Added support for non-streaming OrderBy query and a query feature `NonStreamingOrderBy` to support Vector Search queries. - See [PR 39897](https://github.com/Azure/azure-sdk-for-java/pull/39897/) 
* Added the capability to regionally scope session tokens used for operations scoped to a logical partition. - See [PR 38003](https://github.com/Azure/azure-sdk-for-java/pull/38003)

#### Bugs Fixed
* Ensured that `excludedRegions` is getting honored change feed operations. - See [PR 38003](https://github.com/Azure/azure-sdk-for-java/pull/38003) 

#### Other Changes
* Added change to throw `IllegalStateException` when change feed mode is switched from `AllVersionsAndDeletes` to `Incremental` and vice-versa for the same deployment unit for EPK-Range based leases. See [PR 38740](https://github.com/Azure/azure-sdk-for-java/pull/38740)

### 4.59.0 (2024-04-27)
#### Features Added
* Added public APIs `getCustomItemSerializer` and `setCustomItemSerializer` to allow customers to specify custom payload transformations or serialization settings. - See [PR 38997](https://github.com/Azure/azure-sdk-for-java/pull/38997) and [PR 39933](https://github.com/Azure/azure-sdk-for-java/pull/39933) 

#### Other Changes
* Load Blackbird or Afterburner into the ObjectMapper depending upon Java version and presence of modules in classpath. Make Afterburner and Blackbird optional maven dependencies. See - [PR 39689](https://github.com/Azure/azure-sdk-for-java/pull/39689)

### 4.53.5-hotfix (2024-04-25)

#### Bugs Fixed
* Fixed an issue in QuorumReader when quorum could not be selected even though 1 secondary and Primary are reachable and in sync. - See [PR 38832](https://github.com/Azure/azure-sdk-for-java/pull/38832)

### 4.58.0 (2024-04-16)
#### Other Changes
* Changed initial `targetBatchSize` to be capped by both `initialBatchSize` and `maxBatchSize` configured in `CosmosBulkExecutionOptions` - See[39500](https://github.com/Azure/azure-sdk-for-java/pull/39500)
* Ensured that `exceptionMessage` is populated even for non-cosmos Exceptions in `GatewayStatistics` - See [PR 39507](https://github.com/Azure/azure-sdk-for-java/pull/39507)
* Added partition key helper functions to `PartitionKeyBuilder` that are needed for `azure-spring-data-cosmos`. - See [PR 39213](https://github.com/Azure/azure-sdk-for-java/pull/39213)
* Added `cosmos.client.req.rntbd.actualItemCount` and `cosmos.client.req.gw.actualItemCount` metrics. - See [PR 39682](https://github.com/Azure/azure-sdk-for-java/pull/39682)

### 4.57.0 (2024-03-25)

#### Features Added
* Added public APIs `setMaxMicroBatchSize` and `getMaxMicroBatchSize` in `CosmosBulkExecutionOptions` - See [PR 39335](https://github.com/Azure/azure-sdk-for-java/pull/39335)

#### Bugs Fixed
* Suppressed exceptions when calling diagnostics handlers. - See [PR 39077](https://github.com/Azure/azure-sdk-for-java/pull/39077)
* Fixed an issue where no cross region retry for write operations due to channel acquisition timeout. - See [PR 39255](https://github.com/Azure/azure-sdk-for-java/pull/39255)
* Fixed incorrect container tag value in metrics. - See [PR 39322](https://github.com/Azure/azure-sdk-for-java/pull/39322)
* Fixed issue where CosmosDiagnosticsContext is null when diagnostics are sampled out. - See [PR 39352](https://github.com/Azure/azure-sdk-for-java/pull/39352)
#### Other Changes
* Changed logic to only call `System.exit()` in `DiagnosticsProvider` for `Error` scenario. Also added `System.err` for `Error` cases. - See [PR 39077](https://github.com/Azure/azure-sdk-for-java/pull/39077)
* Removed `System.exit()` calls from `ImplementationBridgeHelpers`. - See [PR 39387](https://github.com/Azure/azure-sdk-for-java/pull/39387)

### 4.53.4-hotfix (2024-03-15)

#### Other Changes
* Removed `System.exit()` calls from `ImplementationBridgeHelpers`. - See [PR 39215](https://github.com/Azure/azure-sdk-for-java/pull/39215)

### 4.48.3-hotfix (2024-03-15)

#### Bugs Fixed
* Fixed an issue where `sampleDiagnostics` is not being honored for `query. See [PR 37015](https://github.com/Azure/azure-sdk-for-java/pull/37015)
* Suppressed exceptions when calling diagnostics handlers. - See [PR 39077](https://github.com/Azure/azure-sdk-for-java/pull/39077)

### Other Changes
* Changed logic to only call `System.exit()` in `DiagnosticsProvider` for `Error` scenario. Also added `System.err` for `Error` cases. - See [PR 39077](https://github.com/Azure/azure-sdk-for-java/pull/39077)
* Removed `System.exit()` calls from `ImplementationBridgeHelpers`. - See [PR 39182](https://github.com/Azure/azure-sdk-for-java/pull/39182)

### 4.45.3-hotfix (2024-03-15)

#### Bugs Fixed
* Fixed an issue where `sampleDiagnostics` is not being honored for `query. See [PR 37015](https://github.com/Azure/azure-sdk-for-java/pull/37015)
* Suppressed exceptions when calling diagnostics handlers. - See [PR 39077](https://github.com/Azure/azure-sdk-for-java/pull/39077)

### Other Changes
* Changed logic to only call `System.exit()` in `DiagnosticsProvider` for `Error` scenario. Also added `System.err` for `Error` cases. - See [PR 39077](https://github.com/Azure/azure-sdk-for-java/pull/39077)
* Removed `System.exit()` calls from `ImplementationBridgeHelpers`. - See [PR 39184](https://github.com/Azure/azure-sdk-for-java/pull/39184)

### 4.53.3-hotfix (2024-03-07)

#### Bugs Fixed
* Suppressed exceptions when calling diagnostics handlers. - See [PR 39121](https://github.com/Azure/azure-sdk-for-java/pull/39121)

#### Other Changes
* Changed logic to only call `System.exit()` in `DiagnosticsProvider` for `Error` scenario. Also added `System.err` for `Error` cases. - See [PR 39121](https://github.com/Azure/azure-sdk-for-java/pull/39121)

### 4.56.0 (2024-02-20)

#### Features Added
* Added overloads for `CosmosAsyncContainer.readMany` and `CosmosContainr.readMany` accepting request options via `CosmosReadManyRequestOptions` to allow specifying excluded regions, diagnostics thresholds and end-to-end timeout etc. - See [PR 38821](https://github.com/Azure/azure-sdk-for-java/pull/38821)

#### Bugs Fixed
* Fixed an issue in QuorumReader when quorum could not be selected even though 1 secondary and Primary are reachable and in sync. - See [PR 38832](https://github.com/Azure/azure-sdk-for-java/pull/38832)

### 4.55.1 (2024-02-13)

#### Other Changes
* Limited max. number of threads possible to be used by BulkExecutor instances . - See [PR 38745](https://github.com/Azure/azure-sdk-for-java/pull/38745)

### 4.55.0 (2024-02-08)
* Added option to override the Http Connection Pool size in Gateway mode. Increasing the connection pool size beyond 1000 can be useful when the number of concurrent requests in Gateway mode is very high and you see a `reactor.netty.internal.shaded.reactor.pool.PoolAcquirePendingLimitException: Pending acquire queue has reached its maximum size of 2000` error. - See [PR 38305](https://github.com/Azure/azure-sdk-for-java/pull/38305)

#### Features Added
* Added payload size metrics for Gateway mode. - See [PR 38517](https://github.com/Azure/azure-sdk-for-java/pull/38517)

#### Other Changes
* Reduced CPU overhead slightly for workloads with high throughput of point operations - especially when diagnostics like traces or metrics are enabled. - See [PR 38232](https://github.com/Azure/azure-sdk-for-java/pull/38232)
* Changed to add `transportRequestChannelAcquisitionContext` in CosmosDiagnostics based on duration in `channelAcquisitionStarted` stage. By default, if `channelAcquisitionStarted` took more than 1s, `transportRequestChannelAcquisitionContext` will be added. - See [PR 38416](https://github.com/Azure/azure-sdk-for-java/pull/38416)
* Added information about the path when it is invalid in RxDocumentService ctor. - See [PR 38482](https://github.com/Azure/azure-sdk-for-java/pull/38482)
* Removed `CancellationException` callstack from `RntbdRequestRecord.toString`. - See [PR 38504](https://github.com/Azure/azure-sdk-for-java/pull/38504)
* Using customized `subStatusCodes` for client generated `InternalServerErrorException`. - See [PR 38518](https://github.com/Azure/azure-sdk-for-java/pull/38518)
* Added an option to opt-out of E2E timeout defined in CosmosClientBuilder for non-point operations via system property or environment variable. - See [PR 38388](https://github.com/Azure/azure-sdk-for-java/pull/38388)
* Using `ConnectionTimeout` as the `RNTBD` connection `acquisitionTimeout`. - See [PR 38695](https://github.com/Azure/azure-sdk-for-java/pull/38695)

### 4.53.2-hotfix (2024-02-04)

#### Other Changes
* Reduced CPU overhead slightly for workloads with high throughput of point operations - especially when diagnostics like traces or metrics are enabled. - See [PR 38232](https://github.com/Azure/azure-sdk-for-java/pull/38232)
* Changed to add `transportRequestChannelAcquisitionContext` in CosmosDiagnostics based on duration in `channelAcquisitionStarted` stage. By default, if `channelAcquisitionStarted` took more than 1s, `transportRequestChannelAcquisitionContext` will be added. - See [PR 38416](https://github.com/Azure/azure-sdk-for-java/pull/38416)
* Added an option to opt-out of E2E timeout defined in CosmosClientBuilder for non-point operations via system property or environment variable. - See [PR 38388](https://github.com/Azure/azure-sdk-for-java/pull/38388)

### 4.54.0 (2024-01-03)

#### Features Added
* Integrate `ThroughputControl` with ChangeFeedProcessor - See [PR 38052](https://github.com/Azure/azure-sdk-for-java/pull/38052)

#### Bugs Fixed
* Fixed issue where AAD/Entra ID related exceptions are not fully propagated to the caller when CosmosAsyncClient is created, causing ambiguity for user on the root cause of the error - See [PR 37977](https://github.com/Azure/azure-sdk-for-java/pull/37977) 
* Fixed a `NullPointerException` issue in `MetadataRequestRetryPolicy` when `locationEndpointToRoute` is not set. - See [PR 38094](https://github.com/Azure/azure-sdk-for-java/pull/38094)

#### Other Changes
* Reset `transitTimeoutCount` and `cancellationCount` in `RntbdClientChannelHealthChecker` when CPU load is above threshold. - See [PR 38157](https://github.com/Azure/azure-sdk-for-java/pull/38157)
* Perf-improvement avoiding extra-buffer copy for query and point operations - See [PR 38072](https://github.com/Azure/azure-sdk-for-java/pull/38072)

### 4.53.1 (2023-12-06)

#### Bugs Fixed
* Fixed high number of PKRangeFeed calls when using BulkExecution without SparkConnector - See [PR 37920](https://github.com/Azure/azure-sdk-for-java/pull/37920) 

#### Other Changes
* Changed to `DEBUG` log level in `WebExceptionRetryPolicy` for non-handled exception scenario and retry scenario - See [PR 37918](https://github.com/Azure/azure-sdk-for-java/pull/37918)

### 4.53.0 (2023-12-01)
#### Bugs Fixed
* Fixed a bug resulting in `CosmosDiagnosticsContext.getStatusCode()` always returning `0` for `readMany` operations. - See [PR 37394](https://github.com/Azure/azure-sdk-for-java/pull/37394)
* Fixed an issue where PartitionKeyRange request will not do cross region retry. - See [PR 37403](https://github.com/Azure/azure-sdk-for-java/pull/37403)
* Fixed an issue where Session consistency was not honored when the consistency level on the `CosmosClientBuilder.consistencyLevel` was not explicitly set to `ConsistencyLevel.SESSION` but the default account consistency level is session. If not enforcing session consistency is the intended behavior, you can set the `CosmsoClientBuilder.consistencyLevel` to `ConsistencyLevel.EVENTUAL`. - See [PR 37377](https://github.com/Azure/azure-sdk-for-java/pull/37377)
* Fixed an issue where client level `EndToEndOperationLatencyPolicyConfig.availabilityStrategy` is not being applied for `query` - See [PR 37511](https://github.com/Azure/azure-sdk-for-java/pull/37511)
* Fixed an issue where operation is not cancelled based on `CosmosEndToEndOperationLatencyPolicyConfig.endToEndOperationTimeout` when `429` happens - See [PR 37764](https://github.com/Azure/azure-sdk-for-java/pull/37764)
* Fixed an issue where `CosmosEndToEndOperationLatencyPolicyConfig.endToEndOperationTimeout` is not applied for `ReadMany` - See [PR 37764](https://github.com/Azure/azure-sdk-for-java/pull/37764)
* Fixed an issue with OFFSET and LIMIT query clause returning partial query results when used with DISTINCT - See [PR 37860](https://github.com/Azure/azure-sdk-for-java/pull/37860)

#### Other Changes
* Modified the event payload when diagnostic details are traced (vis Open telemetry traces). The diagnostics can exceed the max. attribute size of 8KB. This PR will split the diagnostics and trace them in multiple events (ordered by `SequenceNumber` attribute) to ensure the full diagnostics message is available in logged events. - See [PR 37376](https://github.com/Azure/azure-sdk-for-java/pull/37376)
* Added `sessionRetryCfg` to the diagnostic string and modified `proactiveInit` key name to `proactiveInitCfg` in the diagnostic string. - See [PR 36711](https://github.com/Azure/azure-sdk-for-java/pull/36711)
* Modified `429` retry backoff time when `retryAfter` is not being returned from server. For `429/3200`, SDK will retry immediately, for others SDK will backoff 100ms - See [PR 37764](https://github.com/Azure/azure-sdk-for-java/pull/37764)

### 4.52.0 (2023-10-24)
#### Features Added
* Added an option to configure the minimum retry duration for 404/1002 session not available. - See [PR 37143](https://github.com/Azure/azure-sdk-for-java/pull/37143) and [PR 37240](https://github.com/Azure/azure-sdk-for-java/pull/37240)

#### Bugs Fixed
* Fixed an issue where `emptyPageDiagnosticsEnabled` in `CosmosQueryRequestOptions` was being overridden. This caused empty page diagnostics to be logged (with INFO level) even when the flag was set to false - See [PR 37199](https://github.com/Azure/azure-sdk-for-java/pull/37199)
* Fixed an issue where the HttpTimeoutPolicy was not being used correctly - See [PR 37188](https://github.com/Azure/azure-sdk-for-java/pull/37188) 
* Fixed an issue where SDK mark region unavailable on http timeout - See [PR 37163](https://github.com/Azure/azure-sdk-for-java/pull/37163)
* Fixed an issue where SDK do `A, B, C, A` retry pattern for `404/1002` - See [PR 37040](https://github.com/Azure/azure-sdk-for-java/pull/37040)
* Fixed an issue where SDK do aggressive retry on `449` - See [PR 37040](https://github.com/Azure/azure-sdk-for-java/pull/37040)
* Fixed an issue where SDK skip cross region retry for server generated `410` for write operations - See [PR 37040](https://github.com/Azure/azure-sdk-for-java/pull/37040)
* Added 410/1002 handling for `ChangeFeedProcessor#getCurrentState` in **Latest Version**, **All Version and Deletes** changes modes. - See [PR 37107](https://github.com/Azure/azure-sdk-for-java/pull/37107)
    * **NOTE :** Here the fix is for a `ChangeFeedProcessor` instance built with either `handleLatestVersionChanges` or `handleAllVersionsAndDeletesChanges`.
* Fixed an issue where SDK does not do retry for `AddressRefresh` on `HttpTimeout` for write operations - See [PR 37286](https://github.com/Azure/azure-sdk-for-java/pull/37286)

### 4.51.0 (2023-09-29)

#### Features Added
* Added a preview API to `ChangeFeedProcessorBuilder` to process an additional `ChangeFeedProcessorContext` for handling all versions and deletes changes. - See [PR 36715](https://github.com/Azure/azure-sdk-for-java/pull/36715)
* Added public APIs to configure a `Supplier<CosmosExcludedRegions>` through `CosmosClientBuilder#excludedRegionSupplier` and `CosmosExcludedRegions` - a type which encapsulates a set of excluded regions. See [PR 36616](https://github.com/Azure/azure-sdk-for-java/pull/36616)

#### Bugs Fixed
* Fixed an issue with the threshold based availability strategy, which could result in missing diagnostics and unnecessarily high tail latency - See [PR 36508](https://github.com/Azure/azure-sdk-for-java/pull/36508) and [PR 36786](https://github.com/Azure/azure-sdk-for-java/pull/36786).
* Fixed an issue where `sampleDiagnostics` is not being honored for query. See [PR 37015](https://github.com/Azure/azure-sdk-for-java/pull/37015)
* Fixed the issue of `excludeRegions` not being honored for `CosmosBulkExecutionOptions`. - See[PR 36616](https://github.com/Azure/azure-sdk-for-java/pull/36616)
* Fixed an issue with missing diagnostics (metrics, logging) for `Cosmos(Async)Container.readMany` calls - See [PR 37009](https://github.com/Azure/azure-sdk-for-java/pull/37009)

### 4.50.0 (2023-09-25)

#### Features Added
* Added throughput control support for `gateway mode`. See [PR 36687](https://github.com/Azure/azure-sdk-for-java/pull/36687)
* Added public API to change the initial micro batch size in `CosmosBulkExecutionOptions`. The micro batch size is dynamically adjusted based on throttling rate. By default, it starts with a relatively large micro batch size, which can result in a short spike of throttled requests at the beginning of a bulk execution - reducing the initial micro batch size - for example to 1 - will start with smaller batch size and then dynamically increase it without causing the initial short spike of throttled requests. See [PR 36910](https://github.com/Azure/azure-sdk-for-java/pull/36910)

#### Bugs Fixed
* Disabled `CosmosEndToEndOperationLatencyPolicyConfig` feature in `ChangeFeedProcessor`. Setting `CosmosEndToEndOperationLatencyPolicyConfig` at `CosmosClient` level will not affect `ChangeFeedProcessor` requests in any way. See [PR 36775](https://github.com/Azure/azure-sdk-for-java/pull/36775)
* Fixed staleness issue of `COSMOS.MIN_CONNECTION_POOL_SIZE_PER_ENDPOINT` system property - See [PR 36599](https://github.com/Azure/azure-sdk-for-java/pull/36599).
* Fixed an issue where `pageSize` from `byPage` is not always being honored. This only happens when the same `CosmosQueryRequestOptions` being used through different requests, and different pageSize being used. See [PR 36847](https://github.com/Azure/azure-sdk-for-java/pull/36847)
* Fixed an issue where build of `CosmosClient` and `CosmosAsyncClient` was getting blocked for the entire aggressive warmup duration even when all the connections have been opened already. - See [PR 36889](https://github.com/Azure/azure-sdk-for-java/pull/36889)
* Fixed `CosmosClient` connection warm up bug to open connections aggressively. - See [PR 36889](https://github.com/Azure/azure-sdk-for-java/pull/36889)

#### Other Changes
* Handling negative end-to-end timeouts provided more gracefully by throwing a `CosmsoException` (`OperationCancelledException`) instead of `IllegalArgumentException`. - See [PR 36507](https://github.com/Azure/azure-sdk-for-java/pull/36507)
* Reverted preserve ordering in bulk mode([PR 35892](https://github.com/Azure/azure-sdk-for-java/pull/35892)). See [PR 36638](https://github.com/Azure/azure-sdk-for-java/pull/36638)

### 4.45.2-hotfix (2023-09-18)
> [!IMPORTANT]
> We strongly recommend our customers to upgrade directly to at least 4.48.2 or above if they have been using the 4.45.2-hotfix version of `azure-cosmos`. Versions 4.46.0 - 4.48.1 will miss important fixes that have been backported to 4.45.2-hotfix.
#### Bugs Fixed
* Added capability to mark a region as unavailable when a request is cancelled due to end-to-end timeout and connection issues
  with the region in the direct connectivity mode. - See [PR 35586](https://github.com/Azure/azure-sdk-for-java/pull/35586)
* Fixed an issue where `ConnectionStateListener` tracked staled `Uris` which fails to mark the current `Uris` unhealthy properly - See [PR 36067](https://github.com/Azure/azure-sdk-for-java/pull/36067)
* Fixed an issue to update the last unhealthy timestamp for an `Uri` instance only when transitioning to `Unhealthy` from a different health status -  See [36083](https://github.com/Azure/azure-sdk-for-java/pull/36083)
* Improved the channel health check flow to deem a channel unhealthy when it sees consecutive cancellations. - See [PR 36225](https://github.com/Azure/azure-sdk-for-java/pull/36225)
* Optimized the replica validation flow to validate replica health with `Unknown` health status only when the replica is
  used by a container which is also part of the connection warm-up flow. - See [PR 36225](https://github.com/Azure/azure-sdk-for-java/pull/36225)
* Fixed possible `NullPointerException` issue if health-check flow kicks in before RNTBD context negotiation for a given channel - See [PR 36397](https://github.com/Azure/azure-sdk-for-java/pull/36397).

### 4.48.2 (2023-08-25)
> [!IMPORTANT]
> We strongly recommend our customers to use version 4.48.2 and above.
#### Bugs Fixed
* Fixed possible `NullPointerException` issue if health-check flow kicks in before RNTBD context negotiation for a given channel - See [PR 36397](https://github.com/Azure/azure-sdk-for-java/pull/36397).

#### Other Changes
* Handling negative end-to-end timeouts provided more gracefully by throwing a `CosmosException` (`OperationCancelledException`) instead of `IllegalArgumentException`. - See [PR 36535](https://github.com/Azure/azure-sdk-for-java/pull/36535)

### 4.49.0 (2023-08-21)
#### Features Added
* Added a flag for allowing customers to preserve ordering in bulk mode. See [PR 35892](https://github.com/Azure/azure-sdk-for-java/pull/35892)
* Added a flag to bypass integrated cache when dedicated gateway is used. See [PR 35865](https://github.com/Azure/azure-sdk-for-java/pull/35865)
* Added new aggressive retry timeouts for in-region calls. See [PR 35987](https://github.com/Azure/azure-sdk-for-java/pull/35987)

#### Bugs Fixed
* Wired `proactiveInit` into the diagnostics to track warmed up containers, proactive connection regions and aggressive warm up duration - See [PR 36111](https://github.com/Azure/azure-sdk-for-java/pull/36111)
* Fixed possible `NullPointerException` issue if health-check flow kicks in before RNTBD context negotiation for a given channel - See [PR 36397](https://github.com/Azure/azure-sdk-for-java/pull/36397). 

#### Other Changes
* Added coverage for `ChangeFeedProcessor` in `Latest Version` change feed mode to read change feed from a custom start time for multi-write accounts. - See[PR 36257](https://github.com/Azure/azure-sdk-for-java/pull/36257)

### 4.48.1 (2023-08-09)
#### Bugs Fixed
* Fixed request start time in the `CosmosDiagnostics` for individual request responses - See [PR 35705](https://github.com/Azure/azure-sdk-for-java/pull/35705)
* Fixed an issue where `ConnectionStateListener` tracked staled `Uris` which fails to mark the current `Uris` unhealthy properly - See [PR 36067](https://github.com/Azure/azure-sdk-for-java/pull/36067)
* Gone exceptions that are not idempotent should not be retried because it is not known if they succeeded for sure. The handling of the exception in this case is left to the user. Fixed retrying write operations when a gone exception occurs in bulk mode. - See [PR 35838](https://github.com/Azure/azure-sdk-for-java/pull/35838)
* Fixed an issue to update the last unhealthy timestamp for an `Uri` instance only when transitioning to `Unhealthy` from a different health status -  See [36083](https://github.com/Azure/azure-sdk-for-java/pull/36083)

#### Other Changes
* Query metrics diagnostics changed to JSON format. - See [PR 35761](https://github.com/Azure/azure-sdk-for-java/pull/35761)
* Improved the channel health check flow to deem a channel unhealthy when it sees consecutive cancellations. - See [PR 36225](https://github.com/Azure/azure-sdk-for-java/pull/36225)
* Optimized the replica validation flow to validate replica health with `Unknown` health status only when the replica is 
used by a container which is also part of the connection warm-up flow. - See [PR 36225](https://github.com/Azure/azure-sdk-for-java/pull/36225)

### 4.48.0 (2023-07-18)
#### Bugs Fixed
* Fixed an issue with deserialization of `conflictResolutionTimestamp` for All versions and deletes change feed mode. - See [PR 35909](https://github.com/Azure/azure-sdk-for-java/pull/35909)
* Added capability to mark a region as unavailable when a request is cancelled due to end-to-end timeout and connection issues
  with the region in the direct connectivity mode. - See [PR 35586](https://github.com/Azure/azure-sdk-for-java/pull/35586)

#### Other Changes
* Added fault injection support for Gateway connection mode - See [PR 35378](https://github.com/Azure/azure-sdk-for-java/pull/35378)

### 4.37.2-hotfix (2023-07-17)
#### Bugs Fixed
* Fixed an issue with deserialization of `conflictResolutionTimestamp` for All versions and deletes change feed mode. - See [PR 35912](https://github.com/Azure/azure-sdk-for-java/pull/35912)

### 4.47.0 (2023-06-26)
#### Features Added
* Added the capability to specify region switch hints through `CosmosClientBuilder#setSessionRetryOptions` for optimizing retries for `READ_SESSION_NOT_AVAILABLE` errors. - See [PR 35292](https://github.com/Azure/azure-sdk-for-java/pull/35292)
* Added API to exclude regions on request options which helps avoid a regions from preferred regions for the request. - See [PR 35166](https://github.com/Azure/azure-sdk-for-java/pull/35166)
* Added API for providing an availability strategy to improve availability when end-end timeout is specified. - See [PR 35166](https://github.com/Azure/azure-sdk-for-java/pull/35166)
* Added Threshold based availability strategy. - See [PR 35166](https://github.com/Azure/azure-sdk-for-java/pull/35166)

#### Bugs Fixed
* Fixes the `readMany` API to not drop existing documents from the response in point-read scenarios when 
there are non-existent document IDs also passed through the API - See [PR 35513](https://github.com/Azure/azure-sdk-for-java/pull/35513)

### 4.46.0 (2023-06-09)
#### Features Added
* Added the capability to filter request-level metrics based on diagnostic thresholds. Request-level metrics usually are used to capture metrics per backend endpoint/replica - a high cardinality dimension. Filtering by diagnostic thresholds reduces the overhead - but also means request-level metrics can only be used for debugging purposes - not for monitoring purposes. So, it is important to use the unfiltered operation-level metrics for health monitoring in this case. - See [PR 35114](https://github.com/Azure/azure-sdk-for-java/pull/35114)
* Added optional tags/dimensions for PartitionId/ReplicaId as alternative to ServiceAddress for direct-mode (rntbd) request-level metrics. - See [PR 35164](https://github.com/Azure/azure-sdk-for-java/pull/35164)
* Added request level info including timeline and system usage to the `CosmosDiagnosticsContext`. - See [PR 35254](https://github.com/Azure/azure-sdk-for-java/pull/35254) and [PR 35405](https://github.com/Azure/azure-sdk-for-java/pull/35405)
* Added an optional dimension/tag `OperationSubStatusCode` for operation-level metrics. - See [PR 35334](https://github.com/Azure/azure-sdk-for-java/pull/35334)
* Added support for `ComputedProperty` in `CosmosContainerProperties` - See [PR 35046](https://github.com/Azure/azure-sdk-for-java/pull/35046)

#### Breaking Changes
* Renamed the JVM configuration - `COSMOS.DEFENSIVE_WARMUP_CONCURRENCY` to `COSMOS.OPEN_CONNECTIONS_CONCURRENCY` - See [PR 34859](https://github.com/Azure/azure-sdk-for-java/pull/34859)

#### Bugs Fixed
* Enabled connection warm-up to continue in a best-effort manner to other regions in case of address resolution errors for a particular region - See [PR 35323](https://github.com/Azure/azure-sdk-for-java/pull/35323)
* Fixed an issue with `ChangeFeedProcessor` to fetch all changes before delay based on configured `PollDelay`. - See [PR 35324](https://github.com/Azure/azure-sdk-for-java/pull/35324)

#### Other Changes
* Refactored `CosmosContainerProactiveInitConfigBuilder` to make use of `ContainerDirectConnectionMetadata` and to wire `DirectConnectionConfig` with
  JVM configuration - `COSMOS.MIN_CONNECTION_POOL_SIZE_PER_ENDPOINT` - See [PR 34859](https://github.com/Azure/azure-sdk-for-java/pull/34859)
* Extending maximum retry delay in `SessionTokenMismatchRetryPolicy`. - See [PR 35360](https://github.com/Azure/azure-sdk-for-java/pull/35360)

### 4.45.1 (2023-05-19)
#### Bugs Fixed
* Fixed an issue where status code & sub-status code `408/20008` will always be populated in the CosmosDiagnostics in case of `RNTBD` request failures - See [PR 34999](https://github.com/Azure/azure-sdk-for-java/pull/34999)
* Fixed `readMany` API bug to enable swallowing of `404 Not Found` exceptions for 404/0 scenarios when `readMany` performs point-reads internally - See [PR 34966](https://github.com/Azure/azure-sdk-for-java/pull/34966)

### 4.45.0 (2023-05-12)
#### Features Added
* Added support for priority based throttling - See [PR 34121](https://github.com/Azure/azure-sdk-for-java/pull/34121)
* Added configurability for minimum connection pool size for all containers through a system property - `COSMOS.MIN_CONNECTION_POOL_SIZE_PER_ENDPOINT` - See [PR 33983](https://github.com/Azure/azure-sdk-for-java/pull/33983).
* Added `CosmosContainerProactiveInitConfigBuilder:setAggressiveWarmupDuration(Duration aggressiveWarmupDuration)` public API to switch between aggressively opening connections
  in a blocking manner to defensively opening connections in a non-blocking manner after `aggressiveWarmupDuration` has elapsed - See [PR 33983](https://github.com/Azure/azure-sdk-for-java/pull/33983).
* Added end to end timeout policy for item operations. Requests will be cancelled if they have not finished before the configured timeout - See [PR 34554](https://github.com/Azure/azure-sdk-for-java/pull/34554).
* Added capability to sample diagnostics dynamically (without need to reinitialize the app or the Cosmos Client instance). - See [PR 34915](https://github.com/Azure/azure-sdk-for-java/pull/34915). 

#### Bugs Fixed
* Fixed `IllegalArgumentException` in changeFeedProcessor when `maxScaleCount` is configured - See [PR 34618](https://github.com/Azure/azure-sdk-for-java/pull/34618)
* Removed custom user agent suffix from client telemetry - See [PR 34866](https://github.com/Azure/azure-sdk-for-java/pull/34866)
* Fixed an issue where `userAgentSuffix` is not being used in `CosmosDiagnostics` - See [PR 34863](https://github.com/Azure/azure-sdk-for-java/pull/34863)
* Enabled proactive connection management to only reopen closed / reset connections to those endpoints used by containers which
  were part of the connection warm up flow - See [PR 34892](https://github.com/Azure/azure-sdk-for-java/pull/34892)

#### Other Changes
* Disabled initialization of client telemetry background threads if client telemetry is disabled - See [PR 34889](https://github.com/Azure/azure-sdk-for-java/pull/34889)
* Removed synchronized locking on generating random UUIDs - See [PR 34879](https://github.com/Azure/azure-sdk-for-java/pull/34879)
* Capture diagnostics for cancelled `RNTBD` requests - See [PR 34912](https://github.com/Azure/azure-sdk-for-java/pull/34912)
* Added support for threshold based speculative processing - See [PR 34686](https://github.com/Azure/azure-sdk-for-java/pull/34686)

### 4.44.0 (2023-04-21)
#### Bugs Fixed
* Fixed an issue where throughput control is not triggered properly when target throughput is being used - See [PR 34393](https://github.com/Azure/azure-sdk-for-java/pull/34393)
* Fixed an issue where `IllegalStateException` being thrown during replica validation - See [PR 34538](https://github.com/Azure/azure-sdk-for-java/pull/34538)

### 4.43.0 (2023-04-06)
#### Features Added
* Added option to enable automatic retries for write operations - See [34227](https://github.com/Azure/azure-sdk-for-java/pull/34227)
* Added option to enable automatic logging of Cosmos diagnostics for errors or requests exceeding latency threshold - See [33209](https://github.com/Azure/azure-sdk-for-java/pull/33209)
* Added support for OpenTelemetry traces following the Semantic profile for Cosmos DB - See [33209](https://github.com/Azure/azure-sdk-for-java/pull/33209)

#### Breaking Changes
* Changed the default structure of Open Telemetry events being emitted by the SDK to follow the semantic profile for Cosmos DB. Use the `COSMOS.USE_LEGACY_TRACING` system property to retrun to the previous event structure: `-DCOSMOS.USE_LEGACY_TRACING=true` - See [33209](https://github.com/Azure/azure-sdk-for-java/pull/33209)

### 4.42.0 (2023-03-17)
#### Features Added
* Added support for Move operation - See [PR 31078](https://github.com/Azure/azure-sdk-for-java/pull/31078)
* GA of `subpartition` functionality in SDK - See [32501](https://github.com/Azure/azure-sdk-for-java/pull/32501)
* Added ability for SDK to use partial partition keys for queries in subpartitioned containers - See [32501](https://github.com/Azure/azure-sdk-for-java/pull/32501)
* Enable `handleLatestVersionChanges` in ChangeFeedProcessor - See [33972](https://github.com/Azure/azure-sdk-for-java/pull/33972)
* Added Merge support. NOTE: to use Change Feed Processor with merge support, onboard to the new API `handleLatestVersionChanges()` in `ChangeFeedProcessorBuilder`.

#### Bugs Fixed
* Fixed `readMany` API to take in hierarchical partition keys - See [32501](https://github.com/Azure/azure-sdk-for-java/pull/32501)
* Fixed an issue in the Direct Transport metrics for acquired/closed channels which would be triggered when endpoint get closed/evicted due to exceeding idle timeouts. This would surface as stale metrics for these endpoints. - See [33969](https://github.com/Azure/azure-sdk-for-java/pull/33969) 

#### Other Changes
* Added fault injection support - See [PR 33329](https://github.com/Azure/azure-sdk-for-java/pull/33329).

### 4.41.0 (2023-02-17)
#### Features Added
* Added ability to configure proactive connection management via `CosmosClientBuilder.openConnectionsAndInitCaches(CosmosContainerProactiveInitConfig)`. - See [PR 33267](https://github.com/Azure/azure-sdk-for-java/pull/33267)
* Added internal merge handling - See [PR 31428](https://github.com/Azure/azure-sdk-for-java/pull/31428). See [PR 32097](https://github.com/Azure/azure-sdk-for-java/pull/32097). See [PR 32078](https://github.com/Azure/azure-sdk-for-java/pull/32078). See [PR 32165](https://github.com/Azure/azure-sdk-for-java/pull/32165). See [32259](https://github.com/Azure/azure-sdk-for-java/pull/32259). See [32496](https://github.com/Azure/azure-sdk-for-java/pull/32496)
* Added more granular control of which Cosmos client-side metrics to emit, whether to collect histograms and percentiles (and which) and also which tags/dimensions to associate with individual metrics.  - See [PR 33436](https://github.com/Azure/azure-sdk-for-java/pull/33436)

#### Breaking Changes
* NOTE: the PR to provide more granular control over metrics - See [PR 33436](https://github.com/Azure/azure-sdk-for-java/pull/33436) - includes two technically breaking changes. We don't expect any customers to be impacted by this, but the PR description as well as information below provides some context and options on how to revert the behavior to previous version.
  * The API `CosmosClientTelemetryConfig.metricTagNames` has been marked deprecated in favor of `CosmosMicrometerMetricsOptions.defaultTagNames` or `CosmosMicrometerMeterOptions.suppressTagNames` - the `CosmosClientTelemetryConfig.metricTagNames` API can still be used as long as none of the new configuration APIs is used - but we recommend starting to switch over to the new APIs.
  * Capturing metrics - especially `Timer` and `DistributionSummary` with percentiles/histograms has some performance overhead. We got feedback that initially we were emitting some metrics with relatively high cardinality on tags with percentiles/histograms of questionable value (only useful in certain scenarios). So, we decided to disable collecting these metrics by default - but still allow them to be collected when enabled manually via the APIs described in [PR 33436](https://github.com/Azure/azure-sdk-for-java/pull/33436).   

#### Bugs Fixed
* Change feed pull API is using an incorrect key value for collection lookup, which can result in using the old collection in collection recreate scenarios. - See [PR 33178](https://github.com/Azure/azure-sdk-for-java/pull/33178)

#### Other Changes
* Give a meaningful name to the GlobalEndpointManager worker thread. - See [PR 33507](https://github.com/Azure/azure-sdk-for-java/pull/33507)
* Adding activity id in header of gateway address refresh call. - See [PR 33074](https://github.com/Azure/azure-sdk-for-java/pull/33074)
* Direct mode - `RNTBD` connection health check improvements in `RntbdClientChannelHealthChecker` to allow recovering quicker when existing connections get broken (without TCP close or reset, just timeouts because packets get dropped). - See [PR 33464](https://github.com/Azure/azure-sdk-for-java/pull/33464) and - See [PR 33566](https://github.com/Azure/azure-sdk-for-java/pull/33566)  

### 4.40.0 (2023-01-13)
#### Features Added
* Added `retryAfterInMs` to `StoreResult` in `CosmosDiagnostics` - See [PR 31219](https://github.com/Azure/azure-sdk-for-java/pull/31219)
* Added `CosmosDiagnostics` to `readMany` API - See [PR 32290](https://github.com/Azure/azure-sdk-for-java/pull/32290)

#### Bugs Fixed
* Fixed issue on noisy `CancellationException` log - See [PR 31882](https://github.com/Azure/azure-sdk-for-java/pull/31882)
* Fixed issue with `TracerProvider` constructor inadvertently disabling tracing when `isClientMetricsEnabled` is true - See [PR 32787](https://github.com/Azure/azure-sdk-for-java/pull/32787)
* Added improvement in handling for idle connection being closed unexpectedly - See [PR 32936](https://github.com/Azure/azure-sdk-for-java/pull/32936)

#### Other Changes
* Reduced log noisiness when bulk ingestion completes and sink is already terminated or cancelled. - See [PR 32601](https://github.com/Azure/azure-sdk-for-java/pull/32601)
* Optimized the `readMany` API to make use of point reads when a single item is requested for a given physical partition - See [PR 31723](https://github.com/Azure/azure-sdk-for-java/pull/31723)
* Added cross region retries for data plane, query plan and metadata requests failed with http timeouts - See [PR 32450](https://github.com/Azure/azure-sdk-for-java/pull/32450)

### 4.39.0 (2022-11-16)
#### Bugs Fixed
* Fixed a rare race condition for `query plan` cache exceeding the allowed size limit - See [PR 31859](https://github.com/Azure/azure-sdk-for-java/pull/31859)
* Added improvement in `RntbdClientChannelHealthChecker` for detecting continuous transit timeout. - See [PR 31544](https://github.com/Azure/azure-sdk-for-java/pull/31544)
* Fixed an issue in replica validation where addresses may have not sorted properly when replica validation is enabled. - See [PR 32022](https://github.com/Azure/azure-sdk-for-java/pull/32022)
* Fixed unicode char handling in Uris in Cosmos Http Client. - See [PR 32058](https://github.com/Azure/azure-sdk-for-java/pull/32058)
* Fixed an eager prefetch issue to lazily prefetch pages on a query - See [PR 32122](https://github.com/Azure/azure-sdk-for-java/pull/32122)

#### Other Changes
* Shaded `MurmurHash3` of apache `commons-codec` to enable removing of the `guava` dependency - CVE-2020-8908 - See [PR 31761](https://github.com/Azure/azure-sdk-for-java/pull/31761)
* Updated test dependency of `testng` to version 7.5 - See [PR 31761](https://github.com/Azure/azure-sdk-for-java/pull/31761)
* Reduced the logging noise level on CancellationExceptions from `RntbdReporter.reportIssue`. - See [PR 32175](https://github.com/Azure/azure-sdk-for-java/pull/32175)

### 4.38.1 (2022-10-21)
#### Other Changes
* Updated test dependency of apache `commons-text` to version 1.10.0 - CVE-2022-42889 - See [PR 31674](https://github.com/Azure/azure-sdk-for-java/pull/31674)
* Updated `jackson-databind` dependency to 2.13.4.2 - CVE-2022-42003 - See [PR 31559](https://github.com/Azure/azure-sdk-for-java/pull/31559)

### 4.38.0 (2022-10-12)
#### Features Added
* Added option to set throughput control group name on per-request level for batch and bulk operations. - See [PR 31362](https://github.com/Azure/azure-sdk-for-java/pull/31362)

### 4.37.1 (2022-10-07)
#### Bugs Fixed
* Fixed incorrect RU metric reporting in micrometer metrics. - See [PR 31307](https://github.com/Azure/azure-sdk-for-java/pull/31307)
* Enabled failover to preferred locations in the case of single-write/multi-read region enabled account for read in Gateway mode and for metadata requests in Direct mode. - More details about the [Bug: Cosmos DB Client gets stuck in timeout retry loop](https://github.com/Azure/azure-sdk-for-java/issues/31260#issue-1396454421). - See [PR 31314](https://github.com/Azure/azure-sdk-for-java/pull/31314)

#### Other Changes
* Added SslHandshakeTimeout minimum duration config - See [PR 31298](https://github.com/Azure/azure-sdk-for-java/pull/31298)

### 4.37.0 (2022-09-30)
#### Features Added
* Added new preview APIs to `ChangeFeedProcessor` for handling all versions and deletes changes - See [PR 30399](https://github.com/Azure/azure-sdk-for-java/pull/30399)
* Added option to emit client-side metrics via micrometer.io MeterRegistry. - See [PR 30065](https://github.com/Azure/azure-sdk-for-java/pull/30065)

#### Bugs Fixed
* Fixed a race condition that could result in a memory/thread leak for `BulkExecutor` instances (and their corresponding `cosmos-daemon-BulkExecutor-*` thread). - See [PR 31082](https://github.com/Azure/azure-sdk-for-java/pull/31082)

#### Other Changes
* Enable replica validation by default - See [PR 31159](https://github.com/Azure/azure-sdk-for-java/pull/31159)

### 4.36.0 (2022-09-15)
#### Other Changes
* Added system property to turn on replica validation - See [PR 29767](https://github.com/Azure/azure-sdk-for-java/pull/29767)
* Added improvement to avoid retry on same replica that previously failed with 410, 408 and  >= 500 status codes - See [PR 29767](https://github.com/Azure/azure-sdk-for-java/pull/29767)
* Improvement when `connectionEndpointRediscoveryEnabled` is enabled - See [PR 30281](https://github.com/Azure/azure-sdk-for-java/pull/30281)
* Added replica validation for Unknown status if `openConnectionsAndInitCaches` is used and replica validation is enabled - See [PR 30277](https://github.com/Azure/azure-sdk-for-java/pull/30277)

### 4.35.1 (2022-08-29)
#### Other Changes
* Added non-blocking async lazy cache to improve upgrade and scaling scenarios - See [PR 29322](https://github.com/Azure/azure-sdk-for-java/pull/29322)
* Improved performance of `StoreResponse` using array headers - See [PR 30596](https://github.com/Azure/azure-sdk-for-java/pull/30596)

### 4.35.0 (2022-08-19)
#### Other Changes
* Updated netty library version to `4.1.79.Final`.
* Updated `reactor-core` version to `3.4.21`.

### 4.34.0 (2022-08-05)
#### Features Added
* GA of `DedicatedGatewayRequestOptions` API. See [PR 30142](https://github.com/Azure/azure-sdk-for-java/pull/30142)

#### Other Changes
* Added `requestSessionToken` to `CosmosDiagnostics` - See [PR 29516](https://github.com/Azure/azure-sdk-for-java/pull/29516)
* Reverted changes of [PR 29944](https://github.com/Azure/azure-sdk-for-java/pull/29944) to avoid possible regression when customers use id with special characters and their account is on ComputeGateway already. - See [PR 30283](https://github.com/Azure/azure-sdk-for-java/pull/30283)
* Added changes for `changeFeed` APIs for handling all versions and deletes changes. See [PR 30161](https://github.com/Azure/azure-sdk-for-java/pull/30161)

### 4.33.1 (2022-07-22)
#### Bugs Fixed
* Fixed issues with "id" encoding when using special characters that should be allowed in the "id" property of a document. - See [PR 29944](https://github.com/Azure/azure-sdk-for-java/pull/29944)
* Fixed `NotFoundException` for `queryChangeFeed` with staled feed range after split - See [PR 29982](https://github.com/Azure/azure-sdk-for-java/pull/29982)
* Fixed `ForbiddenException` for azure instance metadata service requests if proxy is configured for client telemetry. - See [PR 30004](https://github.com/Azure/azure-sdk-for-java/pull/30004)
* Fixed a regression introduced in [PR 27440](https://github.com/Azure/azure-sdk-for-java/pull/27440) which causes an `IllegalArgumentException` for distinct queries when using POJO serialization. - See [PR 30025](https://github.com/Azure/azure-sdk-for-java/pull/30025)
* Fixed `IllegalArgumentException` when trying to update targetThroughput(Threshold) without process restart. - See [PR 30049](https://github.com/Azure/azure-sdk-for-java/pull/30049)

#### Other Changes
* Supported username and password to be used in `GatewayConnectionConfig.setProxy` . - See [PR 30004](https://github.com/Azure/azure-sdk-for-java/pull/30004)

### 4.33.0 (2022-07-14)
#### Other Changes
* Updated netty library version to `4.1.78.Final`.
* Updated `reactor-core` version to `3.4.19`.

### 4.32.1 (2022-06-30)

#### Bugs Fixed
* Added a fix for `CloneNotSupportedException` when trying to instantiate a `Cosmos(Async)Client` and using a MAC provider which would not support cloning. Instead, this should be handled gracefully (less ideal perf is expected - but functionally it should work.) - See [PR 29719](https://github.com/Azure/azure-sdk-for-java/pull/29719)

### 4.32.0 (2022-06-27)
#### Other Changes
* Remove requires `io.netty.transport.epoll` from `module-info` - See [PR 29509](https://github.com/Azure/azure-sdk-for-java/pull/29509)
* Converted from `durationInMicroSec` to `durationInMilliSecs` in `CosmosDiagnostics` - See [PR 29643](https://github.com/Azure/azure-sdk-for-java/pull/29643)

### 4.31.0 (2022-06-08)
#### Bugs Fixed
* Fixed Store Response headers case insensitivity. - See [PR 29268](https://github.com/Azure/azure-sdk-for-java/pull/29268)

#### Other Changes
* Add `IdleStateHandler` after Ssl handshake has completed and improvement on keeping inner exceptions for creating new channels. - See [PR 29253](https://github.com/Azure/azure-sdk-for-java/pull/29253)

### 4.30.1 (2022-06-01)
#### Other Changes
* Made CosmosPatchOperations thread-safe. Usually there is no reason to modify a CosmosPatchOperations instance concurrently form multiple threads - but making it thread-safe acts as protection in case this is done anyway - See [PR 29143](https://github.com/Azure/azure-sdk-for-java/pull/29143)
* Added system property to allow overriding proxy setting for client telemetry endpoint. - See [PR 29022](https://github.com/Azure/azure-sdk-for-java/pull/29022)
* Added additional information about the reason on Rntbd channel health check failures. - See [PR 29174](https://github.com/Azure/azure-sdk-for-java/pull/29174)

### 4.30.0 (2022-05-20)
#### Bugs Fixed
* Fixed bubbling of Errors in case of any `java.lang.Error` - See [PR 28620](https://github.com/Azure/azure-sdk-for-java/pull/28620)
* Fixed an issue with creating new Throughput control client item when `enableThroughputControlGroup` is being called multiple times with the same throughput control group. - See [PR 28905](https://github.com/Azure/azure-sdk-for-java/pull/28905)
* Fixed a possible dead-lock on static ctor for CosmosException when the runtime is using custom class loaders. - See [PR 28912](https://github.com/Azure/azure-sdk-for-java/pull/28912) and [PR 28961](https://github.com/Azure/azure-sdk-for-java/pull/28961) 

#### Other Changes
* Added `exceptionMessage` and `exceptionResponseHeaders` to `CosmosDiagnostics` in case of any exceptions - See [PR 28620](https://github.com/Azure/azure-sdk-for-java/pull/28620)
* Improved performance of `query plan` cache by using `ConcurrentHashMap` with a fixed size of 1000 - See [PR 28537](https://github.com/Azure/azure-sdk-for-java/pull/28537)
* Changed 429 (Throttling) retry policy to have an upper bound for the back-off time of 5 seconds - See [PR 28764](https://github.com/Azure/azure-sdk-for-java/pull/28764)
* Improved `openConnectionsAndInitCaches` by using rntbd context negotiation. - See [PR 28470](https://github.com/Azure/azure-sdk-for-java/pull/28470)
* Enable `connectionEndpointRediscoveryEnabled` by default - See [PR 28471](https://github.com/Azure/azure-sdk-for-java/pull/28471)

### 4.29.1 (2022-04-27)
#### Bugs Fixed
* Fixed AAD authentication for `CosmosPatchOperations` - See [PR 28537](https://github.com/Azure/azure-sdk-for-java/pull/28537)

### 4.29.0 (2022-04-22)
#### Features Added
* Added Beta API `continueOnInitError` in `ThroughputControlGroupConfigBuilder` - See [PR 27702](https://github.com/Azure/azure-sdk-for-java/pull/27702)

#### Bugs Fixed
* Added improvement for handling idle connection close event when `connectionEndpointRediscoveryEnabled` is enabled - See [PR 27242](https://github.com/Azure/azure-sdk-for-java/pull/27242)
* Fixed memory leak issue related to circular reference of `CosmosDiagnostics` in `StoreResponse` and `CosmosException` - See [PR 28343](https://github.com/Azure/azure-sdk-for-java/pull/28343)

### 4.28.1 (2022-04-08)
#### Other Changes
* Updated `jackson` dependency to 2.13.2 and `jackson-databind` dependency to 2.13.2.1 - CVE-2020-36518. - See [PR 27847](https://github.com/Azure/azure-sdk-for-java/pull/27847)

### 4.28.0 (2022-03-18)
#### Features Added
* Added the "VM Unique ID" - see [Accessing and Using Azure VM Unique ID](https://azure.microsoft.com/blog/accessing-and-using-azure-vm-unique-id/) - to the request diagnostics. This information helps to simplify investigating any network issues between an application hosted in Azure and the corresponding Cosmos DB service endpoint. - See [PR 27692](https://github.com/Azure/azure-sdk-for-java/pull/27692)
* Added overload of read api on ClientEncryptionKey with request options for cosmos encrytion project. - See [PR 27210](https://github.com/Azure/azure-sdk-for-java/pull/27210)

#### Bugs Fixed
* Added `decodeTime` in `CosmosDiagnostics` - See [PR 22808](https://github.com/Azure/azure-sdk-for-java/pull/22808)

#### Other Changes
* Reduced CPU usage for some String operations by switching to APIs that don't compile a pattern for each call. - See [PR 27654](https://github.com/Azure/azure-sdk-for-java/pull/27654)
* Reduced GC (Garbage Collection) pressure when executing queries returning many documents by pushing down type conversion. - See [PR 27440](https://github.com/Azure/azure-sdk-for-java/pull/27440)

### 4.27.0 (2022-03-10)
#### Bugs Fixed
* Fixed an issue in `CosmosPagedIterable` resulting in excessive memory consumption due to unbounded prefetch of pages when converting the `CosmosPagedIterable` into an `Iterator<FeedResponse<T>>`. - See [PR 27237](https://github.com/Azure/azure-sdk-for-java/pull/27237) and [PR 27299](https://github.com/Azure/azure-sdk-for-java/pull/27299)
* Fixed a `NullPointerException` in `CosmosDiagnostics isDiagnosticsCapturedInPagedFlux` - See [PR 27261](https://github.com/Azure/azure-sdk-for-java/pull/27261)
* Fixed an issue with allowing null values for add, set and replace operations in Patch API - See [PR 27501](https://github.com/Azure/azure-sdk-for-java/pull/27501)
* Fixed an issue with top query when top x is greater than the total number of items in the database - See [PR 27377](https://github.com/Azure/azure-sdk-for-java/pull/27377)
* Fixed synchronized lists and maps for order by query race condition - See [PR 27142](https://github.com/Azure/azure-sdk-for-java/pull/27142)

### 4.26.0 (2022-02-11)
#### Features Added
* Added support to resume a "multi order by query" from a continuation token - See [PR 26267](https://github.com/Azure/azure-sdk-for-java/pull/26267)
* Added `RNTBD - open connections` information in `ClientTelemetry`.
* Added Beta API to set custom `Reactor` scheduler to be used by the `ChangeFeedProcessor` implementation - See [PR 26750](https://github.com/Azure/azure-sdk-for-java/pull/26750)
* Added support for correlating queries executed via the Cosmos Spark connector with service-telemetry based on the `correlationActivityId` - See [PR 26908](https://github.com/Azure/azure-sdk-for-java/pull/26908)

#### Bugs Fixed
* Fixed an issue in `ChangeFeedProcessor` related to `leases` that were found expired - See [PR 26750](https://github.com/Azure/azure-sdk-for-java/pull/26750)
* Fixed an issue with `query plan` caching double initialization - See [PR 26825](https://github.com/Azure/azure-sdk-for-java/pull/26825)

#### Other Changes
* Added support for logging `CosmosDiagnostics` for empty pages through system property for cross partition query - See [PR 26869](https://github.com/Azure/azure-sdk-for-java/pull/26869)

### 4.26.0-beta.1 (2022-01-25)
#### Features Added
* Added support to resume a "multi order by query" from a continuation token - See [PR 26267](https://github.com/Azure/azure-sdk-for-java/pull/26267)

### 4.25.0 (2022-01-14)
#### Bugs Fixed
* Fixed `NullPointerException` in bulk mode for deleted/recreated containers.
* Added missing exception cause in case of `InternalServerException`.

### 4.24.0 (2021-12-21)
#### Features Added
* Added implementation for `CosmosAuthorizationTokenResolver`.
* Scoped session token per partition level for gateway call.

#### Bugs Fixed
* Fixed issue causing CosmosException with statusCode 0 to be thrown on connectivity issues for Gateway.
* Addressed potential race condition in `ChangeFeedProcessor` when check-pointing current state.

### 4.23.0 (2021-12-10)
#### Features Added
* Added `setMaxMicroBatchConcurrency` and `getMaxMicroBatchConcurrency` in `CosmosBulkExecutionOptions`.

#### Bugs Fixed
* Bulk execution improvement triggering a flush when total payload size exceeds the max payload size limit.
* Bulk execution improvement shortening the flush interval when the `Flux` of incoming operations signals completion.
* Fixed metadata cache refresh scenario on collection recreate for gateway mode.

### 4.22.0 (2021-12-03)
#### Features Added
* Added Beta API `getContactedRegionNames` in `CosmosDiagnostics`.

#### Bugs Fixed
* Fixed `IllegalStateException` for `getFeedRanges` when container recreated with same name.
* Made Cosmos spans CLIENT which will allow Azure Monitor to show HTTP calls nested under Cosmos spans.
* Fixed `ConcurrentModificationException` when getting `NotFoundException` with session consistency.

### 4.21.1 (2021-11-13)
#### Bugs Fixed
* Fixed an issue in `ChangeFeedProcessor` where processing stops in some rare cases because of a race condition can occur which prevents work to be promptly assigned to other instances.

### 4.21.0 (2021-11-12)
#### Features Added
* GA of `CosmosPatch`, `CosmosBatch` and `CosmosBulk` API.
* GA of `ChangeFeedProcessorState` API.
* Added `networkRequestTimeout` API for `DirectConnectionConfig`.

#### Bugs Fixed
* Override the default keep-alive config on linux to keep connections open and detect a broken connection faster.

#### Other Changes
* Removed deprecated `BulkExecutionOptions`.
* Removed deprecated `BulkExecutionThresholds`.
* Removed deprecated `BulkItemRequestOptions`.
* Removed deprecated `BulkItemRequestOptionsBase`.
* Removed deprecated `BulkOperations`.
* Removed deprecated `BulkPatchItemRequestOptions`.
* Removed deprecated `BulkProcessingOptions`.
* Removed deprecated `BulkProcessingThresholds`.
* Removed deprecated `TransactionalBatch`.
* Removed deprecated `TransactionalBatchItemRequestOptions`.
* Removed deprecated `TransactionalBatchItemRequestOptionsBase`.
* Removed deprecated `TransactionalBatchOperationResult`.
* Removed deprecated `TransactionalBatchPatchItemRequestOptions`.
* Removed deprecated `TransactionalBatchRequestOptions`.
* Removed deprecated `TransactionalBatchResponse`.

### 4.20.1 (2021-10-27)
#### Bugs Fixed
* Removed `AfterBurner` module for Java version 16+.
* Fixed `BadRequestException` issue when using `Distinct` with matched `orderBy` queries via `continuationToken`.

### 4.20.0 (2021-10-14)
#### Features Added
* Enabling `query plan` cache by default.

#### Bugs Fixed
* Fixed issue with bulk reads when `contentResponseOnWrite` is not explicitly enabled on the cosmos client.

### 4.19.1 (2021-09-24)
#### Features Added
* Added support to config retry count for `openConnectionsAndInitCaches`.

#### Bugs Fixed
* Fixed ReadMany Api on partition split.
* Removed full exception trace from 404 error on open telemetry.
* Fixed issue with onErrorDropped being called when using concatWith in QuorumReader.

### 4.20.0-beta.1 (2021-09-22)
#### Features Added
* Added support to config retry count for `openConnectionsAndInitCaches`.

### 4.19.0 (2021-09-09)
#### New Features
* Added support for distinct count queries.
* Added support for capturing `IndexMetrics` in `CosmosQueryRequestOptions`.

#### Bugs Fixed
* Added support to switch off IO thread for response processing.
* Fixed issue for resuming order by queries from continuation token that includes undefined/null.

#### Other Changes
* Renamed `BulkExecutionOptions` to `CosmosBulkExecutionOptions`.
* Renamed `BulkExecutionThresholds` to `CosmosBulkExecutionThresholdsState`.
* Renamed `BulkItemRequestOptions` to `CosmosBulkItemRequestOptions`.
* Renamed `BulkItemRequestOptionsBase` to `CosmosBulkItemRequestOptionsBase`.
* Renamed `BulkOperations` to `CosmosBulkOperations`.
* Renamed `BulkPatchItemRequestOptions` to `CosmosBulkPatchItemRequestOptions`.
* Renamed `TransactionalBatch` to `CosmosBatch`.
* Renamed `TransactionalBatchItemRequestOptions` to `CosmosBatchItemRequestOptions`.
* Renamed `TransactionalBatchItemRequestOptionsBase` to `CosmosBatchItemRequestOptionsBase`.
* Renamed `TransactionalBatchOperationResult` to `CosmosBatchOperationResult`.
* Renamed `TransactionalBatchPatchItemRequestOptions` to `CosmosBatchPatchItemRequestOptions`.
* Renamed `TransactionalBatchRequestOptions` to `CosmosBatchRequestOptions`.
* Renamed `TransactionalBatchResponse` to `CosmosBatchResponse`.
* Renamed `processBulkOperations` to `executeBulkOperations` API.
* Renamed `executeTransactionalBatch` to `executeCosmosBatch` API.
* Moved `CosmosBulkItemResponse.java` to `com.azure.cosmos.models` package.
* Moved `CosmosBulkOperationResponse.java` to `com.azure.cosmos.models` package.
* Moved `CosmosItemOperation.java` to `com.azure.cosmos.models` package.
* Moved `CosmosItemOperationType.java` to `com.azure.cosmos.models` package.
* Moved `CosmosPatchOperations.java` to `com.azure.cosmos.models` package.

### 4.19.0-beta.1 (2021-09-02)
#### Bugs Fixed
* Added support to switch off IO thread for response processing.

### 4.18.0 (2021-08-16)
#### New Features
* Integrated cosmos diagnostics with open telemetry tracer.

#### Bugs Fixed
* Added reactor netty timeline to `query plan` calls.
* Fixed serialization warning on `clientSideRequestDiagnostics`.
* Fixed an issue when `IdleEndpointTimeout` is set to 0 in `DirectConnectionConfig`.
* Added retry for `PrematureCloseException`.
* Fixed an issue where application hangs in bulk executor.
* Fixed an issue which preventing recovery from 410/0 after split.

### 4.18.0-beta.1 (2021-08-11)
#### Bugs Fixed
* Added `TransportRequestChannelAcquisitionContext` in `CosmosDiagnostics`.

### 4.17.0 (2021-07-08)
#### New Features
* Adjust `MicroBatchSize` dynamically based on throttling rate in `BulkExecutor`.

#### Bugs Fixed
* Fixed an issue with AAD authentication in `Strong` and `BoundedStaleness` in direct mode.
* Fixed an issue where `ChangeFeedProcessor` was resuming from zero continuation token for new partitions on partition splits.

### 4.16.0 (2021-06-11)
#### Bugs Fixed
* Fixed an issue on handling partition splits during bulk operations in Gateway Mode.
* Fixed an issue with `NumberFormatException` happening on requests on large containers.
* Fixed an issue with BackOff time in `ThroughputController`.
* Fixed an issue with `ThroughputControl` calculation.
* Improved behavior when `CosmosClientBuilder.userAgentSuffix` exceeds 64 characters. Now `userAgentSuffix` will be honored as long as total userAgent value is less than 256 characters or truncated to fit the 256 characters limited.
* Fixed issue when using client-side throughput control in combination with bulk upserts, previously resulting in unnecessarily upserting documents multiple times in some cases when getting throttled.

### 4.16.0-beta.1 (2021-05-20)
#### Bugs Fixed
* No changes from previous version, releasing for compatibility issues with cosmos encryption modules.

### 4.15.0 (2021-05-12)
#### New Features
* Added `backendLatencyInMs` in `CosmosDiagnostics` for `DIRECT` connection mode.
* Added `retryContext` in `CosmosDiagnostics` for query operations.

#### Bugs Fixed
* Fixed ignored `HttpClient` decoder configuration issue.
* Fixed incorrect connection mode issue in `CosmosDiagnostics`.
* Fixed issue with handling collisions in the effective partition key.
* Fixed `CosmosQueryRequestOptions` NPE in `readAllItems` API.

### 4.15.0-beta.2 (2021-04-26)
#### Bugs Fixed
* No changes from previous version, releasing for compatibility issues with cosmos encryption modules.

### 4.15.0-beta.1 (2021-04-07)
#### Bugs Fixed
* No changes from previous version, releasing for compatibility issues with cosmos encryption modules.

### 4.14.0 (2021-04-06)
#### New Features
* General Availability for `readMany()` API in `CosmosAsyncContainer` and `CosmosContainer`.
* General Availability for `handle()` API in `CosmosPagedFlux` and `CosmosPagedIterable`.
* Upgraded Jackson to patch version 2.12.2.
* Exposed `getDocumentUsage` and `getDocumentCountUsage()` APIs in `FeedResponse` to retrieve document count metadata.

#### Bugs Fixed
* Allowed `CosmosPagedFlux#handle()` and `CosmosPagedIterable#handle()` API for chaining.
* Removed `AfterBurner` module usage from `CosmosException` causing the warning logs.
* Fixed issue of duplicate processing of items on the same Change Feed Processor instance.
* Return `RequestTimeoutException` on client side timeout for write operations.

### 4.13.1 (2021-03-22)
#### Bugs Fixed
* Fixed issue preventing recovery from 410 status code and 0 sub status code due to stale Gateway caches when threads in parallel scheduler are starved.
* Fixed warning caused because of afterburner module usage in `CosmosDiagnostics`.
* Query performance improvements.

### 4.13.0 (2021-03-11)
> [!IMPORTANT] 
> This release updates `reactor-core` and `reactor-netty` major versions to `2020.0.4 (Europium)` release train.
#### New Features
* Updated `reactor-core` version to 3.4.3.
* Updated `reactor-netty` version to 1.0.4.
* Added `Diagnostics` for queries.

#### Bugs Fixed
* Fixed `OrderBy` for mixed and undefined types for cross partition queries.
* Fixed `readAllItems` with resourceToken.
* Fixed issue with `resourceToken` usage in `Gateway` connection mode.
* Fixed issues with point operations with permissions in `Gateway` connection mode.

### 4.12.0 (2021-02-09)
#### New Features
* Added connection endpoint rediscovery feature to help reduce and spread-out high latency spikes.
* Added changeFeed pull model beta API.
* Added support for resuming query from a pre split continuation token after partition split.
* Optimized query execution time by caching `query plan` for single partition queries with filters and orderby.

#### Bugs Fixed
* Fixed telemetry deserialization issue.
* Skip session token for `query plan`, trigger and UDF.
* Improved session timeout 404/1002 exception handling.

### 4.11.0 (2021-01-15)
#### New Features
* Added Beta API for Patch support.
* Updated reactor-core library version to `3.3.12.RELEASE`.
* Updated reactor-netty library version to `0.9.15.RELEASE`.
* Updated netty library version to `4.1.54.Final`.

#### Bugs Fixed
* Fixed RntbdServiceEnpoint close issue.
* Improved the latency and throughput for writes when multiplexing.

### 4.10.0 (2020-12-14)
#### New Features
* Added Conflict API support.

### 4.9.0 (2020-12-11)
#### New Features
* Added Beta API for Bulk Operations.
* Added `getRegionsContacted` API in `CosmosDiagnostics`.
* Added Diagnostics for `CosmosStoredProcedureResponse`.
* Added trouble shooting guide links to `CosmosException`.

#### Bugs Fixed
* Adding automatic retries on client-side transient failures on writes while possible with still being idempotent.
* Fixed NPE on `getDiagnostics` for `CosmosStoredProcedureResponse`.
* Fixed empty `resourceAddress` in `CosmosException`.

### 4.8.0 (2020-10-27)
#### New Features
* Added `contentResponseOnWriteEnabled` feature to `CosmosItemRequestOptions`.

#### Bugs Fixed
* Fixed an issue which may affect query behaviour when resuming from a continuation token.

### 4.7.1 (2020-10-21)
#### Bugs Fixed
* Improved the 449 retry policy to force back-off on initial retry and start with shorter back-offs.

### 4.7.0 (2020-10-17)
#### New Features
* Added Beta API for transactional batches.

#### Bugs Fixed
* Fixed an error parsing query metrics on locales with ',' as floating-point delimiter.
* Stopped excessive regional fail-overs when retrieving responses with invalid json from Gateway.
* Fixed an error resulting in certain queries unnecessarily being expected in the Gateway even when using Direct transport.
* Reduced logging noise level by handling SSLException on channel closure.
* Improved efficiency of retry logic for "404 - ReadSession not available" errors.

### 4.6.0 (2020-09-30)
#### New Features
* Added new API to support AAD role-based access control in Cosmos. This is a preview feature which needs to be enabled at the account settings.
* Added handler API(beta) to `CosmosPagedFlux`/`CosmosPagedIterable` to be invoked on every response.

### 4.5.2 (2020-09-29)
#### Bugs Fixed
* Increased robustness of query execution and fetching metadata cache in case of intermittent connectivity issues.

### 4.5.1 (2020-09-25)
#### Bugs Fixed
* Added preview implementation for ChangeFeedProcessor which allows for a more detailed view of the current state.
* Fixed Multiple partition supervisor tasks running simultaneously if leaseAcquireInterval is smaller than leaseRenewInterval.
* Improved Diagnostics for Rntbd connectivity.
* Stopped onError Dropped events from leaking into default reactor hook.

### 4.5.0 (2020-09-16)
#### New Features
* Increased robustness of the Rntbd stack in case of intermittent connectivity issues.
* Improved latency in case of intermittent connectivity issues to individual backend replicas for multi-region accounts avoiding initiation of unnecessary regional fail-overs.

### 4.4.0 (2020-09-12)
#### Bugs Fixed
* Fixed RequestTimeoutException when enabling `netty-tcnative-boringssl` dependency.
* Fixed memory leak issue on `Delete` operations in `GATEWAY` mode.
* Fixed a leak in `CosmosClient` instantiation when endpoint uri is invalid.
* Improved `CPU History` diagnostics.

### 4.4.0-beta.1 (2020-08-27)
#### New Features
* Added new API to efficiently load many documents (via list of pk/id pairs or all documents for a set of pk values).
* Added new `deleteItem` API.
* Enabled query metrics by default.
#### Bugs Fixed
* Fixed NPE in `GatewayAddressCache`.
* Fixing query metric issue for zero item response.
* Improved performance (reduced CPU usage) for address parsing and Master-Key authentication.

### 4.3.2-beta.2 (2020-08-17)
#### Bugs Fixed
* No changes from previous version, releasing for compatibility issues with spring data modules.

### 4.3.2-beta.1 (2020-08-14)
#### Bugs Fixed
* Fixed issue in RntbdServiceEndpoint to avoid early closure of an unused TCP connection.

### 4.3.1 (2020-08-13)
#### Bugs Fixed
* Fixed issue with `GROUP BY` query, where it was returning only one page.
* Fixed user agent string format to comply with central SDK guidelines.
* Enhanced diagnostics information to include `query plan` diagnostics.

### 4.3.0 (2020-07-29)
#### New Features
* Updated reactor-core library version to `3.3.8.RELEASE`. 
* Updated reactor-netty library version to `0.9.10.RELEASE`. 
* Updated netty library version to `4.1.51.Final`. 
* Added new overload APIs for `upsertItem` with `partitionKey`. 
* Added open telemetry tracing support. 
#### Bugs Fixed
* Fixed issue where SSLException gets thrown in case of cancellation of requests in GATEWAY mode.
* Fixed resource throttle retry policy on stored procedures execution.
* Fixed issue where SDK hangs in log level DEBUG mode. 
* Fixed periodic spikes in latency in Direct mode. 
* Fixed high client initialization time issue. 
* Fixed http proxy bug when customizing client with direct mode and gateway mode. 
* Fixed potential NPE in users passes null options. 
* Added timeUnit to `requestLatency` in diagnostics string.
* Removed duplicate uri string from diagnostics string. 
* Fixed diagnostics string in proper JSON format for point operations.
* Fixed issue with `.single()` operator causing the reactor chain to blow up in case of Not Found exception. 

### 4.2.0 (2020-07-14)
#### New Features
* Added script logging enabled API to `CosmosStoredProcedureRequestOptions`.
* Updated `DirectConnectionConfig` default `idleEndpointTimeout` to 1h and default `connectTimeout` to 5s.
#### Bugs Fixed
* Fixed issue where `GatewayConnectionConfig` `idleConnectionTimeout` was overriding `DirectConnectionConfig` `idleConnectionTimeout`.
* Fixed `responseContinuationTokenLimitInKb` get and set APIs in `CosmosQueryRequestOptions`.
* Fixed issue in query and change feed when recreating the collection with same name.
* Fixed issue with top query throwing ClassCastException.
* Fixed issue with order by query throwing NullPointerException.
* Fixed issue in handling of cancelled requests in direct mode causing reactor `onErrorDropped` being called. 

### 4.1.0 (2020-06-25)
#### New Features
* Added support for `GROUP BY` query.
* Increased the default value of maxConnectionsPerEndpoint to 130 in DirectConnectionConfig.
* Increased the default value of maxRequestsPerConnection to 30 in DirectConnectionConfig.
#### Bugs Fixed
* Fixed issues with order by query returning duplicate results when resuming by using continuation token. 
* Fixed issues with value query returning null values for nested object.
* Fixed null pointer exception on request manager in RntbdClientChannelPool.

### 4.0.1 (2020-06-10)
#### New Features
* Renamed `QueryRequestOptions` to `CosmosQueryRequestOptions`.
* Updated `ChangeFeedProcessorBuilder` to builder pattern.
* Updated `CosmosPermissionProperties` with new container name and child resources APIs.
#### Bugs Fixed
* Fixed ConnectionPolicy `toString()` Null Pointer Exception.

### 4.0.1-beta.4 (2020-06-03)
#### New Features
* Added more samples & enriched docs to `CosmosClientBuilder`. 
* Updated `CosmosDatabase` & `CosmosContainer` APIs with throughputProperties for autoscale/autopilot support. 
* Renamed `CosmosClientException` to `CosmosException`. 
* Replaced `AccessCondition` & `AccessConditionType` by `ifMatchETag()` & `ifNoneMatchETag()` APIs. 
* Merged all `Cosmos*AsyncResponse` & `CosmosResponse` types to a single `CosmosResponse` type.
* Renamed `CosmosResponseDiagnostics` to `CosmosDiagnostics`.  
* Wrapped `FeedResponseDiagnostics` in `CosmosDiagnostics`. 
* Removed `jackson` dependency from azure-cosmos & relying on azure-core. 
* Replaced `CosmosKeyCredential` with `AzureKeyCredential` type. 
* Added `ProxyOptions` APIs to `GatewayConnectionConfig`. 
* Updated SDK to use `Instant` type instead of `OffsetDateTime`. 
* Added new enum type `OperationKind`. 
* Renamed `FeedOptions` to `QueryRequestOptions`. 
* Added `getETag()` & `getTimestamp()` APIs to `Cosmos*Properties` types. 
* Added `userAgent` information in `CosmosException` & `CosmosDiagnostics`. 
* Updated new line character in `Diagnostics` to System new line character. 
* Removed `readAll*` APIs, use query select all APIs instead.
* Added `ChangeFeedProcessor` estimate lag API.   
#### Bugs Fixed
* Fixed issue with parsing of query results in case of Value order by queries. 

### 4.0.1-beta.3 (2020-05-15)
#### New Features
* Added autoscale/autopilot throughput provisioning support to SDK.  
* Replaced `ConnectionPolicy` with new connection configs. Exposed `DirectConnectionConfig` & `GatewayConnectionConfig` APIs through `CosmosClientBuilder` for Direct & Gateway mode connection configurations.
* Moved `JsonSerializable` & `Resource` to implementation package. 
* Added `contentResponseOnWriteEnabled` API to CosmosClientBuilder which disables full response content on write operations.
* Exposed `getETag()` APIs on response types.
* Moved `CosmosAuthorizationTokenResolver` to implementation. 
* Renamed `preferredLocations` & `multipleWriteLocations` API to `preferredRegions` & `multipleWriteRegions`. 
* Updated `reactor-core` to 3.3.5.RELEASE, `reactor-netty` to 0.9.7.RELEASE & `netty` to 4.1.49.Final versions. 
* Added support for `analyticalStoreTimeToLive` in SDK.     
#### Bugs Fixed
* Fixed socket leak issues with Direct TCP client.
* Fixed `orderByQuery` with continuation token bug.

### 4.0.1-beta.2 (2020-04-21)
#### New Features
* `CosmosClientException` extends `AzureException`. 
* Removed `maxItemCount` & `requestContinuationToken` APIs from `FeedOptions` instead using `byPage()` APIs from `CosmosPagedFlux` & `CosmosPagedIterable`.
* Introduced `CosmosPermissionProperties` on public surface for `Permission` APIs.
* Removed `SqlParameterList` type & replaced with `List`
* Fixed multiple memory leaks in Direct TCP client. 
* Added support for `DISTINCT` queries. 
* Removed external dependencies on `fasterxml.uuid, guava, commons-io, commons-collection4, commons-text`.  
* Moved `CosmosPagedFlux` & `CosmosPagedIterable` to `utils` package. 
* Updated netty to 4.1.45.Final & project reactor to 3.3.3 version.
* Updated public rest contracts to `Final` classes.
* Added support for advanced Diagnostics for point operations.
#### Bugs Fixed
* `ChangeFeedProcessor` bug fix for handling partition splits & when partition not found.
* `ChangeFeedProcessor` bug fix when synchronizing lease updates across different threads.

### 4.0.1-beta.1 (2020-03-10)
#### New Features 
* Updated package to `com.azure.cosmos`
* Added `models` package for model / rest contracts
* Added `utils` package for `CosmosPagedFlux` & `CosmosPagedIterable` types. 
* Updated public APIs to use `Duration` across the SDK.
* Added all rest contracts to `models` package.
* `RetryOptions` renamed to `ThrottlingRetryOptions`.
* Added `CosmosPagedFlux` & `CosmosPagedIterable` pagination types for query APIs. 
* Added support for sharing TransportClient across multiple instances of CosmosClients using a new API in the `CosmosClientBuilder#connectionSharingAcrossClientsEnabled(true)`
* Query Optimizations by removing double serialization / deserialization. 
* Response Headers optimizations by removing unnecessary copying back and forth. 
* Optimized `ByteBuffer` serialization / deserialization by removing intermediate String instantiations.
#### Bugs Fixed
* Fixed race condition causing `ArrayIndexOutOfBound` exception in StoreReader<|MERGE_RESOLUTION|>--- conflicted
+++ resolved
@@ -3,12 +3,9 @@
 ### 4.64.0-beta.1 (Unreleased)
 
 #### Bugs Fixed
-<<<<<<< HEAD
+* Fixed an eager prefetch issue for order by queries to prevent unnecessary round trips. - See [PR 41348](https://github.com/Azure/azure-sdk-for-java/pull/41348)
 * Fixed an issue to not fail fast for metadata resource resolution when faults are injected for Gateway routed operations. - See [PR 41428](https://github.com/Azure/azure-sdk-for-java/pull/41428)
 * Fixed an issue to adhere with exception tolerance thresholds for consecutive read and write failures with circuit breaker. - See [PR 41248](https://github.com/Azure/azure-sdk-for-java/pull/41428)
-=======
-* Fixed an eager prefetch issue for order by queries to prevent unnecessary round trips. - See [PR 41348](https://github.com/Azure/azure-sdk-for-java/pull/41348)
->>>>>>> 04b2d17c
 
 #### Other Changes
 * Normalized `collectionLink` formatting. - See [PR 41248](https://github.com/Azure/azure-sdk-for-java/pull/41428)
