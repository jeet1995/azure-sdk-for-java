--- conflicted
+++ resolved
@@ -11,12 +11,8 @@
 * Added improvement in `RntbdClientChannelHealthChecker` for detecting continuous transit timeout. - See [PR 31544](https://github.com/Azure/azure-sdk-for-java/pull/31544)
 
 #### Other Changes
-<<<<<<< HEAD
-* Optimized `readMany` API to leverage point reads when a single item is requested for a given partition - See [PR 31723](https://github.com/Azure/azure-sdk-for-java/pull/31723)
-=======
 * Shaded `MurmurHash3` of apache `commons-codec` to enable removing of the `guava` dependency - CVE-2020-8908 - See [PR 31761](https://github.com/Azure/azure-sdk-for-java/pull/31761)
 * Updated test dependency of `testng` to version 7.5 - See [PR 31761](https://github.com/Azure/azure-sdk-for-java/pull/31761)
->>>>>>> 2c6ab741
 
 ### 4.38.1 (2022-10-21)
 #### Other Changes
