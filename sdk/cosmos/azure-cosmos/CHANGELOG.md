--- conflicted
+++ resolved
@@ -11,13 +11,9 @@
 #### Bugs Fixed
 * Disabled `CosmosEndToEndOperationLatencyPolicyConfig` feature in `ChangeFeedProcessor`. Setting `CosmosEndToEndOperationLatencyPolicyConfig` at `CosmosClient` level will not affect `ChangeFeedProcessor` requests in any way. See [PR 36775](https://github.com/Azure/azure-sdk-for-java/pull/36775)
 * Fixed staleness issue of `COSMOS.MIN_CONNECTION_POOL_SIZE_PER_ENDPOINT` system property - See [PR 36599](https://github.com/Azure/azure-sdk-for-java/pull/36599).
-<<<<<<< HEAD
-* Fixed to not stall building of a client for the entire aggressive warm up duration but instead until containers
-in the warmup flow have been warmed up or until aggressive warm up duration has been reached whichever is lesser. - See [PR 36889](https://github.com/Azure/azure-sdk-for-java/pull/36889)
+* Fixed an issue where `pageSize` from `byPage` is not always being honored. This only happens when the same `CosmosQueryRequestOptions` being used through different requests, and different pageSize being used. See [PR 36847](https://github.com/Azure/azure-sdk-for-java/pull/36847)
+* Fixed an issue where build of `CosmosClient` and `CosmosAsyncClient` was getting blocked for the entire aggressive warmup duration even when all the connections have been opened already. - See [PR 36889](https://github.com/Azure/azure-sdk-for-java/pull/36889)
 * Fixed `CosmosClient` connection warm up bug to open connections aggressively. - See [PR 36889](https://github.com/Azure/azure-sdk-for-java/pull/36889)
-=======
-* Fixed an issue where `pageSize` from `byPage` is not always being honored. This only happens when the same `CosmosQueryRequestOptions` being used through different requests, and different pageSize being used. See [PR 36847](https://github.com/Azure/azure-sdk-for-java/pull/36847)
->>>>>>> 2421d376
 
 #### Other Changes
 * Handling negative end-to-end timeouts provided more gracefully by throwing a `CosmsoException` (`OperationCancelledException`) instead of `IllegalArgumentException`. - See [PR 36507](https://github.com/Azure/azure-sdk-for-java/pull/36507)
