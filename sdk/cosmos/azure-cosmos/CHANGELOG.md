## Release History

<<<<<<< HEAD
### 4.75.0-beta.1 (Unreleased)
> [!IMPORTANT]
> We strongly recommend our customers to use at least version 4.75.0 of `azure-cosmos`.
=======
### 4.76.0-beta.1 (Unreleased)
>>>>>>> e7dd0a6b

#### Features Added

#### Breaking Changes

#### Bugs Fixed

#### Other Changes

### 4.75.0 (2025-10-21)

#### Features Added
* Enabled `Cosmos(Async)Client` to support per-partition automatic failover dynamically without the need to restart the application. - See [PR 46477](https://github.com/Azure/azure-sdk-for-java/pull/46477)
* AAD Auth: Added a fallback mechanism for AAD audience scope. - [PR 46637](https://github.com/Azure/azure-sdk-for-java/pull/46637)

#### Bugs Fixed
* Fixed issue with change feed processor logs not showing exceptions. - [46918](https://github.com/Azure/azure-sdk-for-java/pull/46918)
* Fixed an issue where Per-Partition Circuit Breaker was hitting `NullPointerException` transiently in e2e timeout scenarios. - [PR 46968](https://github.com/Azure/azure-sdk-for-java/pull/46968/files)
* Allow lease in `ChangeFeedProcessor` to be rebalanced if changes for associated partition have not been processed for a while. - [PR 47038](https://github.com/Azure/azure-sdk-for-java/pull/47038)

#### Other Changes
* Changed to use `PartitionKeyRangeCache` to get partition key range during startup and split handling. - [46700](https://github.com/Azure/azure-sdk-for-java/pull/46700)
* Changed to use lower casing http header names for gateway response. - [46736](https://github.com/Azure/azure-sdk-for-java/pull/46736)
* Improved resilience around several completion events for an ssl handshake. - [PR 46734](https://github.com/Azure/azure-sdk-for-java/pull/46734)
* Changed timestamp format to be consistent in leases for CFP. - [PR 46784](https://github.com/Azure/azure-sdk-for-java/pull/46784)
* Added `MetadataThrottlingRetryPolicy` for `PartitionKeyRange` `RequestRateTooLargeException` handling. - [PR 46823](https://github.com/Azure/azure-sdk-for-java/pull/46823)
* Ensure effective `DirectConnectionConfig#setNetworkRequestTimeout` is set to at least 5 seconds. - [PR 47024](https://github.com/Azure/azure-sdk-for-java/pull/47024)
* Wrap JSON parsing exceptions as `CosmosException` to provide better context. - [PR 47040](https://github.com/Azure/azure-sdk-for-java/pull/47040)

### 4.71.2-hotfix (2025-10-16)
> [!IMPORTANT]
> We strongly recommend our customers to use at least version 4.75.0 or 4.71.2-hotfix of `azure-cosmos`.

#### Bugs Fixed
* Fixed issue with change feed processor logs not showing exceptions. - [PR 46918](https://github.com/Azure/azure-sdk-for-java/pull/46918)
* Fixed an issue where Per-Partition Circuit Breaker was hitting `NullPointerException` transiently in e2e timeout scenarios. - [PR 46968](https://github.com/Azure/azure-sdk-for-java/pull/46968/files)

#### Other Changes
* Added `MetadataThrottlingRetryPolicy` for `PartitionKeyRange` `RequestRateTooLargeException` handling. - [PR 46823](https://github.com/Azure/azure-sdk-for-java/pull/46823)
* Changed to use `PartitionKeyRangeCache` to get partition key range during startup and split handling. - [PR 46700](https://github.com/Azure/azure-sdk-for-java/pull/46700)
* Allow lease in `ChangeFeedProcessor` to be rebalanced if changes for associated partition have not been processed for a while. - [PR 25](https://github.com/jeet1995/azure-sdk-for-java/pull/25)
* Ensure effective `DirectConnectionConfig#setNetworkRequestTimeout` is set to at least 5 seconds. - [PR 47024](https://github.com/Azure/azure-sdk-for-java/pull/47024)

### 4.74.0 (2025-09-05)

#### Features Added
* Added `ThroughputBucket` support for throughput control. - [PR 46042](https://github.com/Azure/azure-sdk-for-java/pull/46042)
* AAD Auth: Adds a fallback mechanism for AAD audience scope. - [PR 46637](https://github.com/Azure/azure-sdk-for-java/pull/46637)

#### Bugs Fixed
* Fixed 404/1002 for query when container recreated with same name. - [PR 45930](https://github.com/Azure/azure-sdk-for-java/pull/45930)
* Fixed Null Pointer Exception for query when container recreated with same name. - [PR 45930](https://github.com/Azure/azure-sdk-for-java/pull/45930)
* Fixed Null Pointer Exception for readMany when container recreated with same name. - [PR 45930](https://github.com/Azure/azure-sdk-for-java/pull/45930)
* Fixed parameterized query failures for Hybrid Search queries. - [PR 46446](https://github.com/Azure/azure-sdk-for-java/pull/46446)
* Fixed a rare race in parallel Hybrid Search queries by making internal SchedulingStopwatch start/stop atomic and idempotent. - [PR 46594](https://github.com/Azure/azure-sdk-for-java/pull/46594)
* Fixed the Hybrid Search SchedulingStopWatch to use Cumulative Timing Across all parallel queries. - [PR 46591](https://github.com/Azure/azure-sdk-for-java/pull/46591)
* Fixed Strong Consistency violation when a single replica in a partition returns a 410 `Lease Not Found`. - [PR 46433](https://github.com/Azure/azure-sdk-for-java/pull/46433)

#### Other Changes
* Added change to optimize lease checkpointing in `ChangeFeedProcessor` by conditionally executing checkpoint operations for 304 responses based on continuation token comparison, which helps to reduce RU consumption for unchanged feeds. See [PR 46521](https://github.com/Azure/azure-sdk-for-java/pull/46521)
* Added change to route `LatestVersion` change feed to Gateway V2 when Gateway V2 has been opted into for document operations. See [PR 46223](https://github.com/Azure/azure-sdk-for-java/pull/46223)

### 4.71.1-hotfix (2025-08-04)

#### Bugs Fixed
* Fixed an issue where child partition leases are being created with null continuation token when change feed processor restarts after split - See [PR 46236](https://github.com/Azure/azure-sdk-for-java/pull/46236)

### 4.68.2-hotfix (2025-08-04)

#### Bugs Fixed
* Fixed an issue where child partition leases are being created with null continuation token when change feed processor restarts after split - See [PR 46235](https://github.com/Azure/azure-sdk-for-java/pull/46235)

### 4.73.1 (2025-07-24)

#### Bugs Fixed
* Fixed an issue where child partition leases are being created with null continuation token when change feed processor restarts after split - See [PR 46075](https://github.com/Azure/azure-sdk-for-java/pull/46075)

#### Other Changes
* Added quicker cross region retry capability when a 410 `Lease Not Found` is returned by a partition in a Strong Consistency account. - See [PR 46071](https://github.com/Azure/azure-sdk-for-java/pull/46071)
* Added an option to override AAD audience scope through environment variable. See [PR 46237](https://github.com/Azure/azure-sdk-for-java/pull/46237).

### 4.73.0 (2025-07-18)

#### Bugs Fixed
* Fixed OpenTelemetry traces/spans to include the attributes defined in semantic convention for Azure Cosmos DB - [PR 45929](https://github.com/Azure/azure-sdk-for-java/pull/45929)

### 4.72.0 (2025-06-24)

#### Features Added
* Added `azure.cosmosdb.operation.request_charge` and `azure.cosmosdb.response.sub_status_code` trace attributes. - [PR 45753](https://github.com/Azure/azure-sdk-for-java/pull/45753) and [PR 45826](https://github.com/Azure/azure-sdk-for-java/pull/45826)

#### Bugs Fixed
* Fixed an issue returning incorrect `ReadConsistencyStrategy` in `CosmosDiagnosticsContext.getEffectiveReadConsistencyStrategy()` for change feed operations in some cases - [PR 45645](https://github.com/Azure/azure-sdk-for-java/pull/45645)

### 4.71.0 (2025-06-04)

#### Features Added
* Added `GetEffectiveReadConsistencyLevel` method on the `CosmosDiagnosticsContext`. - [PR 45414](https://github.com/Azure/azure-sdk-for-java/pull/45414)

#### Bugs Fixed
* Fixed an issue ignoring client-level diagnostic thresholds for point read operations in some cases - [PR 45488](https://github.com/Azure/azure-sdk-for-java/pull/45488)
* Fixed an issue ignoring read consistency strategy for queries, readMany operations and change feed in some cases - [PR 45552](https://github.com/Azure/azure-sdk-for-java/pull/45552)

#### Other Changes
* Improved throughput for benchmarks with high concurrency by avoiding blocking `UUID.randomUUID` calls in the hot path. - [PR 45495](https://github.com/Azure/azure-sdk-for-java/pull/45495)

### 4.71.0-beta.1 (2025-05-19)

#### Features Added
* Added Weighted RRF for Hybrid and Full Text Search queries - [PR 45328](https://github.com/Azure/azure-sdk-for-java/pull/45328)

### 4.70.0 (2025-05-16)

#### Bugs Fixed
* Fixed an issue where child partition is getting overridden with null continuation token if a split happens during the first request of a parent partition. - See [PR 45363](https://github.com/Azure/azure-sdk-for-java/pull/45363)

#### Other Changes
* Added a way to opt-in into Per-Partition Automatic Failover using enablement flag from the account metadata. - [PR 45317](https://github.com/Azure/azure-sdk-for-java/pull/45317)

### 4.68.1 (2025-05-16)
> [!IMPORTANT]
> We strongly recommend customers with an upgrade-intent to upgrade to version 4.70.0 or later to include this bug fix.

#### Bugs Fixed
* Fixed an issue where child partition is getting overridden with null continuation token if a split happens during the first request of a parent partition. - See [PR 45363](https://github.com/Azure/azure-sdk-for-java/pull/45363)

### 4.69.0 (2025-05-14)

#### Features Added
* Added Beta public API to enable http2. - See [PR 45294](https://github.com/Azure/azure-sdk-for-java/pull/45294)
* Added API to allow customers to wrap/extend `CosmosAsyncContainer` - [PR 43724](https://github.com/Azure/azure-sdk-for-java/pull/43724) and [PR 45087](https://github.com/Azure/azure-sdk-for-java/pull/45087) 
* Added Per-Partition Automatic Failover which enables failover for writes at per-partition level for Single-Write Multi-Region accounts. - [PR 44099](https://github.com/Azure/azure-sdk-for-java/pull/44099)
* Added Beta public API to allow defining the consistency behavior for read / query / change feed operations independent of the chosen account-level consistency level. **NOTE: This API is still in preview mode and can only be used when using DIRECT connection mode.** - See [PR 45161](https://github.com/Azure/azure-sdk-for-java/pull/45161)
* Added Weighted RRF for Hybrid and Full Text Search queries - [PR 45328](https://github.com/Azure/azure-sdk-for-java/pull/45328)

#### Bugs Fixed
* Fixed the fail back flow where not all partitions were failing back to original first preferred region for Per-Partition Circuit Breaker. - [PR 44099](https://github.com/Azure/azure-sdk-for-java/pull/44099)
* Fixed diagnostics issue where operations in Gateway mode hitting end-to-end timeout would not capture diagnostics correctly. - [PR 44099](https://github.com/Azure/azure-sdk-for-java/pull/44099)
* Enabled `excludeRegions` to be applied for `QueryPlan` calls. - [PR 45196](https://github.com/Azure/azure-sdk-for-java/pull/45196)
* Fixed the behavior to correctly perform partition-level failover through circuit breaker for operations enabled with threshold-based availability strategy. - [PR 45244](https://github.com/Azure/azure-sdk-for-java/pull/45244)
* Fixed an issue where `QueryPlan` calls are indefinitely retried in the same region when there are connectivity or response delays with / from the Gateway. - [PR 45267](https://github.com/Azure/azure-sdk-for-java/pull/45267)
* Fixed hang issue in `CosmosPagedIterable#handle` by preventing race conditions in underlying subscription of `Flux<FeedResponse>`. - [PR 45290](https://github.com/Azure/azure-sdk-for-java/pull/45290)

#### Other Changes
* Added the `vectorIndexShardKeys` to the vectorIndexSpec for QuantizedFlat and DiskANN vector search. - [PR 44007](https://github.com/Azure/azure-sdk-for-java/pull/44007)
* Added user agent suffixing if Per-Partition Automatic Failover or Per-Partition Circuit Breaker are enabled at client scope. - [PR 45197](https://github.com/Azure/azure-sdk-for-java/pull/45197)
* Enable threshold-based availability strategy for reads by default when Per-Partition Automatic Failover is also enabled. - [PR 45267](https://github.com/Azure/azure-sdk-for-java/pull/45267) 

### 4.68.0 (2025-03-20)

#### Bugs Fixed
* Fixed applications possibly not closing gracefully due to thread `partition-availability-staleness-check` not being a daemon thread. - [PR 44441](https://github.com/Azure/azure-sdk-for-java/pull/44441).
* Fixed an issue, which could result in missing to create lease documents when errors happen during the first initialization of the `ChangeFeedProcessor`. This would result in not processing change events for those partitions. - [PR 44648](https://github.com/Azure/azure-sdk-for-java/pull/44648).

### 4.67.0 (2025-02-20)

#### Other Changes
* Block `ChangeFeedProcessor` from starting by throwing an `IllegalStateException` when the lease container contains leases with the same lease prefix but different `ChangeFeedMode` - [PR 43798](https://github.com/Azure/azure-sdk-for-java/pull/43798).

### 4.66.1 (2025-02-08)

#### Bugs Fixed
* Fixed an issue in change feed processor where records are skipped and excessive requests are prefetched. - See [PR 43788](https://github.com/Azure/azure-sdk-for-java/pull/43788)
* Fixed small perf overhead due to NPE for readItem returning 404. - See [PR 44008](https://github.com/Azure/azure-sdk-for-java/pull/44008)
* Perform cross-region retry for `Document` reads when enclosing address requests hit request timeouts (408:10002). - See [PR 43937](https://github.com/Azure/azure-sdk-for-java/pull/43937)

#### Other Changes
* Added temporary internal-only option to enable thin client mode with system property COSMOS.THINCLIENT_ENABLED, setting the thin client endpoint with system property COSMOS.THINCLIENT_ENDPOINT, and default thin client endpoint with system property COSMOS.DEFAULT_THINCLIENT_ENDPOINT while the thin-client transport is still under development. This transport mode is not yet supported or ready to be used by external customers. Please don't use these configs in any production scenario yet. - [PR 43188](https://github.com/Azure/azure-sdk-for-java/pull/43188)
* Added a system property `COSMOS.ITEM_SERIALIZATION_INCLUSION_MODE` (environment variable `COSMOS_ITEM_SERIALIZATION_INCLUSION_MODE`) that allows customizing (`Always`, `NonNull`, `NonEmpty`, `NonDefault`) the JSON serialization inclusion mode when serializing items/documents. - See [PR 44035](https://github.com/Azure/azure-sdk-for-java/pull/44035) and [PR 44114](https://github.com/Azure/azure-sdk-for-java/pull/44114)

### 4.66.0 (2025-01-14)

#### Other Changes
* Added client vmId info to Rntbd health check logs - See [43079](https://github.com/Azure/azure-sdk-for-java/pull/43079)
* Added support to enable http2 for gateway mode with system property `COSMOS.HTTP2_ENABLED` and system variable `COSMOS_HTTP2_ENABLED`. - [PR 42947](https://github.com/Azure/azure-sdk-for-java/pull/42947)
* Added support to allow changing http2 max connection pool size with system property `COSMOS.HTTP2_MAX_CONNECTION_POOL_SIZE` and system variable `COSMOS_HTTP2_MAX_CONNECTION_POOL_SIZE`. - [PR 42947](https://github.com/Azure/azure-sdk-for-java/pull/42947)
* Added support to allow changing http2 max connection pool size with system property `COSMOS.HTTP2_MIN_CONNECTION_POOL_SIZE` and system variable `COSMOS_HTTP2_MIN_CONNECTION_POOL_SIZE`. - [PR 42947](https://github.com/Azure/azure-sdk-for-java/pull/42947)
* Added options to fine-tune settings for bulk operations. - [PR 43509](https://github.com/Azure/azure-sdk-for-java/pull/43509)
* Added the following metrics. - See [PR 43716](https://github.com/Azure/azure-sdk-for-java/pull/43716)
  *`cosmos.client.req.gw.bulkOpCountPerEvaluation`
  *`cosmos.client.req.gw.bulkOpRetriedCountPerEvaluation`
  *`cosmos.client.req.gw.bulkGlobalOpCount`
  *`cosmos.client.req.gw.bulkTargetMaxMicroBatchSize`
  *`cosmos.client.req.rntbd.bulkOpCountPerEvaluation`
  *`cosmos.client.req.rntbd.bulkOpRetriedCountPerEvaluation`
  *`cosmos.client.req.rntbd.bulkGlobalOpCount`
  *`cosmos.client.req.rntbd.bulkTargetMaxMicroBatchSize`

### 4.65.0 (2024-11-19)

#### Features Added
* Added support for Hybrid Search and Full text queries and new query features `HybridSearch` and `CountIf` in CosmosDB - See [42885](https://github.com/Azure/azure-sdk-for-java/pull/42885)
* Added `CosmosFullTextPolicy` in `CosmosContainerProperties` and `CosmosFullTextIndexes` in `IndexingPolicy` to support Full Text Search in Cosmos DB - See [PR 42278](https://github.com/Azure/azure-sdk-for-java/pull/42278)
* Added two new properties `quantizationSizeInBytes` and `indexingSearchListSize` to the `CosmosVectorIndexSpec` to support Partitioned DiskANN for vector search in Cosmos DB - See [PR 42333](https://github.com/Azure/azure-sdk-for-java/pull/42333)
* Added system property `COSMOS.LOAD_AZURE_VM_META_DATA` to allow customers to disable/enable loading Azure VM metadata for diagnostics - See [PR 42874](https://github.com/Azure/azure-sdk-for-java/pull/42874)

#### Bugs Fixed
* Fixed a Null Pointer Exception in `ContainerThroughputConrolGroupProperties` if defaultGroup is not set. - See [PR 42835](https://github.com/Azure/azure-sdk-for-java/pull/42835)
* Fixed a Null Pointer Exception in `RoutingMapProviderHelpers#getOverlappingRanges()` in case of Routing map being null - See [PR 42874](https://github.com/Azure/azure-sdk-for-java/pull/42874)
* Fixed an issue where `continuationToken` is not being updated in the lease document if only `304` has been observed since `changeFeedProcessor` startup - See [PR 43013](https://github.com/Azure/azure-sdk-for-java/pull/43013)

#### Other Changes
* Enable `JsonParser.Feature.ALLOW_UNQUOTED_CONTROL_CHARS` by default for objectMapper. - See [PR 42520](https://github.com/Azure/azure-sdk-for-java/pull/42520)
* Added system property `COSMOS.ALLOW_UNQUOTED_CONTROL_CHARS` which allow customer to disable/enable `JsonParser.Feature.ALLOW_UNQUOTED_CONTROL_CHARS`. - See [PR 42520](https://github.com/Azure/azure-sdk-for-java/pull/42520)
* Added system property `COSMOS.CHARSET_DECODER_ERROR_ACTION_ON_MALFORMED_INPUT` and `COSMOS.CHARSET_DECODER_ERROR_ACTION_ON_UNMAPPED_CHARACTER` to allow user config error action on invalid UTF-8 bytes. - See [PR 42520](https://github.com/Azure/azure-sdk-for-java/pull/42520)
* Added system property `COSMOS.HTTP_CONNECTION_WITHOUT_TLS_ALLOWED` and system variable `COSMOS_HTTP_CONNECTION_WITHOUT_TLS_ALLOWED` to allow using http connections to connect to CosmosDB emulator. - See [PR 42972](https://github.com/Azure/azure-sdk-for-java/pull/42972)
  * **NOTE :** Please only use this config during local development or test environment, do not use this in prod env.
* Added system property `COSMOS.EMULATOR_SERVER_CERTIFICATE_VALIDATION_DISABLED` and system variable `COSMOS_EMULATOR_SERVER_CERTIFICATE_VALIDATION_DISABLED` to disable server certification validation to CosmosDB emulator. - See [PR 42972](https://github.com/Azure/azure-sdk-for-java/pull/42972)
    * **NOTE :** Please only use this config during local development or test environment, do not use this in prod env.
* Added system property `COSMOS.EMULATOR_HOST` and system variable `COSMOS_EMULATOR_HOST` to config emulator host name. - See [PR 42972](https://github.com/Azure/azure-sdk-for-java/pull/42972)

### 4.63.4 (2024-10-15)

#### Bugs Fixed
* Fixed an issue where a `NullPointerException` was thrown with circuit breaker enabled and partition split / merge scenarios. - See [PR 42178](https://github.com/Azure/azure-sdk-for-java/pull/42178)
* Fixed an issue when a `Batch` operation hitting end-to-end timeout would not capture diagnostics correctly. - See [PR 42178](https://github.com/Azure/azure-sdk-for-java/pull/42178)
* Fixed an issue where holding onto a `CosmosException` instance would hold a strong reference to a `RxDocumentClientImpl` instance preventing garbage collection of the `RxDocumentClientImpl` instance. - See [PR 42178](https://github.com/Azure/azure-sdk-for-java/pull/42178)

### 4.64.0 (2024-10-10)

#### Features Added
* Added an API to retrieve diagnostics from the change feed processor context. - See [PR 41738](https://github.com/Azure/azure-sdk-for-java/pull/41738)
* Added support to allow `queryChangeFeed` to complete when all changes available when the query starts have been fetched. - See [PR 42160](https://github.com/Azure/azure-sdk-for-java/pull/42160)
* Added an utility API to help extract sub-range continuation tokens from existing changeFeed query continuation token. - See [PR 42156](https://github.com/Azure/azure-sdk-for-java/pull/42156)

#### Bugs Fixed
* Fixed an issue where a `NullPointerException` was thrown with circuit breaker enabled and partition split / merge scenarios. - See [PR 42178](https://github.com/Azure/azure-sdk-for-java/pull/42178)
* Fixed an issue when a `Batch` operation hitting end-to-end timeout would not capture diagnostics correctly. - See [PR 42178](https://github.com/Azure/azure-sdk-for-java/pull/42178)  
* Fixed an issue to avoid transient `IllegalArgumentException` due to duplicate json properties for the `uniqueKeyPolicy` property in `DocumentCollection`. - See [PR 41608](https://github.com/Azure/azure-sdk-for-java/pull/41608) and [PR 42244](https://github.com/Azure/azure-sdk-for-java/pull/42244)
* Fixed an issue where holding onto a `CosmosException` instance would hold a strong reference to a `RxDocumentClientImpl` instance preventing garbage collection of the `RxDocumentClientImpl` instance. - See [PR 42178](https://github.com/Azure/azure-sdk-for-java/pull/42178)

### 4.63.3 (2024-09-10)

#### Bugs Fixed
* Fixed an issue where `CosmosDiagnostics` being accumulated across all requests for `queryChangeFeed` - See [PR 41698](https://github.com/Azure/azure-sdk-for-java/pull/41698)
* Fixed an issue in the `CosmosAsyncContainer.queryChangeFeed` API that could result in hangs under certain conditions. - See [PR 41774](https://github.com/Azure/azure-sdk-for-java/pull/41774)
* Fixed an issue where cross region retries were not performed when preferred regions were not configured for `CosmosClient` / `CosmosAsyncClient` - See [PR 41653](https://github.com/Azure/azure-sdk-for-java/pull/41653)

#### Other Changes
* Changed diagnostic handler implementations to use weak references to `CosmosAsyncClient` to allow GC to earlier clean them up. - See [PR 41710](https://github.com/Azure/azure-sdk-for-java/pull/41710)

### 4.63.2 (2024-08-23)

#### Bugs Fixed
* Fixed a direct buffer memory leak due to not explicitly stopping the partition recovery flow in per-partition circuit breaker. - See [PR 41486](https://github.com/Azure/azure-sdk-for-java/pull/41486)
* Fixed an issue where client-level end-to-end timeout is not getting applied for `Batch` operations. - See [PR 41553](https://github.com/Azure/azure-sdk-for-java/pull/41553)

#### Other Changes
* Fixed an issue to avoid transient `IllegalArgumentException` due to duplicate json properties for the `uniqueKeyPolicy` property. - See [PR 41608](https://github.com/Azure/azure-sdk-for-java/pull/41608)

### 4.63.1 (2024-08-12)

#### Bugs Fixed
* Fixed an eager prefetch issue for order by queries to prevent unnecessary round trips. - See [PR 41348](https://github.com/Azure/azure-sdk-for-java/pull/41348)
* Fixed an issue to not fail fast for metadata resource resolution when faults are injected for Gateway routed operations. - See [PR 41428](https://github.com/Azure/azure-sdk-for-java/pull/41428)
* Fixed an issue to adhere with exception tolerance thresholds for consecutive read and write failures with circuit breaker. - See [PR 41428](https://github.com/Azure/azure-sdk-for-java/pull/41428)
* Fixed excessive retries bug when it has been identified that operations through a closed `CosmosClient` [or] `CosmosAsyncClient` are executed. - See [PR 41364](https://github.com/Azure/azure-sdk-for-java/pull/41364)

#### Other Changes
* Normalized `collectionLink` formatting. - See [PR 41248](https://github.com/Azure/azure-sdk-for-java/pull/41428)

### 4.63.0 (2024-07-26)

#### Features Added
* Added optional id validation to prevent documents with invalid char '/' in id property to be created. - See [PR 41108](https://github.com/Azure/azure-sdk-for-java/pull/41108)
* Added support for specifying a set of custom diagnostic correlation ids in the request options. - See [PR 40835](https://github.com/Azure/azure-sdk-for-java/pull/40835)
* Added support for client-driven partition-level failover for multi-write CosmosDB accounts. - See [PR 39265](https://github.com/Azure/azure-sdk-for-java/pull/39265)

#### Bugs Fixed
* Fixed an issue where `contactedRegions` shows the wrong region in a multi region account if no preferred regions are specified. - See [PR 41045](https://github.com/Azure/azure-sdk-for-java/pull/41045)
* Changed meters for client telemetry to always include all tags to respect this requirement from prometheus - See [PR 41213](https://github.com/Azure/azure-sdk-for-java/pull/41213)
* Fixed an issue where customer provided session token is not honored for the `readMany` operation. - See [PR 39265](https://github.com/Azure/azure-sdk-for-java/pull/39265)

#### Other Changes
* Added metrics and tracing for ReadMany operations. - See [PR 41042](https://github.com/Azure/azure-sdk-for-java/pull/41042)
* Added a `warn`-level log to capture when the `pkRangeId` in the user-passed session token and the `resolvedPartitionKeyRangeId` in the request doesn't match. - See [PR 41268](https://github.com/Azure/azure-sdk-for-java/pull/41268)

### 4.62.0 (2024-07-02)

#### Features Added
* Added support for changing some request options dynamically without the need of restarting the application. - See [PR 40061](https://github.com/Azure/azure-sdk-for-java/pull/40061)

#### Bugs Fixed
* Fixed a possible `NullPointerException` in the ctor of `FeedOperationState`. - See [PR 40714](https://github.com/Azure/azure-sdk-for-java/pull/40714)
* Changed to only disable `PartitionKeyRangeGoneRetryPolicy` when enable `disableSplitHandling` in `ChangeFeedRequestOptions`. - See [PR 40738](https://github.com/Azure/azure-sdk-for-java/pull/40738)

#### Other Changes
* Added diagnostic fields for `quorumAckedLSN` and `currentReplicaSetSize`. Changed `replicaStatusList` to include all replicas and more information. - See [PR 39844](https://github.com/Azure/azure-sdk-for-java/pull/39844)
* Ensured that exceptions thrown in custom serializers are being wrapped as a CosmosException with StatusCode 400. - See [PR 40797](https://github.com/Azure/azure-sdk-for-java/pull/40797) and [PR 40913](https://github.com/Azure/azure-sdk-for-java/pull/40913)
* Reduced number of logs emitted in the success case for cross partition queries. - See [PR 40932](https://github.com/Azure/azure-sdk-for-java/pull/40932)
* Reduced noisy logs about the value of the ` AZURE_COSMOS_DISABLE_NON_STREAMING_ORDER_BY` environment variable. - See [PR 40714](https://github.com/Azure/azure-sdk-for-java/pull/40714)

### 4.61.1 (2024-05-31)

#### Bugs Fixed
* Fixed an issue causing `IllegalArgumentException` when using `handleChanges` on change feed processor startup - See [PR 40420](https://github.com/Azure/azure-sdk-for-java/pull/40420)

### 4.61.0 (2024-05-24)

#### Features Added
* Added query statement conditionally in diagnostics and tracing. - See [PR 39990](https://github.com/Azure/azure-sdk-for-java/pull/39990)

#### Bugs Fixed
* Fixed a rare issue causing `StackOverflowError` when `RntbdRequestRecord` expires and tries to serialize `CosmosException` using default Jackson Object Mapper - See [PR 40272](https://github.com/Azure/azure-sdk-for-java/pull/40272)
* Fixed UserAgent encoding when the suffix contains non-ASCII characters. - See [PR 40293](https://github.com/Azure/azure-sdk-for-java/pull/40293)

#### Other Changes
* Added robustness improvement to avoid client-side parsing errors `java.lang.IllegalArgumentException: Unable to parse JSON` when Gateway returns duplicate `unqiueKeyPolicy` in IndexPolicy (invalid json) - See[PR 40306](https://github.com/Azure/azure-sdk-for-java/pull/40306)

### 4.60.0 (2024-05-19)

#### Features Added
* Added `cosmosVectorEmbeddingPolicy` in `cosmosContainerProperties` and `vectorIndexes` in `indexPolicy` to support vector search in CosmosDB - See[PR 39379](https://github.com/Azure/azure-sdk-for-java/pull/39379)
* Added support for non-streaming OrderBy query and a query feature `NonStreamingOrderBy` to support Vector Search queries. - See [PR 39897](https://github.com/Azure/azure-sdk-for-java/pull/39897/) 
* Added the capability to regionally scope session tokens used for operations scoped to a logical partition. - See [PR 38003](https://github.com/Azure/azure-sdk-for-java/pull/38003)

#### Bugs Fixed
* Ensured that `excludedRegions` is getting honored change feed operations. - See [PR 38003](https://github.com/Azure/azure-sdk-for-java/pull/38003) 

#### Other Changes
* Added change to throw `IllegalStateException` when change feed mode is switched from `AllVersionsAndDeletes` to `Incremental` and vice-versa for the same deployment unit for EPK-Range based leases. See [PR 38740](https://github.com/Azure/azure-sdk-for-java/pull/38740)

### 4.59.0 (2024-04-27)
#### Features Added
* Added public APIs `getCustomItemSerializer` and `setCustomItemSerializer` to allow customers to specify custom payload transformations or serialization settings. - See [PR 38997](https://github.com/Azure/azure-sdk-for-java/pull/38997) and [PR 39933](https://github.com/Azure/azure-sdk-for-java/pull/39933) 

#### Other Changes
* Load Blackbird or Afterburner into the ObjectMapper depending upon Java version and presence of modules in classpath. Make Afterburner and Blackbird optional maven dependencies. See - [PR 39689](https://github.com/Azure/azure-sdk-for-java/pull/39689)

### 4.53.5-hotfix (2024-04-25)

#### Bugs Fixed
* Fixed an issue in QuorumReader when quorum could not be selected even though 1 secondary and Primary are reachable and in sync. - See [PR 38832](https://github.com/Azure/azure-sdk-for-java/pull/38832)

### 4.58.0 (2024-04-16)
#### Other Changes
* Changed initial `targetBatchSize` to be capped by both `initialBatchSize` and `maxBatchSize` configured in `CosmosBulkExecutionOptions` - See[39500](https://github.com/Azure/azure-sdk-for-java/pull/39500)
* Ensured that `exceptionMessage` is populated even for non-cosmos Exceptions in `GatewayStatistics` - See [PR 39507](https://github.com/Azure/azure-sdk-for-java/pull/39507)
* Added partition key helper functions to `PartitionKeyBuilder` that are needed for `azure-spring-data-cosmos`. - See [PR 39213](https://github.com/Azure/azure-sdk-for-java/pull/39213)
* Added `cosmos.client.req.rntbd.actualItemCount` and `cosmos.client.req.gw.actualItemCount` metrics. - See [PR 39682](https://github.com/Azure/azure-sdk-for-java/pull/39682)

### 4.57.0 (2024-03-25)

#### Features Added
* Added public APIs `setMaxMicroBatchSize` and `getMaxMicroBatchSize` in `CosmosBulkExecutionOptions` - See [PR 39335](https://github.com/Azure/azure-sdk-for-java/pull/39335)

#### Bugs Fixed
* Suppressed exceptions when calling diagnostics handlers. - See [PR 39077](https://github.com/Azure/azure-sdk-for-java/pull/39077)
* Fixed an issue where no cross region retry for write operations due to channel acquisition timeout. - See [PR 39255](https://github.com/Azure/azure-sdk-for-java/pull/39255)
* Fixed incorrect container tag value in metrics. - See [PR 39322](https://github.com/Azure/azure-sdk-for-java/pull/39322)
* Fixed issue where CosmosDiagnosticsContext is null when diagnostics are sampled out. - See [PR 39352](https://github.com/Azure/azure-sdk-for-java/pull/39352)
#### Other Changes
* Changed logic to only call `System.exit()` in `DiagnosticsProvider` for `Error` scenario. Also added `System.err` for `Error` cases. - See [PR 39077](https://github.com/Azure/azure-sdk-for-java/pull/39077)
* Removed `System.exit()` calls from `ImplementationBridgeHelpers`. - See [PR 39387](https://github.com/Azure/azure-sdk-for-java/pull/39387)

### 4.53.4-hotfix (2024-03-15)

#### Other Changes
* Removed `System.exit()` calls from `ImplementationBridgeHelpers`. - See [PR 39215](https://github.com/Azure/azure-sdk-for-java/pull/39215)

### 4.48.3-hotfix (2024-03-15)

#### Bugs Fixed
* Fixed an issue where `sampleDiagnostics` is not being honored for `query. See [PR 37015](https://github.com/Azure/azure-sdk-for-java/pull/37015)
* Suppressed exceptions when calling diagnostics handlers. - See [PR 39077](https://github.com/Azure/azure-sdk-for-java/pull/39077)

### Other Changes
* Changed logic to only call `System.exit()` in `DiagnosticsProvider` for `Error` scenario. Also added `System.err` for `Error` cases. - See [PR 39077](https://github.com/Azure/azure-sdk-for-java/pull/39077)
* Removed `System.exit()` calls from `ImplementationBridgeHelpers`. - See [PR 39182](https://github.com/Azure/azure-sdk-for-java/pull/39182)

### 4.45.3-hotfix (2024-03-15)

#### Bugs Fixed
* Fixed an issue where `sampleDiagnostics` is not being honored for `query. See [PR 37015](https://github.com/Azure/azure-sdk-for-java/pull/37015)
* Suppressed exceptions when calling diagnostics handlers. - See [PR 39077](https://github.com/Azure/azure-sdk-for-java/pull/39077)

### Other Changes
* Changed logic to only call `System.exit()` in `DiagnosticsProvider` for `Error` scenario. Also added `System.err` for `Error` cases. - See [PR 39077](https://github.com/Azure/azure-sdk-for-java/pull/39077)
* Removed `System.exit()` calls from `ImplementationBridgeHelpers`. - See [PR 39184](https://github.com/Azure/azure-sdk-for-java/pull/39184)

### 4.53.3-hotfix (2024-03-07)

#### Bugs Fixed
* Suppressed exceptions when calling diagnostics handlers. - See [PR 39121](https://github.com/Azure/azure-sdk-for-java/pull/39121)

#### Other Changes
* Changed logic to only call `System.exit()` in `DiagnosticsProvider` for `Error` scenario. Also added `System.err` for `Error` cases. - See [PR 39121](https://github.com/Azure/azure-sdk-for-java/pull/39121)

### 4.56.0 (2024-02-20)

#### Features Added
* Added overloads for `CosmosAsyncContainer.readMany` and `CosmosContainr.readMany` accepting request options via `CosmosReadManyRequestOptions` to allow specifying excluded regions, diagnostics thresholds and end-to-end timeout etc. - See [PR 38821](https://github.com/Azure/azure-sdk-for-java/pull/38821)

#### Bugs Fixed
* Fixed an issue in QuorumReader when quorum could not be selected even though 1 secondary and Primary are reachable and in sync. - See [PR 38832](https://github.com/Azure/azure-sdk-for-java/pull/38832)

### 4.55.1 (2024-02-13)

#### Other Changes
* Limited max. number of threads possible to be used by BulkExecutor instances . - See [PR 38745](https://github.com/Azure/azure-sdk-for-java/pull/38745)

### 4.55.0 (2024-02-08)
* Added option to override the Http Connection Pool size in Gateway mode. Increasing the connection pool size beyond 1000 can be useful when the number of concurrent requests in Gateway mode is very high and you see a `reactor.netty.internal.shaded.reactor.pool.PoolAcquirePendingLimitException: Pending acquire queue has reached its maximum size of 2000` error. - See [PR 38305](https://github.com/Azure/azure-sdk-for-java/pull/38305)

#### Features Added
* Added payload size metrics for Gateway mode. - See [PR 38517](https://github.com/Azure/azure-sdk-for-java/pull/38517)

#### Other Changes
* Reduced CPU overhead slightly for workloads with high throughput of point operations - especially when diagnostics like traces or metrics are enabled. - See [PR 38232](https://github.com/Azure/azure-sdk-for-java/pull/38232)
* Changed to add `transportRequestChannelAcquisitionContext` in CosmosDiagnostics based on duration in `channelAcquisitionStarted` stage. By default, if `channelAcquisitionStarted` took more than 1s, `transportRequestChannelAcquisitionContext` will be added. - See [PR 38416](https://github.com/Azure/azure-sdk-for-java/pull/38416)
* Added information about the path when it is invalid in RxDocumentService ctor. - See [PR 38482](https://github.com/Azure/azure-sdk-for-java/pull/38482)
* Removed `CancellationException` callstack from `RntbdRequestRecord.toString`. - See [PR 38504](https://github.com/Azure/azure-sdk-for-java/pull/38504)
* Using customized `subStatusCodes` for client generated `InternalServerErrorException`. - See [PR 38518](https://github.com/Azure/azure-sdk-for-java/pull/38518)
* Added an option to opt-out of E2E timeout defined in CosmosClientBuilder for non-point operations via system property or environment variable. - See [PR 38388](https://github.com/Azure/azure-sdk-for-java/pull/38388)
* Using `ConnectionTimeout` as the `RNTBD` connection `acquisitionTimeout`. - See [PR 38695](https://github.com/Azure/azure-sdk-for-java/pull/38695)

### 4.53.2-hotfix (2024-02-04)

#### Other Changes
* Reduced CPU overhead slightly for workloads with high throughput of point operations - especially when diagnostics like traces or metrics are enabled. - See [PR 38232](https://github.com/Azure/azure-sdk-for-java/pull/38232)
* Changed to add `transportRequestChannelAcquisitionContext` in CosmosDiagnostics based on duration in `channelAcquisitionStarted` stage. By default, if `channelAcquisitionStarted` took more than 1s, `transportRequestChannelAcquisitionContext` will be added. - See [PR 38416](https://github.com/Azure/azure-sdk-for-java/pull/38416)
* Added an option to opt-out of E2E timeout defined in CosmosClientBuilder for non-point operations via system property or environment variable. - See [PR 38388](https://github.com/Azure/azure-sdk-for-java/pull/38388)

### 4.54.0 (2024-01-03)

#### Features Added
* Integrate `ThroughputControl` with ChangeFeedProcessor - See [PR 38052](https://github.com/Azure/azure-sdk-for-java/pull/38052)

#### Bugs Fixed
* Fixed issue where AAD/Entra ID related exceptions are not fully propagated to the caller when CosmosAsyncClient is created, causing ambiguity for user on the root cause of the error - See [PR 37977](https://github.com/Azure/azure-sdk-for-java/pull/37977) 
* Fixed a `NullPointerException` issue in `MetadataRequestRetryPolicy` when `locationEndpointToRoute` is not set. - See [PR 38094](https://github.com/Azure/azure-sdk-for-java/pull/38094)

#### Other Changes
* Reset `transitTimeoutCount` and `cancellationCount` in `RntbdClientChannelHealthChecker` when CPU load is above threshold. - See [PR 38157](https://github.com/Azure/azure-sdk-for-java/pull/38157)
* Perf-improvement avoiding extra-buffer copy for query and point operations - See [PR 38072](https://github.com/Azure/azure-sdk-for-java/pull/38072)

### 4.53.1 (2023-12-06)

#### Bugs Fixed
* Fixed high number of PKRangeFeed calls when using BulkExecution without SparkConnector - See [PR 37920](https://github.com/Azure/azure-sdk-for-java/pull/37920) 

#### Other Changes
* Changed to `DEBUG` log level in `WebExceptionRetryPolicy` for non-handled exception scenario and retry scenario - See [PR 37918](https://github.com/Azure/azure-sdk-for-java/pull/37918)

### 4.53.0 (2023-12-01)
#### Bugs Fixed
* Fixed a bug resulting in `CosmosDiagnosticsContext.getStatusCode()` always returning `0` for `readMany` operations. - See [PR 37394](https://github.com/Azure/azure-sdk-for-java/pull/37394)
* Fixed an issue where PartitionKeyRange request will not do cross region retry. - See [PR 37403](https://github.com/Azure/azure-sdk-for-java/pull/37403)
* Fixed an issue where Session consistency was not honored when the consistency level on the `CosmosClientBuilder.consistencyLevel` was not explicitly set to `ConsistencyLevel.SESSION` but the default account consistency level is session. If not enforcing session consistency is the intended behavior, you can set the `CosmsoClientBuilder.consistencyLevel` to `ConsistencyLevel.EVENTUAL`. - See [PR 37377](https://github.com/Azure/azure-sdk-for-java/pull/37377)
* Fixed an issue where client level `EndToEndOperationLatencyPolicyConfig.availabilityStrategy` is not being applied for `query` - See [PR 37511](https://github.com/Azure/azure-sdk-for-java/pull/37511)
* Fixed an issue where operation is not cancelled based on `CosmosEndToEndOperationLatencyPolicyConfig.endToEndOperationTimeout` when `429` happens - See [PR 37764](https://github.com/Azure/azure-sdk-for-java/pull/37764)
* Fixed an issue where `CosmosEndToEndOperationLatencyPolicyConfig.endToEndOperationTimeout` is not applied for `ReadMany` - See [PR 37764](https://github.com/Azure/azure-sdk-for-java/pull/37764)
* Fixed an issue with OFFSET and LIMIT query clause returning partial query results when used with DISTINCT - See [PR 37860](https://github.com/Azure/azure-sdk-for-java/pull/37860)

#### Other Changes
* Modified the event payload when diagnostic details are traced (vis Open telemetry traces). The diagnostics can exceed the max. attribute size of 8KB. This PR will split the diagnostics and trace them in multiple events (ordered by `SequenceNumber` attribute) to ensure the full diagnostics message is available in logged events. - See [PR 37376](https://github.com/Azure/azure-sdk-for-java/pull/37376)
* Added `sessionRetryCfg` to the diagnostic string and modified `proactiveInit` key name to `proactiveInitCfg` in the diagnostic string. - See [PR 36711](https://github.com/Azure/azure-sdk-for-java/pull/36711)
* Modified `429` retry backoff time when `retryAfter` is not being returned from server. For `429/3200`, SDK will retry immediately, for others SDK will backoff 100ms - See [PR 37764](https://github.com/Azure/azure-sdk-for-java/pull/37764)

### 4.52.0 (2023-10-24)
#### Features Added
* Added an option to configure the minimum retry duration for 404/1002 session not available. - See [PR 37143](https://github.com/Azure/azure-sdk-for-java/pull/37143) and [PR 37240](https://github.com/Azure/azure-sdk-for-java/pull/37240)

#### Bugs Fixed
* Fixed an issue where `emptyPageDiagnosticsEnabled` in `CosmosQueryRequestOptions` was being overridden. This caused empty page diagnostics to be logged (with INFO level) even when the flag was set to false - See [PR 37199](https://github.com/Azure/azure-sdk-for-java/pull/37199)
* Fixed an issue where the HttpTimeoutPolicy was not being used correctly - See [PR 37188](https://github.com/Azure/azure-sdk-for-java/pull/37188) 
* Fixed an issue where SDK mark region unavailable on http timeout - See [PR 37163](https://github.com/Azure/azure-sdk-for-java/pull/37163)
* Fixed an issue where SDK do `A, B, C, A` retry pattern for `404/1002` - See [PR 37040](https://github.com/Azure/azure-sdk-for-java/pull/37040)
* Fixed an issue where SDK do aggressive retry on `449` - See [PR 37040](https://github.com/Azure/azure-sdk-for-java/pull/37040)
* Fixed an issue where SDK skip cross region retry for server generated `410` for write operations - See [PR 37040](https://github.com/Azure/azure-sdk-for-java/pull/37040)
* Added 410/1002 handling for `ChangeFeedProcessor#getCurrentState` in **Latest Version**, **All Version and Deletes** changes modes. - See [PR 37107](https://github.com/Azure/azure-sdk-for-java/pull/37107)
    * **NOTE :** Here the fix is for a `ChangeFeedProcessor` instance built with either `handleLatestVersionChanges` or `handleAllVersionsAndDeletesChanges`.
* Fixed an issue where SDK does not do retry for `AddressRefresh` on `HttpTimeout` for write operations - See [PR 37286](https://github.com/Azure/azure-sdk-for-java/pull/37286)

### 4.51.0 (2023-09-29)

#### Features Added
* Added a preview API to `ChangeFeedProcessorBuilder` to process an additional `ChangeFeedProcessorContext` for handling all versions and deletes changes. - See [PR 36715](https://github.com/Azure/azure-sdk-for-java/pull/36715)
* Added public APIs to configure a `Supplier<CosmosExcludedRegions>` through `CosmosClientBuilder#excludedRegionSupplier` and `CosmosExcludedRegions` - a type which encapsulates a set of excluded regions. See [PR 36616](https://github.com/Azure/azure-sdk-for-java/pull/36616)

#### Bugs Fixed
* Fixed an issue with the threshold based availability strategy, which could result in missing diagnostics and unnecessarily high tail latency - See [PR 36508](https://github.com/Azure/azure-sdk-for-java/pull/36508) and [PR 36786](https://github.com/Azure/azure-sdk-for-java/pull/36786).
* Fixed an issue where `sampleDiagnostics` is not being honored for query. See [PR 37015](https://github.com/Azure/azure-sdk-for-java/pull/37015)
* Fixed the issue of `excludeRegions` not being honored for `CosmosBulkExecutionOptions`. - See[PR 36616](https://github.com/Azure/azure-sdk-for-java/pull/36616)
* Fixed an issue with missing diagnostics (metrics, logging) for `Cosmos(Async)Container.readMany` calls - See [PR 37009](https://github.com/Azure/azure-sdk-for-java/pull/37009)

### 4.50.0 (2023-09-25)

#### Features Added
* Added throughput control support for `gateway mode`. See [PR 36687](https://github.com/Azure/azure-sdk-for-java/pull/36687)
* Added public API to change the initial micro batch size in `CosmosBulkExecutionOptions`. The micro batch size is dynamically adjusted based on throttling rate. By default, it starts with a relatively large micro batch size, which can result in a short spike of throttled requests at the beginning of a bulk execution - reducing the initial micro batch size - for example to 1 - will start with smaller batch size and then dynamically increase it without causing the initial short spike of throttled requests. See [PR 36910](https://github.com/Azure/azure-sdk-for-java/pull/36910)

#### Bugs Fixed
* Disabled `CosmosEndToEndOperationLatencyPolicyConfig` feature in `ChangeFeedProcessor`. Setting `CosmosEndToEndOperationLatencyPolicyConfig` at `CosmosClient` level will not affect `ChangeFeedProcessor` requests in any way. See [PR 36775](https://github.com/Azure/azure-sdk-for-java/pull/36775)
* Fixed staleness issue of `COSMOS.MIN_CONNECTION_POOL_SIZE_PER_ENDPOINT` system property - See [PR 36599](https://github.com/Azure/azure-sdk-for-java/pull/36599).
* Fixed an issue where `pageSize` from `byPage` is not always being honored. This only happens when the same `CosmosQueryRequestOptions` being used through different requests, and different pageSize being used. See [PR 36847](https://github.com/Azure/azure-sdk-for-java/pull/36847)
* Fixed an issue where build of `CosmosClient` and `CosmosAsyncClient` was getting blocked for the entire aggressive warmup duration even when all the connections have been opened already. - See [PR 36889](https://github.com/Azure/azure-sdk-for-java/pull/36889)
* Fixed `CosmosClient` connection warm up bug to open connections aggressively. - See [PR 36889](https://github.com/Azure/azure-sdk-for-java/pull/36889)

#### Other Changes
* Handling negative end-to-end timeouts provided more gracefully by throwing a `CosmsoException` (`OperationCancelledException`) instead of `IllegalArgumentException`. - See [PR 36507](https://github.com/Azure/azure-sdk-for-java/pull/36507)
* Reverted preserve ordering in bulk mode([PR 35892](https://github.com/Azure/azure-sdk-for-java/pull/35892)). See [PR 36638](https://github.com/Azure/azure-sdk-for-java/pull/36638)

### 4.45.2-hotfix (2023-09-18)
> [!IMPORTANT]
> We strongly recommend our customers to upgrade directly to at least 4.48.2 or above if they have been using the 4.45.2-hotfix version of `azure-cosmos`. Versions 4.46.0 - 4.48.1 will miss important fixes that have been backported to 4.45.2-hotfix.
#### Bugs Fixed
* Added capability to mark a region as unavailable when a request is cancelled due to end-to-end timeout and connection issues
  with the region in the direct connectivity mode. - See [PR 35586](https://github.com/Azure/azure-sdk-for-java/pull/35586)
* Fixed an issue where `ConnectionStateListener` tracked staled `Uris` which fails to mark the current `Uris` unhealthy properly - See [PR 36067](https://github.com/Azure/azure-sdk-for-java/pull/36067)
* Fixed an issue to update the last unhealthy timestamp for an `Uri` instance only when transitioning to `Unhealthy` from a different health status -  See [36083](https://github.com/Azure/azure-sdk-for-java/pull/36083)
* Improved the channel health check flow to deem a channel unhealthy when it sees consecutive cancellations. - See [PR 36225](https://github.com/Azure/azure-sdk-for-java/pull/36225)
* Optimized the replica validation flow to validate replica health with `Unknown` health status only when the replica is
  used by a container which is also part of the connection warm-up flow. - See [PR 36225](https://github.com/Azure/azure-sdk-for-java/pull/36225)
* Fixed possible `NullPointerException` issue if health-check flow kicks in before RNTBD context negotiation for a given channel - See [PR 36397](https://github.com/Azure/azure-sdk-for-java/pull/36397).

### 4.48.2 (2023-08-25)
#### Bugs Fixed
* Fixed possible `NullPointerException` issue if health-check flow kicks in before RNTBD context negotiation for a given channel - See [PR 36397](https://github.com/Azure/azure-sdk-for-java/pull/36397).

#### Other Changes
* Handling negative end-to-end timeouts provided more gracefully by throwing a `CosmosException` (`OperationCancelledException`) instead of `IllegalArgumentException`. - See [PR 36535](https://github.com/Azure/azure-sdk-for-java/pull/36535)

### 4.49.0 (2023-08-21)
#### Features Added
* Added a flag for allowing customers to preserve ordering in bulk mode. See [PR 35892](https://github.com/Azure/azure-sdk-for-java/pull/35892)
* Added a flag to bypass integrated cache when dedicated gateway is used. See [PR 35865](https://github.com/Azure/azure-sdk-for-java/pull/35865)
* Added new aggressive retry timeouts for in-region calls. See [PR 35987](https://github.com/Azure/azure-sdk-for-java/pull/35987)

#### Bugs Fixed
* Wired `proactiveInit` into the diagnostics to track warmed up containers, proactive connection regions and aggressive warm up duration - See [PR 36111](https://github.com/Azure/azure-sdk-for-java/pull/36111)
* Fixed possible `NullPointerException` issue if health-check flow kicks in before RNTBD context negotiation for a given channel - See [PR 36397](https://github.com/Azure/azure-sdk-for-java/pull/36397). 

#### Other Changes
* Added coverage for `ChangeFeedProcessor` in `Latest Version` change feed mode to read change feed from a custom start time for multi-write accounts. - See[PR 36257](https://github.com/Azure/azure-sdk-for-java/pull/36257)

### 4.48.1 (2023-08-09)
#### Bugs Fixed
* Fixed request start time in the `CosmosDiagnostics` for individual request responses - See [PR 35705](https://github.com/Azure/azure-sdk-for-java/pull/35705)
* Fixed an issue where `ConnectionStateListener` tracked staled `Uris` which fails to mark the current `Uris` unhealthy properly - See [PR 36067](https://github.com/Azure/azure-sdk-for-java/pull/36067)
* Gone exceptions that are not idempotent should not be retried because it is not known if they succeeded for sure. The handling of the exception in this case is left to the user. Fixed retrying write operations when a gone exception occurs in bulk mode. - See [PR 35838](https://github.com/Azure/azure-sdk-for-java/pull/35838)
* Fixed an issue to update the last unhealthy timestamp for an `Uri` instance only when transitioning to `Unhealthy` from a different health status -  See [36083](https://github.com/Azure/azure-sdk-for-java/pull/36083)

#### Other Changes
* Query metrics diagnostics changed to JSON format. - See [PR 35761](https://github.com/Azure/azure-sdk-for-java/pull/35761)
* Improved the channel health check flow to deem a channel unhealthy when it sees consecutive cancellations. - See [PR 36225](https://github.com/Azure/azure-sdk-for-java/pull/36225)
* Optimized the replica validation flow to validate replica health with `Unknown` health status only when the replica is 
used by a container which is also part of the connection warm-up flow. - See [PR 36225](https://github.com/Azure/azure-sdk-for-java/pull/36225)

### 4.48.0 (2023-07-18)
#### Bugs Fixed
* Fixed an issue with deserialization of `conflictResolutionTimestamp` for All versions and deletes change feed mode. - See [PR 35909](https://github.com/Azure/azure-sdk-for-java/pull/35909)
* Added capability to mark a region as unavailable when a request is cancelled due to end-to-end timeout and connection issues
  with the region in the direct connectivity mode. - See [PR 35586](https://github.com/Azure/azure-sdk-for-java/pull/35586)

#### Other Changes
* Added fault injection support for Gateway connection mode - See [PR 35378](https://github.com/Azure/azure-sdk-for-java/pull/35378)

### 4.37.2-hotfix (2023-07-17)
#### Bugs Fixed
* Fixed an issue with deserialization of `conflictResolutionTimestamp` for All versions and deletes change feed mode. - See [PR 35912](https://github.com/Azure/azure-sdk-for-java/pull/35912)

### 4.47.0 (2023-06-26)
#### Features Added
* Added the capability to specify region switch hints through `CosmosClientBuilder#setSessionRetryOptions` for optimizing retries for `READ_SESSION_NOT_AVAILABLE` errors. - See [PR 35292](https://github.com/Azure/azure-sdk-for-java/pull/35292)
* Added API to exclude regions on request options which helps avoid a regions from preferred regions for the request. - See [PR 35166](https://github.com/Azure/azure-sdk-for-java/pull/35166)
* Added API for providing an availability strategy to improve availability when end-end timeout is specified. - See [PR 35166](https://github.com/Azure/azure-sdk-for-java/pull/35166)
* Added Threshold based availability strategy. - See [PR 35166](https://github.com/Azure/azure-sdk-for-java/pull/35166)

#### Bugs Fixed
* Fixes the `readMany` API to not drop existing documents from the response in point-read scenarios when 
there are non-existent document IDs also passed through the API - See [PR 35513](https://github.com/Azure/azure-sdk-for-java/pull/35513)

### 4.46.0 (2023-06-09)
#### Features Added
* Added the capability to filter request-level metrics based on diagnostic thresholds. Request-level metrics usually are used to capture metrics per backend endpoint/replica - a high cardinality dimension. Filtering by diagnostic thresholds reduces the overhead - but also means request-level metrics can only be used for debugging purposes - not for monitoring purposes. So, it is important to use the unfiltered operation-level metrics for health monitoring in this case. - See [PR 35114](https://github.com/Azure/azure-sdk-for-java/pull/35114)
* Added optional tags/dimensions for PartitionId/ReplicaId as alternative to ServiceAddress for direct-mode (rntbd) request-level metrics. - See [PR 35164](https://github.com/Azure/azure-sdk-for-java/pull/35164)
* Added request level info including timeline and system usage to the `CosmosDiagnosticsContext`. - See [PR 35254](https://github.com/Azure/azure-sdk-for-java/pull/35254) and [PR 35405](https://github.com/Azure/azure-sdk-for-java/pull/35405)
* Added an optional dimension/tag `OperationSubStatusCode` for operation-level metrics. - See [PR 35334](https://github.com/Azure/azure-sdk-for-java/pull/35334)
* Added support for `ComputedProperty` in `CosmosContainerProperties` - See [PR 35046](https://github.com/Azure/azure-sdk-for-java/pull/35046)

#### Breaking Changes
* Renamed the JVM configuration - `COSMOS.DEFENSIVE_WARMUP_CONCURRENCY` to `COSMOS.OPEN_CONNECTIONS_CONCURRENCY` - See [PR 34859](https://github.com/Azure/azure-sdk-for-java/pull/34859)

#### Bugs Fixed
* Enabled connection warm-up to continue in a best-effort manner to other regions in case of address resolution errors for a particular region - See [PR 35323](https://github.com/Azure/azure-sdk-for-java/pull/35323)
* Fixed an issue with `ChangeFeedProcessor` to fetch all changes before delay based on configured `PollDelay`. - See [PR 35324](https://github.com/Azure/azure-sdk-for-java/pull/35324)

#### Other Changes
* Refactored `CosmosContainerProactiveInitConfigBuilder` to make use of `ContainerDirectConnectionMetadata` and to wire `DirectConnectionConfig` with
  JVM configuration - `COSMOS.MIN_CONNECTION_POOL_SIZE_PER_ENDPOINT` - See [PR 34859](https://github.com/Azure/azure-sdk-for-java/pull/34859)
* Extending maximum retry delay in `SessionTokenMismatchRetryPolicy`. - See [PR 35360](https://github.com/Azure/azure-sdk-for-java/pull/35360)

### 4.45.1 (2023-05-19)
#### Bugs Fixed
* Fixed an issue where status code & sub-status code `408/20008` will always be populated in the CosmosDiagnostics in case of `RNTBD` request failures - See [PR 34999](https://github.com/Azure/azure-sdk-for-java/pull/34999)
* Fixed `readMany` API bug to enable swallowing of `404 Not Found` exceptions for 404/0 scenarios when `readMany` performs point-reads internally - See [PR 34966](https://github.com/Azure/azure-sdk-for-java/pull/34966)

### 4.45.0 (2023-05-12)
#### Features Added
* Added support for priority based throttling - See [PR 34121](https://github.com/Azure/azure-sdk-for-java/pull/34121)
* Added configurability for minimum connection pool size for all containers through a system property - `COSMOS.MIN_CONNECTION_POOL_SIZE_PER_ENDPOINT` - See [PR 33983](https://github.com/Azure/azure-sdk-for-java/pull/33983).
* Added `CosmosContainerProactiveInitConfigBuilder:setAggressiveWarmupDuration(Duration aggressiveWarmupDuration)` public API to switch between aggressively opening connections
  in a blocking manner to defensively opening connections in a non-blocking manner after `aggressiveWarmupDuration` has elapsed - See [PR 33983](https://github.com/Azure/azure-sdk-for-java/pull/33983).
* Added end to end timeout policy for item operations. Requests will be cancelled if they have not finished before the configured timeout - See [PR 34554](https://github.com/Azure/azure-sdk-for-java/pull/34554).
* Added capability to sample diagnostics dynamically (without need to reinitialize the app or the Cosmos Client instance). - See [PR 34915](https://github.com/Azure/azure-sdk-for-java/pull/34915). 

#### Bugs Fixed
* Fixed `IllegalArgumentException` in changeFeedProcessor when `maxScaleCount` is configured - See [PR 34618](https://github.com/Azure/azure-sdk-for-java/pull/34618)
* Removed custom user agent suffix from client telemetry - See [PR 34866](https://github.com/Azure/azure-sdk-for-java/pull/34866)
* Fixed an issue where `userAgentSuffix` is not being used in `CosmosDiagnostics` - See [PR 34863](https://github.com/Azure/azure-sdk-for-java/pull/34863)
* Enabled proactive connection management to only reopen closed / reset connections to those endpoints used by containers which
  were part of the connection warm up flow - See [PR 34892](https://github.com/Azure/azure-sdk-for-java/pull/34892)

#### Other Changes
* Disabled initialization of client telemetry background threads if client telemetry is disabled - See [PR 34889](https://github.com/Azure/azure-sdk-for-java/pull/34889)
* Removed synchronized locking on generating random UUIDs - See [PR 34879](https://github.com/Azure/azure-sdk-for-java/pull/34879)
* Capture diagnostics for cancelled `RNTBD` requests - See [PR 34912](https://github.com/Azure/azure-sdk-for-java/pull/34912)
* Added support for threshold based speculative processing - See [PR 34686](https://github.com/Azure/azure-sdk-for-java/pull/34686)

### 4.44.0 (2023-04-21)
#### Bugs Fixed
* Fixed an issue where throughput control is not triggered properly when target throughput is being used - See [PR 34393](https://github.com/Azure/azure-sdk-for-java/pull/34393)
* Fixed an issue where `IllegalStateException` being thrown during replica validation - See [PR 34538](https://github.com/Azure/azure-sdk-for-java/pull/34538)

### 4.43.0 (2023-04-06)
#### Features Added
* Added option to enable automatic retries for write operations - See [34227](https://github.com/Azure/azure-sdk-for-java/pull/34227)
* Added option to enable automatic logging of Cosmos diagnostics for errors or requests exceeding latency threshold - See [33209](https://github.com/Azure/azure-sdk-for-java/pull/33209)
* Added support for OpenTelemetry traces following the Semantic profile for Cosmos DB - See [33209](https://github.com/Azure/azure-sdk-for-java/pull/33209)

#### Breaking Changes
* Changed the default structure of Open Telemetry events being emitted by the SDK to follow the semantic profile for Cosmos DB. Use the `COSMOS.USE_LEGACY_TRACING` system property to retrun to the previous event structure: `-DCOSMOS.USE_LEGACY_TRACING=true` - See [33209](https://github.com/Azure/azure-sdk-for-java/pull/33209)

### 4.42.0 (2023-03-17)
#### Features Added
* Added support for Move operation - See [PR 31078](https://github.com/Azure/azure-sdk-for-java/pull/31078)
* GA of `subpartition` functionality in SDK - See [32501](https://github.com/Azure/azure-sdk-for-java/pull/32501)
* Added ability for SDK to use partial partition keys for queries in subpartitioned containers - See [32501](https://github.com/Azure/azure-sdk-for-java/pull/32501)
* Enable `handleLatestVersionChanges` in ChangeFeedProcessor - See [33972](https://github.com/Azure/azure-sdk-for-java/pull/33972)
* Added Merge support. NOTE: to use Change Feed Processor with merge support, onboard to the new API `handleLatestVersionChanges()` in `ChangeFeedProcessorBuilder`.

#### Bugs Fixed
* Fixed `readMany` API to take in hierarchical partition keys - See [32501](https://github.com/Azure/azure-sdk-for-java/pull/32501)
* Fixed an issue in the Direct Transport metrics for acquired/closed channels which would be triggered when endpoint get closed/evicted due to exceeding idle timeouts. This would surface as stale metrics for these endpoints. - See [33969](https://github.com/Azure/azure-sdk-for-java/pull/33969) 

#### Other Changes
* Added fault injection support - See [PR 33329](https://github.com/Azure/azure-sdk-for-java/pull/33329).

### 4.41.0 (2023-02-17)
#### Features Added
* Added ability to configure proactive connection management via `CosmosClientBuilder.openConnectionsAndInitCaches(CosmosContainerProactiveInitConfig)`. - See [PR 33267](https://github.com/Azure/azure-sdk-for-java/pull/33267)
* Added internal merge handling - See [PR 31428](https://github.com/Azure/azure-sdk-for-java/pull/31428). See [PR 32097](https://github.com/Azure/azure-sdk-for-java/pull/32097). See [PR 32078](https://github.com/Azure/azure-sdk-for-java/pull/32078). See [PR 32165](https://github.com/Azure/azure-sdk-for-java/pull/32165). See [32259](https://github.com/Azure/azure-sdk-for-java/pull/32259). See [32496](https://github.com/Azure/azure-sdk-for-java/pull/32496)
* Added more granular control of which Cosmos client-side metrics to emit, whether to collect histograms and percentiles (and which) and also which tags/dimensions to associate with individual metrics.  - See [PR 33436](https://github.com/Azure/azure-sdk-for-java/pull/33436)

#### Breaking Changes
* NOTE: the PR to provide more granular control over metrics - See [PR 33436](https://github.com/Azure/azure-sdk-for-java/pull/33436) - includes two technically breaking changes. We don't expect any customers to be impacted by this, but the PR description as well as information below provides some context and options on how to revert the behavior to previous version.
  * The API `CosmosClientTelemetryConfig.metricTagNames` has been marked deprecated in favor of `CosmosMicrometerMetricsOptions.defaultTagNames` or `CosmosMicrometerMeterOptions.suppressTagNames` - the `CosmosClientTelemetryConfig.metricTagNames` API can still be used as long as none of the new configuration APIs is used - but we recommend starting to switch over to the new APIs.
  * Capturing metrics - especially `Timer` and `DistributionSummary` with percentiles/histograms has some performance overhead. We got feedback that initially we were emitting some metrics with relatively high cardinality on tags with percentiles/histograms of questionable value (only useful in certain scenarios). So, we decided to disable collecting these metrics by default - but still allow them to be collected when enabled manually via the APIs described in [PR 33436](https://github.com/Azure/azure-sdk-for-java/pull/33436).   

#### Bugs Fixed
* Change feed pull API is using an incorrect key value for collection lookup, which can result in using the old collection in collection recreate scenarios. - See [PR 33178](https://github.com/Azure/azure-sdk-for-java/pull/33178)

#### Other Changes
* Give a meaningful name to the GlobalEndpointManager worker thread. - See [PR 33507](https://github.com/Azure/azure-sdk-for-java/pull/33507)
* Adding activity id in header of gateway address refresh call. - See [PR 33074](https://github.com/Azure/azure-sdk-for-java/pull/33074)
* Direct mode - `RNTBD` connection health check improvements in `RntbdClientChannelHealthChecker` to allow recovering quicker when existing connections get broken (without TCP close or reset, just timeouts because packets get dropped). - See [PR 33464](https://github.com/Azure/azure-sdk-for-java/pull/33464) and - See [PR 33566](https://github.com/Azure/azure-sdk-for-java/pull/33566)  

### 4.40.0 (2023-01-13)
#### Features Added
* Added `retryAfterInMs` to `StoreResult` in `CosmosDiagnostics` - See [PR 31219](https://github.com/Azure/azure-sdk-for-java/pull/31219)
* Added `CosmosDiagnostics` to `readMany` API - See [PR 32290](https://github.com/Azure/azure-sdk-for-java/pull/32290)

#### Bugs Fixed
* Fixed issue on noisy `CancellationException` log - See [PR 31882](https://github.com/Azure/azure-sdk-for-java/pull/31882)
* Fixed issue with `TracerProvider` constructor inadvertently disabling tracing when `isClientMetricsEnabled` is true - See [PR 32787](https://github.com/Azure/azure-sdk-for-java/pull/32787)
* Added improvement in handling for idle connection being closed unexpectedly - See [PR 32936](https://github.com/Azure/azure-sdk-for-java/pull/32936)

#### Other Changes
* Reduced log noisiness when bulk ingestion completes and sink is already terminated or cancelled. - See [PR 32601](https://github.com/Azure/azure-sdk-for-java/pull/32601)
* Optimized the `readMany` API to make use of point reads when a single item is requested for a given physical partition - See [PR 31723](https://github.com/Azure/azure-sdk-for-java/pull/31723)
* Added cross region retries for data plane, query plan and metadata requests failed with http timeouts - See [PR 32450](https://github.com/Azure/azure-sdk-for-java/pull/32450)

### 4.39.0 (2022-11-16)
#### Bugs Fixed
* Fixed a rare race condition for `query plan` cache exceeding the allowed size limit - See [PR 31859](https://github.com/Azure/azure-sdk-for-java/pull/31859)
* Added improvement in `RntbdClientChannelHealthChecker` for detecting continuous transit timeout. - See [PR 31544](https://github.com/Azure/azure-sdk-for-java/pull/31544)
* Fixed an issue in replica validation where addresses may have not sorted properly when replica validation is enabled. - See [PR 32022](https://github.com/Azure/azure-sdk-for-java/pull/32022)
* Fixed unicode char handling in Uris in Cosmos Http Client. - See [PR 32058](https://github.com/Azure/azure-sdk-for-java/pull/32058)
* Fixed an eager prefetch issue to lazily prefetch pages on a query - See [PR 32122](https://github.com/Azure/azure-sdk-for-java/pull/32122)

#### Other Changes
* Shaded `MurmurHash3` of apache `commons-codec` to enable removing of the `guava` dependency - CVE-2020-8908 - See [PR 31761](https://github.com/Azure/azure-sdk-for-java/pull/31761)
* Updated test dependency of `testng` to version 7.5 - See [PR 31761](https://github.com/Azure/azure-sdk-for-java/pull/31761)
* Reduced the logging noise level on CancellationExceptions from `RntbdReporter.reportIssue`. - See [PR 32175](https://github.com/Azure/azure-sdk-for-java/pull/32175)

### 4.38.1 (2022-10-21)
#### Other Changes
* Updated test dependency of apache `commons-text` to version 1.10.0 - CVE-2022-42889 - See [PR 31674](https://github.com/Azure/azure-sdk-for-java/pull/31674)
* Updated `jackson-databind` dependency to 2.13.4.2 - CVE-2022-42003 - See [PR 31559](https://github.com/Azure/azure-sdk-for-java/pull/31559)

### 4.38.0 (2022-10-12)
#### Features Added
* Added option to set throughput control group name on per-request level for batch and bulk operations. - See [PR 31362](https://github.com/Azure/azure-sdk-for-java/pull/31362)

### 4.37.1 (2022-10-07)
#### Bugs Fixed
* Fixed incorrect RU metric reporting in micrometer metrics. - See [PR 31307](https://github.com/Azure/azure-sdk-for-java/pull/31307)
* Enabled failover to preferred locations in the case of single-write/multi-read region enabled account for read in Gateway mode and for metadata requests in Direct mode. - More details about the [Bug: Cosmos DB Client gets stuck in timeout retry loop](https://github.com/Azure/azure-sdk-for-java/issues/31260#issue-1396454421). - See [PR 31314](https://github.com/Azure/azure-sdk-for-java/pull/31314)

#### Other Changes
* Added SslHandshakeTimeout minimum duration config - See [PR 31298](https://github.com/Azure/azure-sdk-for-java/pull/31298)

### 4.37.0 (2022-09-30)
#### Features Added
* Added new preview APIs to `ChangeFeedProcessor` for handling all versions and deletes changes - See [PR 30399](https://github.com/Azure/azure-sdk-for-java/pull/30399)
* Added option to emit client-side metrics via micrometer.io MeterRegistry. - See [PR 30065](https://github.com/Azure/azure-sdk-for-java/pull/30065)

#### Bugs Fixed
* Fixed a race condition that could result in a memory/thread leak for `BulkExecutor` instances (and their corresponding `cosmos-daemon-BulkExecutor-*` thread). - See [PR 31082](https://github.com/Azure/azure-sdk-for-java/pull/31082)

#### Other Changes
* Enable replica validation by default - See [PR 31159](https://github.com/Azure/azure-sdk-for-java/pull/31159)

### 4.36.0 (2022-09-15)
#### Other Changes
* Added system property to turn on replica validation - See [PR 29767](https://github.com/Azure/azure-sdk-for-java/pull/29767)
* Added improvement to avoid retry on same replica that previously failed with 410, 408 and  >= 500 status codes - See [PR 29767](https://github.com/Azure/azure-sdk-for-java/pull/29767)
* Improvement when `connectionEndpointRediscoveryEnabled` is enabled - See [PR 30281](https://github.com/Azure/azure-sdk-for-java/pull/30281)
* Added replica validation for Unknown status if `openConnectionsAndInitCaches` is used and replica validation is enabled - See [PR 30277](https://github.com/Azure/azure-sdk-for-java/pull/30277)

### 4.35.1 (2022-08-29)
#### Other Changes
* Added non-blocking async lazy cache to improve upgrade and scaling scenarios - See [PR 29322](https://github.com/Azure/azure-sdk-for-java/pull/29322)
* Improved performance of `StoreResponse` using array headers - See [PR 30596](https://github.com/Azure/azure-sdk-for-java/pull/30596)

### 4.35.0 (2022-08-19)
#### Other Changes
* Updated netty library version to `4.1.79.Final`.
* Updated `reactor-core` version to `3.4.21`.

### 4.34.0 (2022-08-05)
#### Features Added
* GA of `DedicatedGatewayRequestOptions` API. See [PR 30142](https://github.com/Azure/azure-sdk-for-java/pull/30142)

#### Other Changes
* Added `requestSessionToken` to `CosmosDiagnostics` - See [PR 29516](https://github.com/Azure/azure-sdk-for-java/pull/29516)
* Reverted changes of [PR 29944](https://github.com/Azure/azure-sdk-for-java/pull/29944) to avoid possible regression when customers use id with special characters and their account is on ComputeGateway already. - See [PR 30283](https://github.com/Azure/azure-sdk-for-java/pull/30283)
* Added changes for `changeFeed` APIs for handling all versions and deletes changes. See [PR 30161](https://github.com/Azure/azure-sdk-for-java/pull/30161)

### 4.33.1 (2022-07-22)
#### Bugs Fixed
* Fixed issues with "id" encoding when using special characters that should be allowed in the "id" property of a document. - See [PR 29944](https://github.com/Azure/azure-sdk-for-java/pull/29944)
* Fixed `NotFoundException` for `queryChangeFeed` with staled feed range after split - See [PR 29982](https://github.com/Azure/azure-sdk-for-java/pull/29982)
* Fixed `ForbiddenException` for azure instance metadata service requests if proxy is configured for client telemetry. - See [PR 30004](https://github.com/Azure/azure-sdk-for-java/pull/30004)
* Fixed a regression introduced in [PR 27440](https://github.com/Azure/azure-sdk-for-java/pull/27440) which causes an `IllegalArgumentException` for distinct queries when using POJO serialization. - See [PR 30025](https://github.com/Azure/azure-sdk-for-java/pull/30025)
* Fixed `IllegalArgumentException` when trying to update targetThroughput(Threshold) without process restart. - See [PR 30049](https://github.com/Azure/azure-sdk-for-java/pull/30049)

#### Other Changes
* Supported username and password to be used in `GatewayConnectionConfig.setProxy` . - See [PR 30004](https://github.com/Azure/azure-sdk-for-java/pull/30004)

### 4.33.0 (2022-07-14)
#### Other Changes
* Updated netty library version to `4.1.78.Final`.
* Updated `reactor-core` version to `3.4.19`.

### 4.32.1 (2022-06-30)

#### Bugs Fixed
* Added a fix for `CloneNotSupportedException` when trying to instantiate a `Cosmos(Async)Client` and using a MAC provider which would not support cloning. Instead, this should be handled gracefully (less ideal perf is expected - but functionally it should work.) - See [PR 29719](https://github.com/Azure/azure-sdk-for-java/pull/29719)

### 4.32.0 (2022-06-27)
#### Other Changes
* Remove requires `io.netty.transport.epoll` from `module-info` - See [PR 29509](https://github.com/Azure/azure-sdk-for-java/pull/29509)
* Converted from `durationInMicroSec` to `durationInMilliSecs` in `CosmosDiagnostics` - See [PR 29643](https://github.com/Azure/azure-sdk-for-java/pull/29643)

### 4.31.0 (2022-06-08)
#### Bugs Fixed
* Fixed Store Response headers case insensitivity. - See [PR 29268](https://github.com/Azure/azure-sdk-for-java/pull/29268)

#### Other Changes
* Add `IdleStateHandler` after Ssl handshake has completed and improvement on keeping inner exceptions for creating new channels. - See [PR 29253](https://github.com/Azure/azure-sdk-for-java/pull/29253)

### 4.30.1 (2022-06-01)
#### Other Changes
* Made CosmosPatchOperations thread-safe. Usually there is no reason to modify a CosmosPatchOperations instance concurrently form multiple threads - but making it thread-safe acts as protection in case this is done anyway - See [PR 29143](https://github.com/Azure/azure-sdk-for-java/pull/29143)
* Added system property to allow overriding proxy setting for client telemetry endpoint. - See [PR 29022](https://github.com/Azure/azure-sdk-for-java/pull/29022)
* Added additional information about the reason on Rntbd channel health check failures. - See [PR 29174](https://github.com/Azure/azure-sdk-for-java/pull/29174)

### 4.30.0 (2022-05-20)
#### Bugs Fixed
* Fixed bubbling of Errors in case of any `java.lang.Error` - See [PR 28620](https://github.com/Azure/azure-sdk-for-java/pull/28620)
* Fixed an issue with creating new Throughput control client item when `enableThroughputControlGroup` is being called multiple times with the same throughput control group. - See [PR 28905](https://github.com/Azure/azure-sdk-for-java/pull/28905)
* Fixed a possible dead-lock on static ctor for CosmosException when the runtime is using custom class loaders. - See [PR 28912](https://github.com/Azure/azure-sdk-for-java/pull/28912) and [PR 28961](https://github.com/Azure/azure-sdk-for-java/pull/28961) 

#### Other Changes
* Added `exceptionMessage` and `exceptionResponseHeaders` to `CosmosDiagnostics` in case of any exceptions - See [PR 28620](https://github.com/Azure/azure-sdk-for-java/pull/28620)
* Improved performance of `query plan` cache by using `ConcurrentHashMap` with a fixed size of 1000 - See [PR 28537](https://github.com/Azure/azure-sdk-for-java/pull/28537)
* Changed 429 (Throttling) retry policy to have an upper bound for the back-off time of 5 seconds - See [PR 28764](https://github.com/Azure/azure-sdk-for-java/pull/28764)
* Improved `openConnectionsAndInitCaches` by using rntbd context negotiation. - See [PR 28470](https://github.com/Azure/azure-sdk-for-java/pull/28470)
* Enable `connectionEndpointRediscoveryEnabled` by default - See [PR 28471](https://github.com/Azure/azure-sdk-for-java/pull/28471)

### 4.29.1 (2022-04-27)
#### Bugs Fixed
* Fixed AAD authentication for `CosmosPatchOperations` - See [PR 28537](https://github.com/Azure/azure-sdk-for-java/pull/28537)

### 4.29.0 (2022-04-22)
#### Features Added
* Added Beta API `continueOnInitError` in `ThroughputControlGroupConfigBuilder` - See [PR 27702](https://github.com/Azure/azure-sdk-for-java/pull/27702)

#### Bugs Fixed
* Added improvement for handling idle connection close event when `connectionEndpointRediscoveryEnabled` is enabled - See [PR 27242](https://github.com/Azure/azure-sdk-for-java/pull/27242)
* Fixed memory leak issue related to circular reference of `CosmosDiagnostics` in `StoreResponse` and `CosmosException` - See [PR 28343](https://github.com/Azure/azure-sdk-for-java/pull/28343)

### 4.28.1 (2022-04-08)
#### Other Changes
* Updated `jackson` dependency to 2.13.2 and `jackson-databind` dependency to 2.13.2.1 - CVE-2020-36518. - See [PR 27847](https://github.com/Azure/azure-sdk-for-java/pull/27847)

### 4.28.0 (2022-03-18)
#### Features Added
* Added the "VM Unique ID" - see [Accessing and Using Azure VM Unique ID](https://azure.microsoft.com/blog/accessing-and-using-azure-vm-unique-id/) - to the request diagnostics. This information helps to simplify investigating any network issues between an application hosted in Azure and the corresponding Cosmos DB service endpoint. - See [PR 27692](https://github.com/Azure/azure-sdk-for-java/pull/27692)
* Added overload of read api on ClientEncryptionKey with request options for cosmos encrytion project. - See [PR 27210](https://github.com/Azure/azure-sdk-for-java/pull/27210)

#### Bugs Fixed
* Added `decodeTime` in `CosmosDiagnostics` - See [PR 22808](https://github.com/Azure/azure-sdk-for-java/pull/22808)

#### Other Changes
* Reduced CPU usage for some String operations by switching to APIs that don't compile a pattern for each call. - See [PR 27654](https://github.com/Azure/azure-sdk-for-java/pull/27654)
* Reduced GC (Garbage Collection) pressure when executing queries returning many documents by pushing down type conversion. - See [PR 27440](https://github.com/Azure/azure-sdk-for-java/pull/27440)

### 4.27.0 (2022-03-10)
#### Bugs Fixed
* Fixed an issue in `CosmosPagedIterable` resulting in excessive memory consumption due to unbounded prefetch of pages when converting the `CosmosPagedIterable` into an `Iterator<FeedResponse<T>>`. - See [PR 27237](https://github.com/Azure/azure-sdk-for-java/pull/27237) and [PR 27299](https://github.com/Azure/azure-sdk-for-java/pull/27299)
* Fixed a `NullPointerException` in `CosmosDiagnostics isDiagnosticsCapturedInPagedFlux` - See [PR 27261](https://github.com/Azure/azure-sdk-for-java/pull/27261)
* Fixed an issue with allowing null values for add, set and replace operations in Patch API - See [PR 27501](https://github.com/Azure/azure-sdk-for-java/pull/27501)
* Fixed an issue with top query when top x is greater than the total number of items in the database - See [PR 27377](https://github.com/Azure/azure-sdk-for-java/pull/27377)
* Fixed synchronized lists and maps for order by query race condition - See [PR 27142](https://github.com/Azure/azure-sdk-for-java/pull/27142)

### 4.26.0 (2022-02-11)
#### Features Added
* Added support to resume a "multi order by query" from a continuation token - See [PR 26267](https://github.com/Azure/azure-sdk-for-java/pull/26267)
* Added `RNTBD - open connections` information in `ClientTelemetry`.
* Added Beta API to set custom `Reactor` scheduler to be used by the `ChangeFeedProcessor` implementation - See [PR 26750](https://github.com/Azure/azure-sdk-for-java/pull/26750)
* Added support for correlating queries executed via the Cosmos Spark connector with service-telemetry based on the `correlationActivityId` - See [PR 26908](https://github.com/Azure/azure-sdk-for-java/pull/26908)

#### Bugs Fixed
* Fixed an issue in `ChangeFeedProcessor` related to `leases` that were found expired - See [PR 26750](https://github.com/Azure/azure-sdk-for-java/pull/26750)
* Fixed an issue with `query plan` caching double initialization - See [PR 26825](https://github.com/Azure/azure-sdk-for-java/pull/26825)

#### Other Changes
* Added support for logging `CosmosDiagnostics` for empty pages through system property for cross partition query - See [PR 26869](https://github.com/Azure/azure-sdk-for-java/pull/26869)

### 4.26.0-beta.1 (2022-01-25)
#### Features Added
* Added support to resume a "multi order by query" from a continuation token - See [PR 26267](https://github.com/Azure/azure-sdk-for-java/pull/26267)

### 4.25.0 (2022-01-14)
#### Bugs Fixed
* Fixed `NullPointerException` in bulk mode for deleted/recreated containers.
* Added missing exception cause in case of `InternalServerException`.

### 4.24.0 (2021-12-21)
#### Features Added
* Added implementation for `CosmosAuthorizationTokenResolver`.
* Scoped session token per partition level for gateway call.

#### Bugs Fixed
* Fixed issue causing CosmosException with statusCode 0 to be thrown on connectivity issues for Gateway.
* Addressed potential race condition in `ChangeFeedProcessor` when check-pointing current state.

### 4.23.0 (2021-12-10)
#### Features Added
* Added `setMaxMicroBatchConcurrency` and `getMaxMicroBatchConcurrency` in `CosmosBulkExecutionOptions`.

#### Bugs Fixed
* Bulk execution improvement triggering a flush when total payload size exceeds the max payload size limit.
* Bulk execution improvement shortening the flush interval when the `Flux` of incoming operations signals completion.
* Fixed metadata cache refresh scenario on collection recreate for gateway mode.

### 4.22.0 (2021-12-03)
#### Features Added
* Added Beta API `getContactedRegionNames` in `CosmosDiagnostics`.

#### Bugs Fixed
* Fixed `IllegalStateException` for `getFeedRanges` when container recreated with same name.
* Made Cosmos spans CLIENT which will allow Azure Monitor to show HTTP calls nested under Cosmos spans.
* Fixed `ConcurrentModificationException` when getting `NotFoundException` with session consistency.

### 4.21.1 (2021-11-13)
#### Bugs Fixed
* Fixed an issue in `ChangeFeedProcessor` where processing stops in some rare cases because of a race condition can occur which prevents work to be promptly assigned to other instances.

### 4.21.0 (2021-11-12)
#### Features Added
* GA of `CosmosPatch`, `CosmosBatch` and `CosmosBulk` API.
* GA of `ChangeFeedProcessorState` API.
* Added `networkRequestTimeout` API for `DirectConnectionConfig`.

#### Bugs Fixed
* Override the default keep-alive config on linux to keep connections open and detect a broken connection faster.

#### Other Changes
* Removed deprecated `BulkExecutionOptions`.
* Removed deprecated `BulkExecutionThresholds`.
* Removed deprecated `BulkItemRequestOptions`.
* Removed deprecated `BulkItemRequestOptionsBase`.
* Removed deprecated `BulkOperations`.
* Removed deprecated `BulkPatchItemRequestOptions`.
* Removed deprecated `BulkProcessingOptions`.
* Removed deprecated `BulkProcessingThresholds`.
* Removed deprecated `TransactionalBatch`.
* Removed deprecated `TransactionalBatchItemRequestOptions`.
* Removed deprecated `TransactionalBatchItemRequestOptionsBase`.
* Removed deprecated `TransactionalBatchOperationResult`.
* Removed deprecated `TransactionalBatchPatchItemRequestOptions`.
* Removed deprecated `TransactionalBatchRequestOptions`.
* Removed deprecated `TransactionalBatchResponse`.

### 4.20.1 (2021-10-27)
#### Bugs Fixed
* Removed `AfterBurner` module for Java version 16+.
* Fixed `BadRequestException` issue when using `Distinct` with matched `orderBy` queries via `continuationToken`.

### 4.20.0 (2021-10-14)
#### Features Added
* Enabling `query plan` cache by default.

#### Bugs Fixed
* Fixed issue with bulk reads when `contentResponseOnWrite` is not explicitly enabled on the cosmos client.

### 4.19.1 (2021-09-24)
#### Features Added
* Added support to config retry count for `openConnectionsAndInitCaches`.

#### Bugs Fixed
* Fixed ReadMany Api on partition split.
* Removed full exception trace from 404 error on open telemetry.
* Fixed issue with onErrorDropped being called when using concatWith in QuorumReader.

### 4.20.0-beta.1 (2021-09-22)
#### Features Added
* Added support to config retry count for `openConnectionsAndInitCaches`.

### 4.19.0 (2021-09-09)
#### New Features
* Added support for distinct count queries.
* Added support for capturing `IndexMetrics` in `CosmosQueryRequestOptions`.

#### Bugs Fixed
* Added support to switch off IO thread for response processing.
* Fixed issue for resuming order by queries from continuation token that includes undefined/null.

#### Other Changes
* Renamed `BulkExecutionOptions` to `CosmosBulkExecutionOptions`.
* Renamed `BulkExecutionThresholds` to `CosmosBulkExecutionThresholdsState`.
* Renamed `BulkItemRequestOptions` to `CosmosBulkItemRequestOptions`.
* Renamed `BulkItemRequestOptionsBase` to `CosmosBulkItemRequestOptionsBase`.
* Renamed `BulkOperations` to `CosmosBulkOperations`.
* Renamed `BulkPatchItemRequestOptions` to `CosmosBulkPatchItemRequestOptions`.
* Renamed `TransactionalBatch` to `CosmosBatch`.
* Renamed `TransactionalBatchItemRequestOptions` to `CosmosBatchItemRequestOptions`.
* Renamed `TransactionalBatchItemRequestOptionsBase` to `CosmosBatchItemRequestOptionsBase`.
* Renamed `TransactionalBatchOperationResult` to `CosmosBatchOperationResult`.
* Renamed `TransactionalBatchPatchItemRequestOptions` to `CosmosBatchPatchItemRequestOptions`.
* Renamed `TransactionalBatchRequestOptions` to `CosmosBatchRequestOptions`.
* Renamed `TransactionalBatchResponse` to `CosmosBatchResponse`.
* Renamed `processBulkOperations` to `executeBulkOperations` API.
* Renamed `executeTransactionalBatch` to `executeCosmosBatch` API.
* Moved `CosmosBulkItemResponse.java` to `com.azure.cosmos.models` package.
* Moved `CosmosBulkOperationResponse.java` to `com.azure.cosmos.models` package.
* Moved `CosmosItemOperation.java` to `com.azure.cosmos.models` package.
* Moved `CosmosItemOperationType.java` to `com.azure.cosmos.models` package.
* Moved `CosmosPatchOperations.java` to `com.azure.cosmos.models` package.

### 4.19.0-beta.1 (2021-09-02)
#### Bugs Fixed
* Added support to switch off IO thread for response processing.

### 4.18.0 (2021-08-16)
#### New Features
* Integrated cosmos diagnostics with open telemetry tracer.

#### Bugs Fixed
* Added reactor netty timeline to `query plan` calls.
* Fixed serialization warning on `clientSideRequestDiagnostics`.
* Fixed an issue when `IdleEndpointTimeout` is set to 0 in `DirectConnectionConfig`.
* Added retry for `PrematureCloseException`.
* Fixed an issue where application hangs in bulk executor.
* Fixed an issue which preventing recovery from 410/0 after split.

### 4.18.0-beta.1 (2021-08-11)
#### Bugs Fixed
* Added `TransportRequestChannelAcquisitionContext` in `CosmosDiagnostics`.

### 4.17.0 (2021-07-08)
#### New Features
* Adjust `MicroBatchSize` dynamically based on throttling rate in `BulkExecutor`.

#### Bugs Fixed
* Fixed an issue with AAD authentication in `Strong` and `BoundedStaleness` in direct mode.
* Fixed an issue where `ChangeFeedProcessor` was resuming from zero continuation token for new partitions on partition splits.

### 4.16.0 (2021-06-11)
#### Bugs Fixed
* Fixed an issue on handling partition splits during bulk operations in Gateway Mode.
* Fixed an issue with `NumberFormatException` happening on requests on large containers.
* Fixed an issue with BackOff time in `ThroughputController`.
* Fixed an issue with `ThroughputControl` calculation.
* Improved behavior when `CosmosClientBuilder.userAgentSuffix` exceeds 64 characters. Now `userAgentSuffix` will be honored as long as total userAgent value is less than 256 characters or truncated to fit the 256 characters limited.
* Fixed issue when using client-side throughput control in combination with bulk upserts, previously resulting in unnecessarily upserting documents multiple times in some cases when getting throttled.

### 4.16.0-beta.1 (2021-05-20)
#### Bugs Fixed
* No changes from previous version, releasing for compatibility issues with cosmos encryption modules.

### 4.15.0 (2021-05-12)
#### New Features
* Added `backendLatencyInMs` in `CosmosDiagnostics` for `DIRECT` connection mode.
* Added `retryContext` in `CosmosDiagnostics` for query operations.

#### Bugs Fixed
* Fixed ignored `HttpClient` decoder configuration issue.
* Fixed incorrect connection mode issue in `CosmosDiagnostics`.
* Fixed issue with handling collisions in the effective partition key.
* Fixed `CosmosQueryRequestOptions` NPE in `readAllItems` API.

### 4.15.0-beta.2 (2021-04-26)
#### Bugs Fixed
* No changes from previous version, releasing for compatibility issues with cosmos encryption modules.

### 4.15.0-beta.1 (2021-04-07)
#### Bugs Fixed
* No changes from previous version, releasing for compatibility issues with cosmos encryption modules.

### 4.14.0 (2021-04-06)
#### New Features
* General Availability for `readMany()` API in `CosmosAsyncContainer` and `CosmosContainer`.
* General Availability for `handle()` API in `CosmosPagedFlux` and `CosmosPagedIterable`.
* Upgraded Jackson to patch version 2.12.2.
* Exposed `getDocumentUsage` and `getDocumentCountUsage()` APIs in `FeedResponse` to retrieve document count metadata.

#### Bugs Fixed
* Allowed `CosmosPagedFlux#handle()` and `CosmosPagedIterable#handle()` API for chaining.
* Removed `AfterBurner` module usage from `CosmosException` causing the warning logs.
* Fixed issue of duplicate processing of items on the same Change Feed Processor instance.
* Return `RequestTimeoutException` on client side timeout for write operations.

### 4.13.1 (2021-03-22)
#### Bugs Fixed
* Fixed issue preventing recovery from 410 status code and 0 sub status code due to stale Gateway caches when threads in parallel scheduler are starved.
* Fixed warning caused because of afterburner module usage in `CosmosDiagnostics`.
* Query performance improvements.

### 4.13.0 (2021-03-11)
> [!IMPORTANT] 
> This release updates `reactor-core` and `reactor-netty` major versions to `2020.0.4 (Europium)` release train.
#### New Features
* Updated `reactor-core` version to 3.4.3.
* Updated `reactor-netty` version to 1.0.4.
* Added `Diagnostics` for queries.

#### Bugs Fixed
* Fixed `OrderBy` for mixed and undefined types for cross partition queries.
* Fixed `readAllItems` with resourceToken.
* Fixed issue with `resourceToken` usage in `Gateway` connection mode.
* Fixed issues with point operations with permissions in `Gateway` connection mode.

### 4.12.0 (2021-02-09)
#### New Features
* Added connection endpoint rediscovery feature to help reduce and spread-out high latency spikes.
* Added changeFeed pull model beta API.
* Added support for resuming query from a pre split continuation token after partition split.
* Optimized query execution time by caching `query plan` for single partition queries with filters and orderby.

#### Bugs Fixed
* Fixed telemetry deserialization issue.
* Skip session token for `query plan`, trigger and UDF.
* Improved session timeout 404/1002 exception handling.

### 4.11.0 (2021-01-15)
#### New Features
* Added Beta API for Patch support.
* Updated reactor-core library version to `3.3.12.RELEASE`.
* Updated reactor-netty library version to `0.9.15.RELEASE`.
* Updated netty library version to `4.1.54.Final`.

#### Bugs Fixed
* Fixed RntbdServiceEnpoint close issue.
* Improved the latency and throughput for writes when multiplexing.

### 4.10.0 (2020-12-14)
#### New Features
* Added Conflict API support.

### 4.9.0 (2020-12-11)
#### New Features
* Added Beta API for Bulk Operations.
* Added `getRegionsContacted` API in `CosmosDiagnostics`.
* Added Diagnostics for `CosmosStoredProcedureResponse`.
* Added trouble shooting guide links to `CosmosException`.

#### Bugs Fixed
* Adding automatic retries on client-side transient failures on writes while possible with still being idempotent.
* Fixed NPE on `getDiagnostics` for `CosmosStoredProcedureResponse`.
* Fixed empty `resourceAddress` in `CosmosException`.

### 4.8.0 (2020-10-27)
#### New Features
* Added `contentResponseOnWriteEnabled` feature to `CosmosItemRequestOptions`.

#### Bugs Fixed
* Fixed an issue which may affect query behaviour when resuming from a continuation token.

### 4.7.1 (2020-10-21)
#### Bugs Fixed
* Improved the 449 retry policy to force back-off on initial retry and start with shorter back-offs.

### 4.7.0 (2020-10-17)
#### New Features
* Added Beta API for transactional batches.

#### Bugs Fixed
* Fixed an error parsing query metrics on locales with ',' as floating-point delimiter.
* Stopped excessive regional fail-overs when retrieving responses with invalid json from Gateway.
* Fixed an error resulting in certain queries unnecessarily being expected in the Gateway even when using Direct transport.
* Reduced logging noise level by handling SSLException on channel closure.
* Improved efficiency of retry logic for "404 - ReadSession not available" errors.

### 4.6.0 (2020-09-30)
#### New Features
* Added new API to support AAD role-based access control in Cosmos. This is a preview feature which needs to be enabled at the account settings.
* Added handler API(beta) to `CosmosPagedFlux`/`CosmosPagedIterable` to be invoked on every response.

### 4.5.2 (2020-09-29)
#### Bugs Fixed
* Increased robustness of query execution and fetching metadata cache in case of intermittent connectivity issues.

### 4.5.1 (2020-09-25)
#### Bugs Fixed
* Added preview implementation for ChangeFeedProcessor which allows for a more detailed view of the current state.
* Fixed Multiple partition supervisor tasks running simultaneously if leaseAcquireInterval is smaller than leaseRenewInterval.
* Improved Diagnostics for Rntbd connectivity.
* Stopped onError Dropped events from leaking into default reactor hook.

### 4.5.0 (2020-09-16)
#### New Features
* Increased robustness of the Rntbd stack in case of intermittent connectivity issues.
* Improved latency in case of intermittent connectivity issues to individual backend replicas for multi-region accounts avoiding initiation of unnecessary regional fail-overs.

### 4.4.0 (2020-09-12)
#### Bugs Fixed
* Fixed RequestTimeoutException when enabling `netty-tcnative-boringssl` dependency.
* Fixed memory leak issue on `Delete` operations in `GATEWAY` mode.
* Fixed a leak in `CosmosClient` instantiation when endpoint uri is invalid.
* Improved `CPU History` diagnostics.

### 4.4.0-beta.1 (2020-08-27)
#### New Features
* Added new API to efficiently load many documents (via list of pk/id pairs or all documents for a set of pk values).
* Added new `deleteItem` API.
* Enabled query metrics by default.
#### Bugs Fixed
* Fixed NPE in `GatewayAddressCache`.
* Fixing query metric issue for zero item response.
* Improved performance (reduced CPU usage) for address parsing and Master-Key authentication.

### 4.3.2-beta.2 (2020-08-17)
#### Bugs Fixed
* No changes from previous version, releasing for compatibility issues with spring data modules.

### 4.3.2-beta.1 (2020-08-14)
#### Bugs Fixed
* Fixed issue in RntbdServiceEndpoint to avoid early closure of an unused TCP connection.

### 4.3.1 (2020-08-13)
#### Bugs Fixed
* Fixed issue with `GROUP BY` query, where it was returning only one page.
* Fixed user agent string format to comply with central SDK guidelines.
* Enhanced diagnostics information to include `query plan` diagnostics.

### 4.3.0 (2020-07-29)
#### New Features
* Updated reactor-core library version to `3.3.8.RELEASE`. 
* Updated reactor-netty library version to `0.9.10.RELEASE`. 
* Updated netty library version to `4.1.51.Final`. 
* Added new overload APIs for `upsertItem` with `partitionKey`. 
* Added open telemetry tracing support. 
#### Bugs Fixed
* Fixed issue where SSLException gets thrown in case of cancellation of requests in GATEWAY mode.
* Fixed resource throttle retry policy on stored procedures execution.
* Fixed issue where SDK hangs in log level DEBUG mode. 
* Fixed periodic spikes in latency in Direct mode. 
* Fixed high client initialization time issue. 
* Fixed http proxy bug when customizing client with direct mode and gateway mode. 
* Fixed potential NPE in users passes null options. 
* Added timeUnit to `requestLatency` in diagnostics string.
* Removed duplicate uri string from diagnostics string. 
* Fixed diagnostics string in proper JSON format for point operations.
* Fixed issue with `.single()` operator causing the reactor chain to blow up in case of Not Found exception. 

### 4.2.0 (2020-07-14)
#### New Features
* Added script logging enabled API to `CosmosStoredProcedureRequestOptions`.
* Updated `DirectConnectionConfig` default `idleEndpointTimeout` to 1h and default `connectTimeout` to 5s.
#### Bugs Fixed
* Fixed issue where `GatewayConnectionConfig` `idleConnectionTimeout` was overriding `DirectConnectionConfig` `idleConnectionTimeout`.
* Fixed `responseContinuationTokenLimitInKb` get and set APIs in `CosmosQueryRequestOptions`.
* Fixed issue in query and change feed when recreating the collection with same name.
* Fixed issue with top query throwing ClassCastException.
* Fixed issue with order by query throwing NullPointerException.
* Fixed issue in handling of cancelled requests in direct mode causing reactor `onErrorDropped` being called. 

### 4.1.0 (2020-06-25)
#### New Features
* Added support for `GROUP BY` query.
* Increased the default value of maxConnectionsPerEndpoint to 130 in DirectConnectionConfig.
* Increased the default value of maxRequestsPerConnection to 30 in DirectConnectionConfig.
#### Bugs Fixed
* Fixed issues with order by query returning duplicate results when resuming by using continuation token. 
* Fixed issues with value query returning null values for nested object.
* Fixed null pointer exception on request manager in RntbdClientChannelPool.

### 4.0.1 (2020-06-10)
#### New Features
* Renamed `QueryRequestOptions` to `CosmosQueryRequestOptions`.
* Updated `ChangeFeedProcessorBuilder` to builder pattern.
* Updated `CosmosPermissionProperties` with new container name and child resources APIs.
#### Bugs Fixed
* Fixed ConnectionPolicy `toString()` Null Pointer Exception.

### 4.0.1-beta.4 (2020-06-03)
#### New Features
* Added more samples & enriched docs to `CosmosClientBuilder`. 
* Updated `CosmosDatabase` & `CosmosContainer` APIs with throughputProperties for autoscale/autopilot support. 
* Renamed `CosmosClientException` to `CosmosException`. 
* Replaced `AccessCondition` & `AccessConditionType` by `ifMatchETag()` & `ifNoneMatchETag()` APIs. 
* Merged all `Cosmos*AsyncResponse` & `CosmosResponse` types to a single `CosmosResponse` type.
* Renamed `CosmosResponseDiagnostics` to `CosmosDiagnostics`.  
* Wrapped `FeedResponseDiagnostics` in `CosmosDiagnostics`. 
* Removed `jackson` dependency from azure-cosmos & relying on azure-core. 
* Replaced `CosmosKeyCredential` with `AzureKeyCredential` type. 
* Added `ProxyOptions` APIs to `GatewayConnectionConfig`. 
* Updated SDK to use `Instant` type instead of `OffsetDateTime`. 
* Added new enum type `OperationKind`. 
* Renamed `FeedOptions` to `QueryRequestOptions`. 
* Added `getETag()` & `getTimestamp()` APIs to `Cosmos*Properties` types. 
* Added `userAgent` information in `CosmosException` & `CosmosDiagnostics`. 
* Updated new line character in `Diagnostics` to System new line character. 
* Removed `readAll*` APIs, use query select all APIs instead.
* Added `ChangeFeedProcessor` estimate lag API.   
#### Bugs Fixed
* Fixed issue with parsing of query results in case of Value order by queries. 

### 4.0.1-beta.3 (2020-05-15)
#### New Features
* Added autoscale/autopilot throughput provisioning support to SDK.  
* Replaced `ConnectionPolicy` with new connection configs. Exposed `DirectConnectionConfig` & `GatewayConnectionConfig` APIs through `CosmosClientBuilder` for Direct & Gateway mode connection configurations.
* Moved `JsonSerializable` & `Resource` to implementation package. 
* Added `contentResponseOnWriteEnabled` API to CosmosClientBuilder which disables full response content on write operations.
* Exposed `getETag()` APIs on response types.
* Moved `CosmosAuthorizationTokenResolver` to implementation. 
* Renamed `preferredLocations` & `multipleWriteLocations` API to `preferredRegions` & `multipleWriteRegions`. 
* Updated `reactor-core` to 3.3.5.RELEASE, `reactor-netty` to 0.9.7.RELEASE & `netty` to 4.1.49.Final versions. 
* Added support for `analyticalStoreTimeToLive` in SDK.     
#### Bugs Fixed
* Fixed socket leak issues with Direct TCP client.
* Fixed `orderByQuery` with continuation token bug.

### 4.0.1-beta.2 (2020-04-21)
#### New Features
* `CosmosClientException` extends `AzureException`. 
* Removed `maxItemCount` & `requestContinuationToken` APIs from `FeedOptions` instead using `byPage()` APIs from `CosmosPagedFlux` & `CosmosPagedIterable`.
* Introduced `CosmosPermissionProperties` on public surface for `Permission` APIs.
* Removed `SqlParameterList` type & replaced with `List`
* Fixed multiple memory leaks in Direct TCP client. 
* Added support for `DISTINCT` queries. 
* Removed external dependencies on `fasterxml.uuid, guava, commons-io, commons-collection4, commons-text`.  
* Moved `CosmosPagedFlux` & `CosmosPagedIterable` to `utils` package. 
* Updated netty to 4.1.45.Final & project reactor to 3.3.3 version.
* Updated public rest contracts to `Final` classes.
* Added support for advanced Diagnostics for point operations.
#### Bugs Fixed
* `ChangeFeedProcessor` bug fix for handling partition splits & when partition not found.
* `ChangeFeedProcessor` bug fix when synchronizing lease updates across different threads.

### 4.0.1-beta.1 (2020-03-10)
#### New Features 
* Updated package to `com.azure.cosmos`
* Added `models` package for model / rest contracts
* Added `utils` package for `CosmosPagedFlux` & `CosmosPagedIterable` types. 
* Updated public APIs to use `Duration` across the SDK.
* Added all rest contracts to `models` package.
* `RetryOptions` renamed to `ThrottlingRetryOptions`.
* Added `CosmosPagedFlux` & `CosmosPagedIterable` pagination types for query APIs. 
* Added support for sharing TransportClient across multiple instances of CosmosClients using a new API in the `CosmosClientBuilder#connectionSharingAcrossClientsEnabled(true)`
* Query Optimizations by removing double serialization / deserialization. 
* Response Headers optimizations by removing unnecessary copying back and forth. 
* Optimized `ByteBuffer` serialization / deserialization by removing intermediate String instantiations.
#### Bugs Fixed
* Fixed race condition causing `ArrayIndexOutOfBound` exception in StoreReader<|MERGE_RESOLUTION|>--- conflicted
+++ resolved
@@ -1,12 +1,6 @@
 ## Release History
 
-<<<<<<< HEAD
-### 4.75.0-beta.1 (Unreleased)
-> [!IMPORTANT]
-> We strongly recommend our customers to use at least version 4.75.0 of `azure-cosmos`.
-=======
 ### 4.76.0-beta.1 (Unreleased)
->>>>>>> e7dd0a6b
 
 #### Features Added
 
@@ -226,7 +220,8 @@
 * Fixed an issue where holding onto a `CosmosException` instance would hold a strong reference to a `RxDocumentClientImpl` instance preventing garbage collection of the `RxDocumentClientImpl` instance. - See [PR 42178](https://github.com/Azure/azure-sdk-for-java/pull/42178)
 
 ### 4.64.0 (2024-10-10)
-
+> [!IMPORTANT]
+> We strongly recommend our customers to use version 4.64.0 and above.
 #### Features Added
 * Added an API to retrieve diagnostics from the change feed processor context. - See [PR 41738](https://github.com/Azure/azure-sdk-for-java/pull/41738)
 * Added support to allow `queryChangeFeed` to complete when all changes available when the query starts have been fetched. - See [PR 42160](https://github.com/Azure/azure-sdk-for-java/pull/42160)
