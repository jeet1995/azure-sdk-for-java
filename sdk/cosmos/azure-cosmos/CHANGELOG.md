## Release History

### 4.59.0-beta.1 (Unreleased)

#### Features Added
<<<<<<< HEAD
* Added the capability to regionally scope session tokens used for operations scoped to a logical partition. - See[PR 38003](https://github.com/Azure/azure-sdk-for-java/pull/38003)

=======
* Added public APIs `getCustomeSerializer` and `setCustomSerializer` to allow customers to specify custom payload transformations or serialization settings. - See [PR 38997](https://github.com/Azure/azure-sdk-for-java/pull/38997)
 
>>>>>>> ecfbba2d
#### Breaking Changes

#### Bugs Fixed
* Wired `excludedRegions` for change feed operations scoped to a partition key. - See [PR 38003](https://github.com/Azure/azure-sdk-for-java/pull/38003) 

#### Other Changes
* Load Blackbird or Afterburner into the ObjectMapper depending upon Java version and presence of modules in classpath. Make Afterburner and Blackbird optional maven dependencies. See - [PR 39689](https://github.com/Azure/azure-sdk-for-java/pull/39689)

### 4.58.0 (2024-04-16)
#### Other Changes
* Changed initial `targetBatchSize` to be capped by both `initialBatchSize` and `maxBatchSize` configured in `CosmosBulkExecutionOptions` - See[39500](https://github.com/Azure/azure-sdk-for-java/pull/39500)
* Ensured that `exceptionMessage` is populated even for non-cosmos Exceptions in `GatewayStatistics` - See [PR 39507](https://github.com/Azure/azure-sdk-for-java/pull/39507)
* Added partition key helper functions to `PartitionKeyBuilder` that are needed for `azure-spring-data-cosmos`. - See [PR 39213](https://github.com/Azure/azure-sdk-for-java/pull/39213)
* Added `cosmos.client.req.rntbd.actualItemCount` and `cosmos.client.req.gw.actualItemCount` metrics. - See [PR 39682](https://github.com/Azure/azure-sdk-for-java/pull/39682)

### 4.57.0 (2024-03-25)

#### Features Added
* Added public APIs `setMaxMicroBatchSize` and `getMaxMicroBatchSize` in `CosmosBulkExecutionOptions` - See [PR 39335](https://github.com/Azure/azure-sdk-for-java/pull/39335)

#### Bugs Fixed
* Suppressed exceptions when calling diagnostics handlers. - See [PR 39077](https://github.com/Azure/azure-sdk-for-java/pull/39077)
* Fixed an issue where no cross region retry for write operations due to channel acquisition timeout. - See [PR 39255](https://github.com/Azure/azure-sdk-for-java/pull/39255)
* Fixed incorrect container tag value in metrics. - See [PR 39322](https://github.com/Azure/azure-sdk-for-java/pull/39322)
* Fixed issue where CosmosDiagnosticsContext is null when diagnostics are sampled out. - See [PR 39352](https://github.com/Azure/azure-sdk-for-java/pull/39352)
#### Other Changes
* Changed logic to only call `System.exit()` in `DiagnosticsProvider` for `Error` scenario. Also added `System.err` for `Error` cases. - See [PR 39077](https://github.com/Azure/azure-sdk-for-java/pull/39077)
* Removed `System.exit()` calls from `ImplementationBridgeHelpers`. - See [PR 39387](https://github.com/Azure/azure-sdk-for-java/pull/39387)

### 4.53.4-hotfix (2024-03-15)

#### Other Changes
* Removed `System.exit()` calls from `ImplementationBridgeHelpers`. - See [PR 39215](https://github.com/Azure/azure-sdk-for-java/pull/39215)

### 4.48.3-hotfix (2024-03-15)

#### Bugs Fixed
* Fixed an issue where `sampleDiagnostics` is not being honored for `query. See [PR 37015](https://github.com/Azure/azure-sdk-for-java/pull/37015)
* Suppressed exceptions when calling diagnostics handlers. - See [PR 39077](https://github.com/Azure/azure-sdk-for-java/pull/39077)

### Other Changes
* Changed logic to only call `System.exit()` in `DiagnosticsProvider` for `Error` scenario. Also added `System.err` for `Error` cases. - See [PR 39077](https://github.com/Azure/azure-sdk-for-java/pull/39077)
* Removed `System.exit()` calls from `ImplementationBridgeHelpers`. - See [PR 39182](https://github.com/Azure/azure-sdk-for-java/pull/39182)

### 4.45.3-hotfix (2024-03-15)

#### Bugs Fixed
* Fixed an issue where `sampleDiagnostics` is not being honored for `query. See [PR 37015](https://github.com/Azure/azure-sdk-for-java/pull/37015)
* Suppressed exceptions when calling diagnostics handlers. - See [PR 39077](https://github.com/Azure/azure-sdk-for-java/pull/39077)

### Other Changes
* Changed logic to only call `System.exit()` in `DiagnosticsProvider` for `Error` scenario. Also added `System.err` for `Error` cases. - See [PR 39077](https://github.com/Azure/azure-sdk-for-java/pull/39077)
* Removed `System.exit()` calls from `ImplementationBridgeHelpers`. - See [PR 39184](https://github.com/Azure/azure-sdk-for-java/pull/39184)

### 4.53.3-hotfix (2024-03-07)

#### Bugs Fixed
* Suppressed exceptions when calling diagnostics handlers. - See [PR 39121](https://github.com/Azure/azure-sdk-for-java/pull/39121)

#### Other Changes
* Changed logic to only call `System.exit()` in `DiagnosticsProvider` for `Error` scenario. Also added `System.err` for `Error` cases. - See [PR 39121](https://github.com/Azure/azure-sdk-for-java/pull/39121)

### 4.56.0 (2024-02-20)

#### Features Added
* Added overloads for `CosmosAsyncContainer.readMany` and `CosmosContainr.readMany` accepting request options via `CosmosReadManyRequestOptions` to allow specifying excluded regions, diagnostics thresholds and end-to-end timeout etc. - See [PR 38821](https://github.com/Azure/azure-sdk-for-java/pull/38821)

#### Bugs Fixed
* Fixed an issue in QuorumReader when quorum could not be selected even though 1 secondary and Primary are reachable and in sync. - See [PR 38832](https://github.com/Azure/azure-sdk-for-java/pull/38832)

### 4.55.1 (2024-02-13)

#### Other Changes
* Limited max. number of threads possible to be used by BulkExecutor instances . - See [PR 38745](https://github.com/Azure/azure-sdk-for-java/pull/38745)

### 4.55.0 (2024-02-08)
* Added option to override the Http Connection Pool size in Gateway mode. Increasing the connection pool size beyond 1000 can be useful when the number of concurrent requests in Gateway mode is very high and you see a `reactor.netty.internal.shaded.reactor.pool.PoolAcquirePendingLimitException: Pending acquire queue has reached its maximum size of 2000` error. - See [PR 38305](https://github.com/Azure/azure-sdk-for-java/pull/38305)

#### Features Added
* Added payload size metrics for Gateway mode. - See [PR 38517](https://github.com/Azure/azure-sdk-for-java/pull/38517)

#### Other Changes
* Reduced CPU overhead slightly for workloads with high throughput of point operations - especially when diagnostics like traces or metrics are enabled. - See [PR 38232](https://github.com/Azure/azure-sdk-for-java/pull/38232)
* Changed to add `transportRequestChannelAcquisitionContext` in CosmosDiagnostics based on duration in `channelAcquisitionStarted` stage. By default, if `channelAcquisitionStarted` took more than 1s, `transportRequestChannelAcquisitionContext` will be added. - See [PR 38416](https://github.com/Azure/azure-sdk-for-java/pull/38416)
* Added information about the path when it is invalid in RxDocumentService ctor. - See [PR 38482](https://github.com/Azure/azure-sdk-for-java/pull/38482)
* Removed `CancellationException` callstack from `RntbdRequestRecord.toString`. - See [PR 38504](https://github.com/Azure/azure-sdk-for-java/pull/38504)
* Using customized `subStatusCodes` for client generated `InternalServerErrorException`. - See [PR 38518](https://github.com/Azure/azure-sdk-for-java/pull/38518)
* Added an option to opt-out of E2E timeout defined in CosmosClientBuilder for non-point operations via system property or environment variable. - See [PR 38388](https://github.com/Azure/azure-sdk-for-java/pull/38388)
* Using `ConnectionTimeout` as the `RNTBD` connection `acquisitionTimeout`. - See [PR 38695](https://github.com/Azure/azure-sdk-for-java/pull/38695)

### 4.54.0 (2024-01-03)

#### Features Added
* Integrate `ThroughputControl` with ChangeFeedProcessor - See [PR 38052](https://github.com/Azure/azure-sdk-for-java/pull/38052)

#### Bugs Fixed
* Fixed issue where AAD/Entra ID related exceptions are not fully propagated to the caller when CosmosAsyncClient is created, causing ambiguity for user on the root cause of the error - See [PR 37977](https://github.com/Azure/azure-sdk-for-java/pull/37977) 
* Fixed a `NullPointerException` issue in `MetadataRequestRetryPolicy` when `locationEndpointToRoute` is not set. - See [PR 38094](https://github.com/Azure/azure-sdk-for-java/pull/38094)

#### Other Changes
* Reset `transitTimeoutCount` and `cancellationCount` in `RntbdClientChannelHealthChecker` when CPU load is above threshold. - See [PR 38157](https://github.com/Azure/azure-sdk-for-java/pull/38157)
* Perf-improvement avoiding extra-buffer copy for query and point operations - See [PR 38072](https://github.com/Azure/azure-sdk-for-java/pull/38072)

### 4.53.1 (2023-12-06)

#### Bugs Fixed
* Fixed high number of PKRangeFeed calls when using BulkExecution without SparkConnector - See [PR 37920](https://github.com/Azure/azure-sdk-for-java/pull/37920) 

#### Other Changes
* Changed to `DEBUG` log level in `WebExceptionRetryPolicy` for non-handled exception scenario and retry scenario - See [PR 37918](https://github.com/Azure/azure-sdk-for-java/pull/37918)

### 4.53.0 (2023-12-01)
#### Bugs Fixed
* Fixed a bug resulting in `CosmosDiagnosticsContext.getStatusCode()` always returning `0` for `readMany` operations. - See [PR 37394](https://github.com/Azure/azure-sdk-for-java/pull/37394)
* Fixed an issue where PartitionKeyRange request will not do cross region retry. - See [PR 37403](https://github.com/Azure/azure-sdk-for-java/pull/37403)
* Fixed an issue where Session consistency was not honored when the consistency level on the `CosmosClientBuilder.consistencyLevel` was not explicitly set to `ConsistencyLevel.SESSION` but the default account consistency level is session. If not enforcing session consistency is the intended behavior, you can set the `CosmsoClientBuilder.consistencyLevel` to `ConsistencyLevel.EVENTUAL`. - See [PR 37377](https://github.com/Azure/azure-sdk-for-java/pull/37377)
* Fixed an issue where client level `EndToEndOperationLatencyPolicyConfig.availabilityStrategy` is not being applied for `query` - See [PR 37511](https://github.com/Azure/azure-sdk-for-java/pull/37511)
* Fixed an issue where operation is not cancelled based on `CosmosEndToEndOperationLatencyPolicyConfig.endToEndOperationTimeout` when `429` happens - See [PR 37764](https://github.com/Azure/azure-sdk-for-java/pull/37764)
* Fixed an issue where `CosmosEndToEndOperationLatencyPolicyConfig.endToEndOperationTimeout` is not applied for `ReadMany` - See [PR 37764](https://github.com/Azure/azure-sdk-for-java/pull/37764)
* Fixed an issue with OFFSET and LIMIT query clause returning partial query results when used with DISTINCT - See [PR 37860](https://github.com/Azure/azure-sdk-for-java/pull/37860)

#### Other Changes
* Modified the event payload when diagnostic details are traced (vis Open telemetry traces). The diagnostics can exceed the max. attribute size of 8KB. This PR will split the diagnostics and trace them in multiple events (ordered by `SequenceNumber` attribute) to ensure the full diagnostics message is available in logged events. - See [PR 37376](https://github.com/Azure/azure-sdk-for-java/pull/37376)
* Added `sessionRetryCfg` to the diagnostic string and modified `proactiveInit` key name to `proactiveInitCfg` in the diagnostic string. - See [PR 36711](https://github.com/Azure/azure-sdk-for-java/pull/36711)
* Modified `429` retry backoff time when `retryAfter` is not being returned from server. For `429/3200`, SDK will retry immediately, for others SDK will backoff 100ms - See [PR 37764](https://github.com/Azure/azure-sdk-for-java/pull/37764)

### 4.52.0 (2023-10-24)
#### Features Added
* Added an option to configure the minimum retry duration for 404/1002 session not available. - See [PR 37143](https://github.com/Azure/azure-sdk-for-java/pull/37143) and [PR 37240](https://github.com/Azure/azure-sdk-for-java/pull/37240)

#### Bugs Fixed
* Fixed an issue where `emptyPageDiagnosticsEnabled` in `CosmosQueryRequestOptions` was being overridden. This caused empty page diagnostics to be logged (with INFO level) even when the flag was set to false - See [PR 37199](https://github.com/Azure/azure-sdk-for-java/pull/37199)
* Fixed an issue where the HttpTimeoutPolicy was not being used correctly - See [PR 37188](https://github.com/Azure/azure-sdk-for-java/pull/37188) 
* Fixed an issue where SDK mark region unavailable on http timeout - See [PR 37163](https://github.com/Azure/azure-sdk-for-java/pull/37163)
* Fixed an issue where SDK do `A, B, C, A` retry pattern for `404/1002` - See [PR 37040](https://github.com/Azure/azure-sdk-for-java/pull/37040)
* Fixed an issue where SDK do aggressive retry on `449` - See [PR 37040](https://github.com/Azure/azure-sdk-for-java/pull/37040)
* Fixed an issue where SDK skip cross region retry for server generated `410` for write operations - See [PR 37040](https://github.com/Azure/azure-sdk-for-java/pull/37040)
* Added 410/1002 handling for `ChangeFeedProcessor#getCurrentState` in **Latest Version**, **All Version and Deletes** changes modes. - See [PR 37107](https://github.com/Azure/azure-sdk-for-java/pull/37107)
    * **NOTE :** Here the fix is for a `ChangeFeedProcessor` instance built with either `handleLatestVersionChanges` or `handleAllVersionsAndDeletesChanges`.
* Fixed an issue where SDK does not do retry for `AddressRefresh` on `HttpTimeout` for write operations - See [PR 37286](https://github.com/Azure/azure-sdk-for-java/pull/37286)

### 4.51.0 (2023-09-29)

#### Features Added
* Added a preview API to `ChangeFeedProcessorBuilder` to process an additional `ChangeFeedProcessorContext` for handling all versions and deletes changes. - See [PR 36715](https://github.com/Azure/azure-sdk-for-java/pull/36715)
* Added public APIs to configure a `Supplier<CosmosExcludedRegions>` through `CosmosClientBuilder#excludedRegionSupplier` and `CosmosExcludedRegions` - a type which encapsulates a set of excluded regions. See [PR 36616](https://github.com/Azure/azure-sdk-for-java/pull/36616)

#### Bugs Fixed
* Fixed an issue with the threshold based availability strategy, which could result in missing diagnostics and unnecessarily high tail latency - See [PR 36508](https://github.com/Azure/azure-sdk-for-java/pull/36508) and [PR 36786](https://github.com/Azure/azure-sdk-for-java/pull/36786).
* Fixed an issue where `sampleDiagnostics` is not being honored for query. See [PR 37015](https://github.com/Azure/azure-sdk-for-java/pull/37015)
* Fixed the issue of `excludeRegions` not being honored for `CosmosBulkExecutionOptions`. - See[PR 36616](https://github.com/Azure/azure-sdk-for-java/pull/36616)
* Fixed an issue with missing diagnostics (metrics, logging) for `Cosmos(Async)Container.readMany` calls - See [PR 37009](https://github.com/Azure/azure-sdk-for-java/pull/37009)

### 4.50.0 (2023-09-25)

#### Features Added
* Added throughput control support for `gateway mode`. See [PR 36687](https://github.com/Azure/azure-sdk-for-java/pull/36687)
* Added public API to change the initial micro batch size in `CosmosBulkExecutionOptions`. The micro batch size is dynamically adjusted based on throttling rate. By default, it starts with a relatively large micro batch size, which can result in a short spike of throttled requests at the beginning of a bulk execution - reducing the initial micro batch size - for example to 1 - will start with smaller batch size and then dynamically increase it without causing the initial short spike of throttled requests. See [PR 36910](https://github.com/Azure/azure-sdk-for-java/pull/36910)

#### Bugs Fixed
* Disabled `CosmosEndToEndOperationLatencyPolicyConfig` feature in `ChangeFeedProcessor`. Setting `CosmosEndToEndOperationLatencyPolicyConfig` at `CosmosClient` level will not affect `ChangeFeedProcessor` requests in any way. See [PR 36775](https://github.com/Azure/azure-sdk-for-java/pull/36775)
* Fixed staleness issue of `COSMOS.MIN_CONNECTION_POOL_SIZE_PER_ENDPOINT` system property - See [PR 36599](https://github.com/Azure/azure-sdk-for-java/pull/36599).
* Fixed an issue where `pageSize` from `byPage` is not always being honored. This only happens when the same `CosmosQueryRequestOptions` being used through different requests, and different pageSize being used. See [PR 36847](https://github.com/Azure/azure-sdk-for-java/pull/36847)
* Fixed an issue where build of `CosmosClient` and `CosmosAsyncClient` was getting blocked for the entire aggressive warmup duration even when all the connections have been opened already. - See [PR 36889](https://github.com/Azure/azure-sdk-for-java/pull/36889)
* Fixed `CosmosClient` connection warm up bug to open connections aggressively. - See [PR 36889](https://github.com/Azure/azure-sdk-for-java/pull/36889)

#### Other Changes
* Handling negative end-to-end timeouts provided more gracefully by throwing a `CosmsoException` (`OperationCancelledException`) instead of `IllegalArgumentException`. - See [PR 36507](https://github.com/Azure/azure-sdk-for-java/pull/36507)
* Reverted preserve ordering in bulk mode([PR 35892](https://github.com/Azure/azure-sdk-for-java/pull/35892)). See [PR 36638](https://github.com/Azure/azure-sdk-for-java/pull/36638)

### 4.45.2-hotfix (2023-09-18)
> [!IMPORTANT]
> We strongly recommend our customers to upgrade directly to at least 4.48.2 or above if they have been using the 4.45.2-hotfix version of `azure-cosmos`. Versions 4.46.0 - 4.48.1 will miss important fixes that have been backported to 4.45.2-hotfix.
#### Bugs Fixed
* Added capability to mark a region as unavailable when a request is cancelled due to end-to-end timeout and connection issues
  with the region in the direct connectivity mode. - See [PR 35586](https://github.com/Azure/azure-sdk-for-java/pull/35586)
* Fixed an issue where `ConnectionStateListener` tracked staled `Uris` which fails to mark the current `Uris` unhealthy properly - See [PR 36067](https://github.com/Azure/azure-sdk-for-java/pull/36067)
* Fixed an issue to update the last unhealthy timestamp for an `Uri` instance only when transitioning to `Unhealthy` from a different health status -  See [36083](https://github.com/Azure/azure-sdk-for-java/pull/36083)
* Improved the channel health check flow to deem a channel unhealthy when it sees consecutive cancellations. - See [PR 36225](https://github.com/Azure/azure-sdk-for-java/pull/36225)
* Optimized the replica validation flow to validate replica health with `Unknown` health status only when the replica is
  used by a container which is also part of the connection warm-up flow. - See [PR 36225](https://github.com/Azure/azure-sdk-for-java/pull/36225)
* Fixed possible `NullPointerException` issue if health-check flow kicks in before RNTBD context negotiation for a given channel - See [PR 36397](https://github.com/Azure/azure-sdk-for-java/pull/36397).

### 4.48.2 (2023-08-25)
> [!IMPORTANT]
> We strongly recommend our customers to use version 4.48.2 and above.
#### Bugs Fixed
* Fixed possible `NullPointerException` issue if health-check flow kicks in before RNTBD context negotiation for a given channel - See [PR 36397](https://github.com/Azure/azure-sdk-for-java/pull/36397).

#### Other Changes
* Handling negative end-to-end timeouts provided more gracefully by throwing a `CosmosException` (`OperationCancelledException`) instead of `IllegalArgumentException`. - See [PR 36535](https://github.com/Azure/azure-sdk-for-java/pull/36535)

### 4.49.0 (2023-08-21)
#### Features Added
* Added a flag for allowing customers to preserve ordering in bulk mode. See [PR 35892](https://github.com/Azure/azure-sdk-for-java/pull/35892)
* Added a flag to bypass integrated cache when dedicated gateway is used. See [PR 35865](https://github.com/Azure/azure-sdk-for-java/pull/35865)
* Added new aggressive retry timeouts for in-region calls. See [PR 35987](https://github.com/Azure/azure-sdk-for-java/pull/35987)

#### Bugs Fixed
* Wired `proactiveInit` into the diagnostics to track warmed up containers, proactive connection regions and aggressive warm up duration - See [PR 36111](https://github.com/Azure/azure-sdk-for-java/pull/36111)
* Fixed possible `NullPointerException` issue if health-check flow kicks in before RNTBD context negotiation for a given channel - See [PR 36397](https://github.com/Azure/azure-sdk-for-java/pull/36397). 

#### Other Changes
* Added coverage for `ChangeFeedProcessor` in `Latest Version` change feed mode to read change feed from a custom start time for multi-write accounts. - See[PR 36257](https://github.com/Azure/azure-sdk-for-java/pull/36257)

### 4.48.1 (2023-08-09)
#### Bugs Fixed
* Fixed request start time in the `CosmosDiagnostics` for individual request responses - See [PR 35705](https://github.com/Azure/azure-sdk-for-java/pull/35705)
* Fixed an issue where `ConnectionStateListener` tracked staled `Uris` which fails to mark the current `Uris` unhealthy properly - See [PR 36067](https://github.com/Azure/azure-sdk-for-java/pull/36067)
* Gone exceptions that are not idempotent should not be retried because it is not known if they succeeded for sure. The handling of the exception in this case is left to the user. Fixed retrying write operations when a gone exception occurs in bulk mode. - See [PR 35838](https://github.com/Azure/azure-sdk-for-java/pull/35838)
* Fixed an issue to update the last unhealthy timestamp for an `Uri` instance only when transitioning to `Unhealthy` from a different health status -  See [36083](https://github.com/Azure/azure-sdk-for-java/pull/36083)

#### Other Changes
* Query metrics diagnostics changed to JSON format. - See [PR 35761](https://github.com/Azure/azure-sdk-for-java/pull/35761)
* Improved the channel health check flow to deem a channel unhealthy when it sees consecutive cancellations. - See [PR 36225](https://github.com/Azure/azure-sdk-for-java/pull/36225)
* Optimized the replica validation flow to validate replica health with `Unknown` health status only when the replica is 
used by a container which is also part of the connection warm-up flow. - See [PR 36225](https://github.com/Azure/azure-sdk-for-java/pull/36225)

### 4.48.0 (2023-07-18)
#### Bugs Fixed
* Fixed an issue with deserialization of `conflictResolutionTimestamp` for All versions and deletes change feed mode. - See [PR 35909](https://github.com/Azure/azure-sdk-for-java/pull/35909)
* Added capability to mark a region as unavailable when a request is cancelled due to end-to-end timeout and connection issues
  with the region in the direct connectivity mode. - See [PR 35586](https://github.com/Azure/azure-sdk-for-java/pull/35586)

#### Other Changes
* Added fault injection support for Gateway connection mode - See [PR 35378](https://github.com/Azure/azure-sdk-for-java/pull/35378)

### 4.37.2-hotfix (2023-07-17)
#### Bugs Fixed
* Fixed an issue with deserialization of `conflictResolutionTimestamp` for All versions and deletes change feed mode. - See [PR 35912](https://github.com/Azure/azure-sdk-for-java/pull/35912)

### 4.47.0 (2023-06-26)
#### Features Added
* Added the capability to specify region switch hints through `CosmosClientBuilder#setSessionRetryOptions` for optimizing retries for `READ_SESSION_NOT_AVAILABLE` errors. - See [PR 35292](https://github.com/Azure/azure-sdk-for-java/pull/35292)
* Added API to exclude regions on request options which helps avoid a regions from preferred regions for the request. - See [PR 35166](https://github.com/Azure/azure-sdk-for-java/pull/35166)
* Added API for providing an availability strategy to improve availability when end-end timeout is specified. - See [PR 35166](https://github.com/Azure/azure-sdk-for-java/pull/35166)
* Added Threshold based availability strategy. - See [PR 35166](https://github.com/Azure/azure-sdk-for-java/pull/35166)

#### Bugs Fixed
* Fixes the `readMany` API to not drop existing documents from the response in point-read scenarios when 
there are non-existent document IDs also passed through the API - See [PR 35513](https://github.com/Azure/azure-sdk-for-java/pull/35513)

### 4.46.0 (2023-06-09)
#### Features Added
* Added the capability to filter request-level metrics based on diagnostic thresholds. Request-level metrics usually are used to capture metrics per backend endpoint/replica - a high cardinality dimension. Filtering by diagnostic thresholds reduces the overhead - but also means request-level metrics can only be used for debugging purposes - not for monitoring purposes. So, it is important to use the unfiltered operation-level metrics for health monitoring in this case. - See [PR 35114](https://github.com/Azure/azure-sdk-for-java/pull/35114)
* Added optional tags/dimensions for PartitionId/ReplicaId as alternative to ServiceAddress for direct-mode (rntbd) request-level metrics. - See [PR 35164](https://github.com/Azure/azure-sdk-for-java/pull/35164)
* Added request level info including timeline and system usage to the `CosmosDiagnosticsContext`. - See [PR 35254](https://github.com/Azure/azure-sdk-for-java/pull/35254) and [PR 35405](https://github.com/Azure/azure-sdk-for-java/pull/35405)
* Added an optional dimension/tag `OperationSubStatusCode` for operation-level metrics. - See [PR 35334](https://github.com/Azure/azure-sdk-for-java/pull/35334)
* Added support for `ComputedProperty` in `CosmosContainerProperties` - See [PR 35046](https://github.com/Azure/azure-sdk-for-java/pull/35046)

#### Breaking Changes
* Renamed the JVM configuration - `COSMOS.DEFENSIVE_WARMUP_CONCURRENCY` to `COSMOS.OPEN_CONNECTIONS_CONCURRENCY` - See [PR 34859](https://github.com/Azure/azure-sdk-for-java/pull/34859)

#### Bugs Fixed
* Enabled connection warm-up to continue in a best-effort manner to other regions in case of address resolution errors for a particular region - See [PR 35323](https://github.com/Azure/azure-sdk-for-java/pull/35323)
* Fixed an issue with `ChangeFeedProcessor` to fetch all changes before delay based on configured `PollDelay`. - See [PR 35324](https://github.com/Azure/azure-sdk-for-java/pull/35324)

#### Other Changes
* Refactored `CosmosContainerProactiveInitConfigBuilder` to make use of `ContainerDirectConnectionMetadata` and to wire `DirectConnectionConfig` with
  JVM configuration - `COSMOS.MIN_CONNECTION_POOL_SIZE_PER_ENDPOINT` - See [PR 34859](https://github.com/Azure/azure-sdk-for-java/pull/34859)
* Extending maximum retry delay in `SessionTokenMismatchRetryPolicy`. - See [PR 35360](https://github.com/Azure/azure-sdk-for-java/pull/35360)

### 4.45.1 (2023-05-19)
#### Bugs Fixed
* Fixed an issue where status code & sub-status code `408/20008` will always be populated in the CosmosDiagnostics in case of `RNTBD` request failures - See [PR 34999](https://github.com/Azure/azure-sdk-for-java/pull/34999)
* Fixed `readMany` API bug to enable swallowing of `404 Not Found` exceptions for 404/0 scenarios when `readMany` performs point-reads internally - See [PR 34966](https://github.com/Azure/azure-sdk-for-java/pull/34966)

### 4.45.0 (2023-05-12)
#### Features Added
* Added support for priority based throttling - See [PR 34121](https://github.com/Azure/azure-sdk-for-java/pull/34121)
* Added configurability for minimum connection pool size for all containers through a system property - `COSMOS.MIN_CONNECTION_POOL_SIZE_PER_ENDPOINT` - See [PR 33983](https://github.com/Azure/azure-sdk-for-java/pull/33983).
* Added `CosmosContainerProactiveInitConfigBuilder:setAggressiveWarmupDuration(Duration aggressiveWarmupDuration)` public API to switch between aggressively opening connections
  in a blocking manner to defensively opening connections in a non-blocking manner after `aggressiveWarmupDuration` has elapsed - See [PR 33983](https://github.com/Azure/azure-sdk-for-java/pull/33983).
* Added end to end timeout policy for item operations. Requests will be cancelled if they have not finished before the configured timeout - See [PR 34554](https://github.com/Azure/azure-sdk-for-java/pull/34554).
* Added capability to sample diagnostics dynamically (without need to reinitialize the app or the Cosmos Client instance). - See [PR 34915](https://github.com/Azure/azure-sdk-for-java/pull/34915). 

#### Bugs Fixed
* Fixed `IllegalArgumentException` in changeFeedProcessor when `maxScaleCount` is configured - See [PR 34618](https://github.com/Azure/azure-sdk-for-java/pull/34618)
* Removed custom user agent suffix from client telemetry - See [PR 34866](https://github.com/Azure/azure-sdk-for-java/pull/34866)
* Fixed an issue where `userAgentSuffix` is not being used in `CosmosDiagnostics` - See [PR 34863](https://github.com/Azure/azure-sdk-for-java/pull/34863)
* Enabled proactive connection management to only reopen closed / reset connections to those endpoints used by containers which
  were part of the connection warm up flow - See [PR 34892](https://github.com/Azure/azure-sdk-for-java/pull/34892)

#### Other Changes
* Disabled initialization of client telemetry background threads if client telemetry is disabled - See [PR 34889](https://github.com/Azure/azure-sdk-for-java/pull/34889)
* Removed synchronized locking on generating random UUIDs - See [PR 34879](https://github.com/Azure/azure-sdk-for-java/pull/34879)
* Capture diagnostics for cancelled `RNTBD` requests - See [PR 34912](https://github.com/Azure/azure-sdk-for-java/pull/34912)
* Added support for threshold based speculative processing - See [PR 34686](https://github.com/Azure/azure-sdk-for-java/pull/34686)

### 4.44.0 (2023-04-21)
#### Bugs Fixed
* Fixed an issue where throughput control is not triggered properly when target throughput is being used - See [PR 34393](https://github.com/Azure/azure-sdk-for-java/pull/34393)
* Fixed an issue where `IllegalStateException` being thrown during replica validation - See [PR 34538](https://github.com/Azure/azure-sdk-for-java/pull/34538)

### 4.43.0 (2023-04-06)
#### Features Added
* Added option to enable automatic retries for write operations - See [34227](https://github.com/Azure/azure-sdk-for-java/pull/34227)
* Added option to enable automatic logging of Cosmos diagnostics for errors or requests exceeding latency threshold - See [33209](https://github.com/Azure/azure-sdk-for-java/pull/33209)
* Added support for OpenTelemetry traces following the Semantic profile for Cosmos DB - See [33209](https://github.com/Azure/azure-sdk-for-java/pull/33209)

#### Breaking Changes
* Changed the default structure of Open Telemetry events being emitted by the SDK to follow the semantic profile for Cosmos DB. Use the `COSMOS.USE_LEGACY_TRACING` system property to retrun to the previous event structure: `-DCOSMOS.USE_LEGACY_TRACING=true` - See [33209](https://github.com/Azure/azure-sdk-for-java/pull/33209)

### 4.42.0 (2023-03-17)
#### Features Added
* Added support for Move operation - See [PR 31078](https://github.com/Azure/azure-sdk-for-java/pull/31078)
* GA of `subpartition` functionality in SDK - See [32501](https://github.com/Azure/azure-sdk-for-java/pull/32501)
* Added ability for SDK to use partial partition keys for queries in subpartitioned containers - See [32501](https://github.com/Azure/azure-sdk-for-java/pull/32501)
* Enable `handleLatestVersionChanges` in ChangeFeedProcessor - See [33972](https://github.com/Azure/azure-sdk-for-java/pull/33972)
* Added Merge support. NOTE: to use Change Feed Processor with merge support, onboard to the new API `handleLatestVersionChanges()` in `ChangeFeedProcessorBuilder`.

#### Bugs Fixed
* Fixed `readMany` API to take in hierarchical partition keys - See [32501](https://github.com/Azure/azure-sdk-for-java/pull/32501)
* Fixed an issue in the Direct Transport metrics for acquired/closed channels which would be triggered when endpoint get closed/evicted due to exceeding idle timeouts. This would surface as stale metrics for these endpoints. - See [33969](https://github.com/Azure/azure-sdk-for-java/pull/33969) 

#### Other Changes
* Added fault injection support - See [PR 33329](https://github.com/Azure/azure-sdk-for-java/pull/33329).

### 4.41.0 (2023-02-17)
#### Features Added
* Added ability to configure proactive connection management via `CosmosClientBuilder.openConnectionsAndInitCaches(CosmosContainerProactiveInitConfig)`. - See [PR 33267](https://github.com/Azure/azure-sdk-for-java/pull/33267)
* Added internal merge handling - See [PR 31428](https://github.com/Azure/azure-sdk-for-java/pull/31428). See [PR 32097](https://github.com/Azure/azure-sdk-for-java/pull/32097). See [PR 32078](https://github.com/Azure/azure-sdk-for-java/pull/32078). See [PR 32165](https://github.com/Azure/azure-sdk-for-java/pull/32165). See [32259](https://github.com/Azure/azure-sdk-for-java/pull/32259). See [32496](https://github.com/Azure/azure-sdk-for-java/pull/32496)
* Added more granular control of which Cosmos client-side metrics to emit, whether to collect histograms and percentiles (and which) and also which tags/dimensions to associate with individual metrics.  - See [PR 33436](https://github.com/Azure/azure-sdk-for-java/pull/33436)

#### Breaking Changes
* NOTE: the PR to provide more granular control over metrics - See [PR 33436](https://github.com/Azure/azure-sdk-for-java/pull/33436) - includes two technically breaking changes. We don't expect any customers to be impacted by this, but the PR description as well as information below provides some context and options on how to revert the behavior to previous version.
  * The API `CosmosClientTelemetryConfig.metricTagNames` has been marked deprecated in favor of `CosmosMicrometerMetricsOptions.defaultTagNames` or `CosmosMicrometerMeterOptions.suppressTagNames` - the `CosmosClientTelemetryConfig.metricTagNames` API can still be used as long as none of the new configuration APIs is used - but we recommend starting to switch over to the new APIs.
  * Capturing metrics - especially `Timer` and `DistributionSummary` with percentiles/histograms has some performance overhead. We got feedback that initially we were emitting some metrics with relatively high cardinality on tags with percentiles/histograms of questionable value (only useful in certain scenarios). So, we decided to disable collecting these metrics by default - but still allow them to be collected when enabled manually via the APIs described in [PR 33436](https://github.com/Azure/azure-sdk-for-java/pull/33436).   

#### Bugs Fixed
* Change feed pull API is using an incorrect key value for collection lookup, which can result in using the old collection in collection recreate scenarios. - See [PR 33178](https://github.com/Azure/azure-sdk-for-java/pull/33178)

#### Other Changes
* Give a meaningful name to the GlobalEndpointManager worker thread. - See [PR 33507](https://github.com/Azure/azure-sdk-for-java/pull/33507)
* Adding activity id in header of gateway address refresh call. - See [PR 33074](https://github.com/Azure/azure-sdk-for-java/pull/33074)
* Direct mode - `RNTBD` connection health check improvements in `RntbdClientChannelHealthChecker` to allow recovering quicker when existing connections get broken (without TCP close or reset, just timeouts because packets get dropped). - See [PR 33464](https://github.com/Azure/azure-sdk-for-java/pull/33464) and - See [PR 33566](https://github.com/Azure/azure-sdk-for-java/pull/33566)  

### 4.40.0 (2023-01-13)
#### Features Added
* Added `retryAfterInMs` to `StoreResult` in `CosmosDiagnostics` - See [PR 31219](https://github.com/Azure/azure-sdk-for-java/pull/31219)
* Added `CosmosDiagnostics` to `readMany` API - See [PR 32290](https://github.com/Azure/azure-sdk-for-java/pull/32290)

#### Bugs Fixed
* Fixed issue on noisy `CancellationException` log - See [PR 31882](https://github.com/Azure/azure-sdk-for-java/pull/31882)
* Fixed issue with `TracerProvider` constructor inadvertently disabling tracing when `isClientMetricsEnabled` is true - See [PR 32787](https://github.com/Azure/azure-sdk-for-java/pull/32787)
* Added improvement in handling for idle connection being closed unexpectedly - See [PR 32936](https://github.com/Azure/azure-sdk-for-java/pull/32936)

#### Other Changes
* Reduced log noisiness when bulk ingestion completes and sink is already terminated or cancelled. - See [PR 32601](https://github.com/Azure/azure-sdk-for-java/pull/32601)
* Optimized the `readMany` API to make use of point reads when a single item is requested for a given physical partition - See [PR 31723](https://github.com/Azure/azure-sdk-for-java/pull/31723)
* Added cross region retries for data plane, query plan and metadata requests failed with http timeouts - See [PR 32450](https://github.com/Azure/azure-sdk-for-java/pull/32450)

### 4.39.0 (2022-11-16)
#### Bugs Fixed
* Fixed a rare race condition for `query plan` cache exceeding the allowed size limit - See [PR 31859](https://github.com/Azure/azure-sdk-for-java/pull/31859)
* Added improvement in `RntbdClientChannelHealthChecker` for detecting continuous transit timeout. - See [PR 31544](https://github.com/Azure/azure-sdk-for-java/pull/31544)
* Fixed an issue in replica validation where addresses may have not sorted properly when replica validation is enabled. - See [PR 32022](https://github.com/Azure/azure-sdk-for-java/pull/32022)
* Fixed unicode char handling in Uris in Cosmos Http Client. - See [PR 32058](https://github.com/Azure/azure-sdk-for-java/pull/32058)
* Fixed an eager prefetch issue to lazily prefetch pages on a query - See [PR 32122](https://github.com/Azure/azure-sdk-for-java/pull/32122)

#### Other Changes
* Shaded `MurmurHash3` of apache `commons-codec` to enable removing of the `guava` dependency - CVE-2020-8908 - See [PR 31761](https://github.com/Azure/azure-sdk-for-java/pull/31761)
* Updated test dependency of `testng` to version 7.5 - See [PR 31761](https://github.com/Azure/azure-sdk-for-java/pull/31761)
* Reduced the logging noise level on CancellationExceptions from `RntbdReporter.reportIssue`. - See [PR 32175](https://github.com/Azure/azure-sdk-for-java/pull/32175)

### 4.38.1 (2022-10-21)
#### Other Changes
* Updated test dependency of apache `commons-text` to version 1.10.0 - CVE-2022-42889 - See [PR 31674](https://github.com/Azure/azure-sdk-for-java/pull/31674)
* Updated `jackson-databind` dependency to 2.13.4.2 - CVE-2022-42003 - See [PR 31559](https://github.com/Azure/azure-sdk-for-java/pull/31559)

### 4.38.0 (2022-10-12)
#### Features Added
* Added option to set throughput control group name on per-request level for batch and bulk operations. - See [PR 31362](https://github.com/Azure/azure-sdk-for-java/pull/31362)

### 4.37.1 (2022-10-07)
#### Bugs Fixed
* Fixed incorrect RU metric reporting in micrometer metrics. - See [PR 31307](https://github.com/Azure/azure-sdk-for-java/pull/31307)
* Enabled failover to preferred locations in the case of single-write/multi-read region enabled account for read in Gateway mode and for metadata requests in Direct mode. - More details about the [Bug: Cosmos DB Client gets stuck in timeout retry loop](https://github.com/Azure/azure-sdk-for-java/issues/31260#issue-1396454421). - See [PR 31314](https://github.com/Azure/azure-sdk-for-java/pull/31314)

#### Other Changes
* Added SslHandshakeTimeout minimum duration config - See [PR 31298](https://github.com/Azure/azure-sdk-for-java/pull/31298)

### 4.37.0 (2022-09-30)
#### Features Added
* Added new preview APIs to `ChangeFeedProcessor` for handling all versions and deletes changes - See [PR 30399](https://github.com/Azure/azure-sdk-for-java/pull/30399)
* Added option to emit client-side metrics via micrometer.io MeterRegistry. - See [PR 30065](https://github.com/Azure/azure-sdk-for-java/pull/30065)

#### Bugs Fixed
* Fixed a race condition that could result in a memory/thread leak for `BulkExecutor` instances (and their corresponding `cosmos-daemon-BulkExecutor-*` thread). - See [PR 31082](https://github.com/Azure/azure-sdk-for-java/pull/31082)

#### Other Changes
* Enable replica validation by default - See [PR 31159](https://github.com/Azure/azure-sdk-for-java/pull/31159)

### 4.36.0 (2022-09-15)
#### Other Changes
* Added system property to turn on replica validation - See [PR 29767](https://github.com/Azure/azure-sdk-for-java/pull/29767)
* Added improvement to avoid retry on same replica that previously failed with 410, 408 and  >= 500 status codes - See [PR 29767](https://github.com/Azure/azure-sdk-for-java/pull/29767)
* Improvement when `connectionEndpointRediscoveryEnabled` is enabled - See [PR 30281](https://github.com/Azure/azure-sdk-for-java/pull/30281)
* Added replica validation for Unknown status if `openConnectionsAndInitCaches` is used and replica validation is enabled - See [PR 30277](https://github.com/Azure/azure-sdk-for-java/pull/30277)

### 4.35.1 (2022-08-29)
#### Other Changes
* Added non-blocking async lazy cache to improve upgrade and scaling scenarios - See [PR 29322](https://github.com/Azure/azure-sdk-for-java/pull/29322)
* Improved performance of `StoreResponse` using array headers - See [PR 30596](https://github.com/Azure/azure-sdk-for-java/pull/30596)

### 4.35.0 (2022-08-19)
#### Other Changes
* Updated netty library version to `4.1.79.Final`.
* Updated `reactor-core` version to `3.4.21`.

### 4.34.0 (2022-08-05)
#### Features Added
* GA of `DedicatedGatewayRequestOptions` API. See [PR 30142](https://github.com/Azure/azure-sdk-for-java/pull/30142)

#### Other Changes
* Added `requestSessionToken` to `CosmosDiagnostics` - See [PR 29516](https://github.com/Azure/azure-sdk-for-java/pull/29516)
* Reverted changes of [PR 29944](https://github.com/Azure/azure-sdk-for-java/pull/29944) to avoid possible regression when customers use id with special characters and their account is on ComputeGateway already. - See [PR 30283](https://github.com/Azure/azure-sdk-for-java/pull/30283)
* Added changes for `changeFeed` APIs for handling all versions and deletes changes. See [PR 30161](https://github.com/Azure/azure-sdk-for-java/pull/30161)

### 4.33.1 (2022-07-22)
#### Bugs Fixed
* Fixed issues with "id" encoding when using special characters that should be allowed in the "id" property of a document. - See [PR 29944](https://github.com/Azure/azure-sdk-for-java/pull/29944)
* Fixed `NotFoundException` for `queryChangeFeed` with staled feed range after split - See [PR 29982](https://github.com/Azure/azure-sdk-for-java/pull/29982)
* Fixed `ForbiddenException` for azure instance metadata service requests if proxy is configured for client telemetry. - See [PR 30004](https://github.com/Azure/azure-sdk-for-java/pull/30004)
* Fixed a regression introduced in [PR 27440](https://github.com/Azure/azure-sdk-for-java/pull/27440) which causes an `IllegalArgumentException` for distinct queries when using POJO serialization. - See [PR 30025](https://github.com/Azure/azure-sdk-for-java/pull/30025)
* Fixed `IllegalArgumentException` when trying to update targetThroughput(Threshold) without process restart. - See [PR 30049](https://github.com/Azure/azure-sdk-for-java/pull/30049)

#### Other Changes
* Supported username and password to be used in `GatewayConnectionConfig.setProxy` . - See [PR 30004](https://github.com/Azure/azure-sdk-for-java/pull/30004)

### 4.33.0 (2022-07-14)
#### Other Changes
* Updated netty library version to `4.1.78.Final`.
* Updated `reactor-core` version to `3.4.19`.

### 4.32.1 (2022-06-30)

#### Bugs Fixed
* Added a fix for `CloneNotSupportedException` when trying to instantiate a `Cosmos(Async)Client` and using a MAC provider which would not support cloning. Instead, this should be handled gracefully (less ideal perf is expected - but functionally it should work.) - See [PR 29719](https://github.com/Azure/azure-sdk-for-java/pull/29719)

### 4.32.0 (2022-06-27)
#### Other Changes
* Remove requires `io.netty.transport.epoll` from `module-info` - See [PR 29509](https://github.com/Azure/azure-sdk-for-java/pull/29509)
* Converted from `durationInMicroSec` to `durationInMilliSecs` in `CosmosDiagnostics` - See [PR 29643](https://github.com/Azure/azure-sdk-for-java/pull/29643)

### 4.31.0 (2022-06-08)
#### Bugs Fixed
* Fixed Store Response headers case insensitivity. - See [PR 29268](https://github.com/Azure/azure-sdk-for-java/pull/29268)

#### Other Changes
* Add `IdleStateHandler` after Ssl handshake has completed and improvement on keeping inner exceptions for creating new channels. - See [PR 29253](https://github.com/Azure/azure-sdk-for-java/pull/29253)

### 4.30.1 (2022-06-01)
#### Other Changes
* Made CosmosPatchOperations thread-safe. Usually there is no reason to modify a CosmosPatchOperations instance concurrently form multiple threads - but making it thread-safe acts as protection in case this is done anyway - See [PR 29143](https://github.com/Azure/azure-sdk-for-java/pull/29143)
* Added system property to allow overriding proxy setting for client telemetry endpoint. - See [PR 29022](https://github.com/Azure/azure-sdk-for-java/pull/29022)
* Added additional information about the reason on Rntbd channel health check failures. - See [PR 29174](https://github.com/Azure/azure-sdk-for-java/pull/29174)

### 4.30.0 (2022-05-20)
#### Bugs Fixed
* Fixed bubbling of Errors in case of any `java.lang.Error` - See [PR 28620](https://github.com/Azure/azure-sdk-for-java/pull/28620)
* Fixed an issue with creating new Throughput control client item when `enableThroughputControlGroup` is being called multiple times with the same throughput control group. - See [PR 28905](https://github.com/Azure/azure-sdk-for-java/pull/28905)
* Fixed a possible dead-lock on static ctor for CosmosException when the runtime is using custom class loaders. - See [PR 28912](https://github.com/Azure/azure-sdk-for-java/pull/28912) and [PR 28961](https://github.com/Azure/azure-sdk-for-java/pull/28961) 

#### Other Changes
* Added `exceptionMessage` and `exceptionResponseHeaders` to `CosmosDiagnostics` in case of any exceptions - See [PR 28620](https://github.com/Azure/azure-sdk-for-java/pull/28620)
* Improved performance of `query plan` cache by using `ConcurrentHashMap` with a fixed size of 1000 - See [PR 28537](https://github.com/Azure/azure-sdk-for-java/pull/28537)
* Changed 429 (Throttling) retry policy to have an upper bound for the back-off time of 5 seconds - See [PR 28764](https://github.com/Azure/azure-sdk-for-java/pull/28764)
* Improved `openConnectionsAndInitCaches` by using rntbd context negotiation. - See [PR 28470](https://github.com/Azure/azure-sdk-for-java/pull/28470)
* Enable `connectionEndpointRediscoveryEnabled` by default - See [PR 28471](https://github.com/Azure/azure-sdk-for-java/pull/28471)

### 4.29.1 (2022-04-27)
#### Bugs Fixed
* Fixed AAD authentication for `CosmosPatchOperations` - See [PR 28537](https://github.com/Azure/azure-sdk-for-java/pull/28537)

### 4.29.0 (2022-04-22)
#### Features Added
* Added Beta API `continueOnInitError` in `ThroughputControlGroupConfigBuilder` - See [PR 27702](https://github.com/Azure/azure-sdk-for-java/pull/27702)

#### Bugs Fixed
* Added improvement for handling idle connection close event when `connectionEndpointRediscoveryEnabled` is enabled - See [PR 27242](https://github.com/Azure/azure-sdk-for-java/pull/27242)
* Fixed memory leak issue related to circular reference of `CosmosDiagnostics` in `StoreResponse` and `CosmosException` - See [PR 28343](https://github.com/Azure/azure-sdk-for-java/pull/28343)

### 4.28.1 (2022-04-08)
#### Other Changes
* Updated `jackson` dependency to 2.13.2 and `jackson-databind` dependency to 2.13.2.1 - CVE-2020-36518. - See [PR 27847](https://github.com/Azure/azure-sdk-for-java/pull/27847)

### 4.28.0 (2022-03-18)
#### Features Added
* Added the "VM Unique ID" - see [Accessing and Using Azure VM Unique ID](https://azure.microsoft.com/blog/accessing-and-using-azure-vm-unique-id/) - to the request diagnostics. This information helps to simplify investigating any network issues between an application hosted in Azure and the corresponding Cosmos DB service endpoint. - See [PR 27692](https://github.com/Azure/azure-sdk-for-java/pull/27692)
* Added overload of read api on ClientEncryptionKey with request options for cosmos encrytion project. - See [PR 27210](https://github.com/Azure/azure-sdk-for-java/pull/27210)

#### Bugs Fixed
* Added `decodeTime` in `CosmosDiagnostics` - See [PR 22808](https://github.com/Azure/azure-sdk-for-java/pull/22808)

#### Other Changes
* Reduced CPU usage for some String operations by switching to APIs that don't compile a pattern for each call. - See [PR 27654](https://github.com/Azure/azure-sdk-for-java/pull/27654)
* Reduced GC (Garbage Collection) pressure when executing queries returning many documents by pushing down type conversion. - See [PR 27440](https://github.com/Azure/azure-sdk-for-java/pull/27440)

### 4.27.0 (2022-03-10)
#### Bugs Fixed
* Fixed an issue in `CosmosPagedIterable` resulting in excessive memory consumption due to unbounded prefetch of pages when converting the `CosmosPagedIterable` into an `Iterator<FeedResponse<T>>`. - See [PR 27237](https://github.com/Azure/azure-sdk-for-java/pull/27237) and [PR 27299](https://github.com/Azure/azure-sdk-for-java/pull/27299)
* Fixed a `NullPointerException` in `CosmosDiagnostics isDiagnosticsCapturedInPagedFlux` - See [PR 27261](https://github.com/Azure/azure-sdk-for-java/pull/27261)
* Fixed an issue with allowing null values for add, set and replace operations in Patch API - See [PR 27501](https://github.com/Azure/azure-sdk-for-java/pull/27501)
* Fixed an issue with top query when top x is greater than the total number of items in the database - See [PR 27377](https://github.com/Azure/azure-sdk-for-java/pull/27377)
* Fixed synchronized lists and maps for order by query race condition - See [PR 27142](https://github.com/Azure/azure-sdk-for-java/pull/27142)

### 4.26.0 (2022-02-11)
#### Features Added
* Added support to resume a "multi order by query" from a continuation token - See [PR 26267](https://github.com/Azure/azure-sdk-for-java/pull/26267)
* Added `RNTBD - open connections` information in `ClientTelemetry`.
* Added Beta API to set custom `Reactor` scheduler to be used by the `ChangeFeedProcessor` implementation - See [PR 26750](https://github.com/Azure/azure-sdk-for-java/pull/26750)
* Added support for correlating queries executed via the Cosmos Spark connector with service-telemetry based on the `correlationActivityId` - See [PR 26908](https://github.com/Azure/azure-sdk-for-java/pull/26908)

#### Bugs Fixed
* Fixed an issue in `ChangeFeedProcessor` related to `leases` that were found expired - See [PR 26750](https://github.com/Azure/azure-sdk-for-java/pull/26750)
* Fixed an issue with `query plan` caching double initialization - See [PR 26825](https://github.com/Azure/azure-sdk-for-java/pull/26825)

#### Other Changes
* Added support for logging `CosmosDiagnostics` for empty pages through system property for cross partition query - See [PR 26869](https://github.com/Azure/azure-sdk-for-java/pull/26869)

### 4.26.0-beta.1 (2022-01-25)
#### Features Added
* Added support to resume a "multi order by query" from a continuation token - See [PR 26267](https://github.com/Azure/azure-sdk-for-java/pull/26267)

### 4.25.0 (2022-01-14)
#### Bugs Fixed
* Fixed `NullPointerException` in bulk mode for deleted/recreated containers.
* Added missing exception cause in case of `InternalServerException`.

### 4.24.0 (2021-12-21)
#### Features Added
* Added implementation for `CosmosAuthorizationTokenResolver`.
* Scoped session token per partition level for gateway call.

#### Bugs Fixed
* Fixed issue causing CosmosException with statusCode 0 to be thrown on connectivity issues for Gateway.
* Addressed potential race condition in `ChangeFeedProcessor` when check-pointing current state.

### 4.23.0 (2021-12-10)
#### Features Added
* Added `setMaxMicroBatchConcurrency` and `getMaxMicroBatchConcurrency` in `CosmosBulkExecutionOptions`.

#### Bugs Fixed
* Bulk execution improvement triggering a flush when total payload size exceeds the max payload size limit.
* Bulk execution improvement shortening the flush interval when the `Flux` of incoming operations signals completion.
* Fixed metadata cache refresh scenario on collection recreate for gateway mode.

### 4.22.0 (2021-12-03)
#### Features Added
* Added Beta API `getContactedRegionNames` in `CosmosDiagnostics`.

#### Bugs Fixed
* Fixed `IllegalStateException` for `getFeedRanges` when container recreated with same name.
* Made Cosmos spans CLIENT which will allow Azure Monitor to show HTTP calls nested under Cosmos spans.
* Fixed `ConcurrentModificationException` when getting `NotFoundException` with session consistency.

### 4.21.1 (2021-11-13)
#### Bugs Fixed
* Fixed an issue in `ChangeFeedProcessor` where processing stops in some rare cases because of a race condition can occur which prevents work to be promptly assigned to other instances.

### 4.21.0 (2021-11-12)
#### Features Added
* GA of `CosmosPatch`, `CosmosBatch` and `CosmosBulk` API.
* GA of `ChangeFeedProcessorState` API.
* Added `networkRequestTimeout` API for `DirectConnectionConfig`.

#### Bugs Fixed
* Override the default keep-alive config on linux to keep connections open and detect a broken connection faster.

#### Other Changes
* Removed deprecated `BulkExecutionOptions`.
* Removed deprecated `BulkExecutionThresholds`.
* Removed deprecated `BulkItemRequestOptions`.
* Removed deprecated `BulkItemRequestOptionsBase`.
* Removed deprecated `BulkOperations`.
* Removed deprecated `BulkPatchItemRequestOptions`.
* Removed deprecated `BulkProcessingOptions`.
* Removed deprecated `BulkProcessingThresholds`.
* Removed deprecated `TransactionalBatch`.
* Removed deprecated `TransactionalBatchItemRequestOptions`.
* Removed deprecated `TransactionalBatchItemRequestOptionsBase`.
* Removed deprecated `TransactionalBatchOperationResult`.
* Removed deprecated `TransactionalBatchPatchItemRequestOptions`.
* Removed deprecated `TransactionalBatchRequestOptions`.
* Removed deprecated `TransactionalBatchResponse`.

### 4.20.1 (2021-10-27)
#### Bugs Fixed
* Removed `AfterBurner` module for Java version 16+.
* Fixed `BadRequestException` issue when using `Distinct` with matched `orderBy` queries via `continuationToken`.

### 4.20.0 (2021-10-14)
#### Features Added
* Enabling `query plan` cache by default.

#### Bugs Fixed
* Fixed issue with bulk reads when `contentResponseOnWrite` is not explicitly enabled on the cosmos client.

### 4.19.1 (2021-09-24)
#### Features Added
* Added support to config retry count for `openConnectionsAndInitCaches`.

#### Bugs Fixed
* Fixed ReadMany Api on partition split.
* Removed full exception trace from 404 error on open telemetry.
* Fixed issue with onErrorDropped being called when using concatWith in QuorumReader.

### 4.20.0-beta.1 (2021-09-22)
#### Features Added
* Added support to config retry count for `openConnectionsAndInitCaches`.

### 4.19.0 (2021-09-09)
#### New Features
* Added support for distinct count queries.
* Added support for capturing `IndexMetrics` in `CosmosQueryRequestOptions`.

#### Bugs Fixed
* Added support to switch off IO thread for response processing.
* Fixed issue for resuming order by queries from continuation token that includes undefined/null.

#### Other Changes
* Renamed `BulkExecutionOptions` to `CosmosBulkExecutionOptions`.
* Renamed `BulkExecutionThresholds` to `CosmosBulkExecutionThresholdsState`.
* Renamed `BulkItemRequestOptions` to `CosmosBulkItemRequestOptions`.
* Renamed `BulkItemRequestOptionsBase` to `CosmosBulkItemRequestOptionsBase`.
* Renamed `BulkOperations` to `CosmosBulkOperations`.
* Renamed `BulkPatchItemRequestOptions` to `CosmosBulkPatchItemRequestOptions`.
* Renamed `TransactionalBatch` to `CosmosBatch`.
* Renamed `TransactionalBatchItemRequestOptions` to `CosmosBatchItemRequestOptions`.
* Renamed `TransactionalBatchItemRequestOptionsBase` to `CosmosBatchItemRequestOptionsBase`.
* Renamed `TransactionalBatchOperationResult` to `CosmosBatchOperationResult`.
* Renamed `TransactionalBatchPatchItemRequestOptions` to `CosmosBatchPatchItemRequestOptions`.
* Renamed `TransactionalBatchRequestOptions` to `CosmosBatchRequestOptions`.
* Renamed `TransactionalBatchResponse` to `CosmosBatchResponse`.
* Renamed `processBulkOperations` to `executeBulkOperations` API.
* Renamed `executeTransactionalBatch` to `executeCosmosBatch` API.
* Moved `CosmosBulkItemResponse.java` to `com.azure.cosmos.models` package.
* Moved `CosmosBulkOperationResponse.java` to `com.azure.cosmos.models` package.
* Moved `CosmosItemOperation.java` to `com.azure.cosmos.models` package.
* Moved `CosmosItemOperationType.java` to `com.azure.cosmos.models` package.
* Moved `CosmosPatchOperations.java` to `com.azure.cosmos.models` package.

### 4.19.0-beta.1 (2021-09-02)
#### Bugs Fixed
* Added support to switch off IO thread for response processing.

### 4.18.0 (2021-08-16)
#### New Features
* Integrated cosmos diagnostics with open telemetry tracer.

#### Bugs Fixed
* Added reactor netty timeline to `query plan` calls.
* Fixed serialization warning on `clientSideRequestDiagnostics`.
* Fixed an issue when `IdleEndpointTimeout` is set to 0 in `DirectConnectionConfig`.
* Added retry for `PrematureCloseException`.
* Fixed an issue where application hangs in bulk executor.
* Fixed an issue which preventing recovery from 410/0 after split.

### 4.18.0-beta.1 (2021-08-11)
#### Bugs Fixed
* Added `TransportRequestChannelAcquisitionContext` in `CosmosDiagnostics`.

### 4.17.0 (2021-07-08)
#### New Features
* Adjust `MicroBatchSize` dynamically based on throttling rate in `BulkExecutor`.

#### Bugs Fixed
* Fixed an issue with AAD authentication in `Strong` and `BoundedStaleness` in direct mode.
* Fixed an issue where `ChangeFeedProcessor` was resuming from zero continuation token for new partitions on partition splits.

### 4.16.0 (2021-06-11)
#### Bugs Fixed
* Fixed an issue on handling partition splits during bulk operations in Gateway Mode.
* Fixed an issue with `NumberFormatException` happening on requests on large containers.
* Fixed an issue with BackOff time in `ThroughputController`.
* Fixed an issue with `ThroughputControl` calculation.
* Improved behavior when `CosmosClientBuilder.userAgentSuffix` exceeds 64 characters. Now `userAgentSuffix` will be honored as long as total userAgent value is less than 256 characters or truncated to fit the 256 characters limited.
* Fixed issue when using client-side throughput control in combination with bulk upserts, previously resulting in unnecessarily upserting documents multiple times in some cases when getting throttled.

### 4.16.0-beta.1 (2021-05-20)
#### Bugs Fixed
* No changes from previous version, releasing for compatibility issues with cosmos encryption modules.

### 4.15.0 (2021-05-12)
#### New Features
* Added `backendLatencyInMs` in `CosmosDiagnostics` for `DIRECT` connection mode.
* Added `retryContext` in `CosmosDiagnostics` for query operations.

#### Bugs Fixed
* Fixed ignored `HttpClient` decoder configuration issue.
* Fixed incorrect connection mode issue in `CosmosDiagnostics`.
* Fixed issue with handling collisions in the effective partition key.
* Fixed `CosmosQueryRequestOptions` NPE in `readAllItems` API.

### 4.15.0-beta.2 (2021-04-26)
#### Bugs Fixed
* No changes from previous version, releasing for compatibility issues with cosmos encryption modules.

### 4.15.0-beta.1 (2021-04-07)
#### Bugs Fixed
* No changes from previous version, releasing for compatibility issues with cosmos encryption modules.

### 4.14.0 (2021-04-06)
#### New Features
* General Availability for `readMany()` API in `CosmosAsyncContainer` and `CosmosContainer`.
* General Availability for `handle()` API in `CosmosPagedFlux` and `CosmosPagedIterable`.
* Upgraded Jackson to patch version 2.12.2.
* Exposed `getDocumentUsage` and `getDocumentCountUsage()` APIs in `FeedResponse` to retrieve document count metadata.

#### Bugs Fixed
* Allowed `CosmosPagedFlux#handle()` and `CosmosPagedIterable#handle()` API for chaining.
* Removed `AfterBurner` module usage from `CosmosException` causing the warning logs.
* Fixed issue of duplicate processing of items on the same Change Feed Processor instance.
* Return `RequestTimeoutException` on client side timeout for write operations.

### 4.13.1 (2021-03-22)
#### Bugs Fixed
* Fixed issue preventing recovery from 410 status code and 0 sub status code due to stale Gateway caches when threads in parallel scheduler are starved.
* Fixed warning caused because of afterburner module usage in `CosmosDiagnostics`.
* Query performance improvements.

### 4.13.0 (2021-03-11)
> [!IMPORTANT] 
> This release updates `reactor-core` and `reactor-netty` major versions to `2020.0.4 (Europium)` release train.
#### New Features
* Updated `reactor-core` version to 3.4.3.
* Updated `reactor-netty` version to 1.0.4.
* Added `Diagnostics` for queries.

#### Bugs Fixed
* Fixed `OrderBy` for mixed and undefined types for cross partition queries.
* Fixed `readAllItems` with resourceToken.
* Fixed issue with `resourceToken` usage in `Gateway` connection mode.
* Fixed issues with point operations with permissions in `Gateway` connection mode.

### 4.12.0 (2021-02-09)
#### New Features
* Added connection endpoint rediscovery feature to help reduce and spread-out high latency spikes.
* Added changeFeed pull model beta API.
* Added support for resuming query from a pre split continuation token after partition split.
* Optimized query execution time by caching `query plan` for single partition queries with filters and orderby.

#### Bugs Fixed
* Fixed telemetry deserialization issue.
* Skip session token for `query plan`, trigger and UDF.
* Improved session timeout 404/1002 exception handling.

### 4.11.0 (2021-01-15)
#### New Features
* Added Beta API for Patch support.
* Updated reactor-core library version to `3.3.12.RELEASE`.
* Updated reactor-netty library version to `0.9.15.RELEASE`.
* Updated netty library version to `4.1.54.Final`.

#### Bugs Fixed
* Fixed RntbdServiceEnpoint close issue.
* Improved the latency and throughput for writes when multiplexing.

### 4.10.0 (2020-12-14)
#### New Features
* Added Conflict API support.

### 4.9.0 (2020-12-11)
#### New Features
* Added Beta API for Bulk Operations.
* Added `getRegionsContacted` API in `CosmosDiagnostics`.
* Added Diagnostics for `CosmosStoredProcedureResponse`.
* Added trouble shooting guide links to `CosmosException`.

#### Bugs Fixed
* Adding automatic retries on client-side transient failures on writes while possible with still being idempotent.
* Fixed NPE on `getDiagnostics` for `CosmosStoredProcedureResponse`.
* Fixed empty `resourceAddress` in `CosmosException`.

### 4.8.0 (2020-10-27)
#### New Features
* Added `contentResponseOnWriteEnabled` feature to `CosmosItemRequestOptions`.

#### Bugs Fixed
* Fixed an issue which may affect query behaviour when resuming from a continuation token.

### 4.7.1 (2020-10-21)
#### Bugs Fixed
* Improved the 449 retry policy to force back-off on initial retry and start with shorter back-offs.

### 4.7.0 (2020-10-17)
#### New Features
* Added Beta API for transactional batches.

#### Bugs Fixed
* Fixed an error parsing query metrics on locales with ',' as floating-point delimiter.
* Stopped excessive regional fail-overs when retrieving responses with invalid json from Gateway.
* Fixed an error resulting in certain queries unnecessarily being expected in the Gateway even when using Direct transport.
* Reduced logging noise level by handling SSLException on channel closure.
* Improved efficiency of retry logic for "404 - ReadSession not available" errors.

### 4.6.0 (2020-09-30)
#### New Features
* Added new API to support AAD role-based access control in Cosmos. This is a preview feature which needs to be enabled at the account settings.
* Added handler API(beta) to `CosmosPagedFlux`/`CosmosPagedIterable` to be invoked on every response.

### 4.5.2 (2020-09-29)
#### Bugs Fixed
* Increased robustness of query execution and fetching metadata cache in case of intermittent connectivity issues.

### 4.5.1 (2020-09-25)
#### Bugs Fixed
* Added preview implementation for ChangeFeedProcessor which allows for a more detailed view of the current state.
* Fixed Multiple partition supervisor tasks running simultaneously if leaseAcquireInterval is smaller than leaseRenewInterval.
* Improved Diagnostics for Rntbd connectivity.
* Stopped onError Dropped events from leaking into default reactor hook.

### 4.5.0 (2020-09-16)
#### New Features
* Increased robustness of the Rntbd stack in case of intermittent connectivity issues.
* Improved latency in case of intermittent connectivity issues to individual backend replicas for multi-region accounts avoiding initiation of unnecessary regional fail-overs.

### 4.4.0 (2020-09-12)
#### Bugs Fixed
* Fixed RequestTimeoutException when enabling `netty-tcnative-boringssl` dependency.
* Fixed memory leak issue on `Delete` operations in `GATEWAY` mode.
* Fixed a leak in `CosmosClient` instantiation when endpoint uri is invalid.
* Improved `CPU History` diagnostics.

### 4.4.0-beta.1 (2020-08-27)
#### New Features
* Added new API to efficiently load many documents (via list of pk/id pairs or all documents for a set of pk values).
* Added new `deleteItem` API.
* Enabled query metrics by default.
#### Bugs Fixed
* Fixed NPE in `GatewayAddressCache`.
* Fixing query metric issue for zero item response.
* Improved performance (reduced CPU usage) for address parsing and Master-Key authentication.

### 4.3.2-beta.2 (2020-08-17)
#### Bugs Fixed
* No changes from previous version, releasing for compatibility issues with spring data modules.

### 4.3.2-beta.1 (2020-08-14)
#### Bugs Fixed
* Fixed issue in RntbdServiceEndpoint to avoid early closure of an unused TCP connection.

### 4.3.1 (2020-08-13)
#### Bugs Fixed
* Fixed issue with `GROUP BY` query, where it was returning only one page.
* Fixed user agent string format to comply with central SDK guidelines.
* Enhanced diagnostics information to include `query plan` diagnostics.

### 4.3.0 (2020-07-29)
#### New Features
* Updated reactor-core library version to `3.3.8.RELEASE`. 
* Updated reactor-netty library version to `0.9.10.RELEASE`. 
* Updated netty library version to `4.1.51.Final`. 
* Added new overload APIs for `upsertItem` with `partitionKey`. 
* Added open telemetry tracing support. 
#### Bugs Fixed
* Fixed issue where SSLException gets thrown in case of cancellation of requests in GATEWAY mode.
* Fixed resource throttle retry policy on stored procedures execution.
* Fixed issue where SDK hangs in log level DEBUG mode. 
* Fixed periodic spikes in latency in Direct mode. 
* Fixed high client initialization time issue. 
* Fixed http proxy bug when customizing client with direct mode and gateway mode. 
* Fixed potential NPE in users passes null options. 
* Added timeUnit to `requestLatency` in diagnostics string.
* Removed duplicate uri string from diagnostics string. 
* Fixed diagnostics string in proper JSON format for point operations.
* Fixed issue with `.single()` operator causing the reactor chain to blow up in case of Not Found exception. 

### 4.2.0 (2020-07-14)
#### New Features
* Added script logging enabled API to `CosmosStoredProcedureRequestOptions`.
* Updated `DirectConnectionConfig` default `idleEndpointTimeout` to 1h and default `connectTimeout` to 5s.
#### Bugs Fixed
* Fixed issue where `GatewayConnectionConfig` `idleConnectionTimeout` was overriding `DirectConnectionConfig` `idleConnectionTimeout`.
* Fixed `responseContinuationTokenLimitInKb` get and set APIs in `CosmosQueryRequestOptions`.
* Fixed issue in query and change feed when recreating the collection with same name.
* Fixed issue with top query throwing ClassCastException.
* Fixed issue with order by query throwing NullPointerException.
* Fixed issue in handling of cancelled requests in direct mode causing reactor `onErrorDropped` being called. 

### 4.1.0 (2020-06-25)
#### New Features
* Added support for `GROUP BY` query.
* Increased the default value of maxConnectionsPerEndpoint to 130 in DirectConnectionConfig.
* Increased the default value of maxRequestsPerConnection to 30 in DirectConnectionConfig.
#### Bugs Fixed
* Fixed issues with order by query returning duplicate results when resuming by using continuation token. 
* Fixed issues with value query returning null values for nested object.
* Fixed null pointer exception on request manager in RntbdClientChannelPool.

### 4.0.1 (2020-06-10)
#### New Features
* Renamed `QueryRequestOptions` to `CosmosQueryRequestOptions`.
* Updated `ChangeFeedProcessorBuilder` to builder pattern.
* Updated `CosmosPermissionProperties` with new container name and child resources APIs.
#### Bugs Fixed
* Fixed ConnectionPolicy `toString()` Null Pointer Exception.

### 4.0.1-beta.4 (2020-06-03)
#### New Features
* Added more samples & enriched docs to `CosmosClientBuilder`. 
* Updated `CosmosDatabase` & `CosmosContainer` APIs with throughputProperties for autoscale/autopilot support. 
* Renamed `CosmosClientException` to `CosmosException`. 
* Replaced `AccessCondition` & `AccessConditionType` by `ifMatchETag()` & `ifNoneMatchETag()` APIs. 
* Merged all `Cosmos*AsyncResponse` & `CosmosResponse` types to a single `CosmosResponse` type.
* Renamed `CosmosResponseDiagnostics` to `CosmosDiagnostics`.  
* Wrapped `FeedResponseDiagnostics` in `CosmosDiagnostics`. 
* Removed `jackson` dependency from azure-cosmos & relying on azure-core. 
* Replaced `CosmosKeyCredential` with `AzureKeyCredential` type. 
* Added `ProxyOptions` APIs to `GatewayConnectionConfig`. 
* Updated SDK to use `Instant` type instead of `OffsetDateTime`. 
* Added new enum type `OperationKind`. 
* Renamed `FeedOptions` to `QueryRequestOptions`. 
* Added `getETag()` & `getTimestamp()` APIs to `Cosmos*Properties` types. 
* Added `userAgent` information in `CosmosException` & `CosmosDiagnostics`. 
* Updated new line character in `Diagnostics` to System new line character. 
* Removed `readAll*` APIs, use query select all APIs instead.
* Added `ChangeFeedProcessor` estimate lag API.   
#### Bugs Fixed
* Fixed issue with parsing of query results in case of Value order by queries. 

### 4.0.1-beta.3 (2020-05-15)
#### New Features
* Added autoscale/autopilot throughput provisioning support to SDK.  
* Replaced `ConnectionPolicy` with new connection configs. Exposed `DirectConnectionConfig` & `GatewayConnectionConfig` APIs through `CosmosClientBuilder` for Direct & Gateway mode connection configurations.
* Moved `JsonSerializable` & `Resource` to implementation package. 
* Added `contentResponseOnWriteEnabled` API to CosmosClientBuilder which disables full response content on write operations.
* Exposed `getETag()` APIs on response types.
* Moved `CosmosAuthorizationTokenResolver` to implementation. 
* Renamed `preferredLocations` & `multipleWriteLocations` API to `preferredRegions` & `multipleWriteRegions`. 
* Updated `reactor-core` to 3.3.5.RELEASE, `reactor-netty` to 0.9.7.RELEASE & `netty` to 4.1.49.Final versions. 
* Added support for `analyticalStoreTimeToLive` in SDK.     
#### Bugs Fixed
* Fixed socket leak issues with Direct TCP client.
* Fixed `orderByQuery` with continuation token bug.

### 4.0.1-beta.2 (2020-04-21)
#### New Features
* `CosmosClientException` extends `AzureException`. 
* Removed `maxItemCount` & `requestContinuationToken` APIs from `FeedOptions` instead using `byPage()` APIs from `CosmosPagedFlux` & `CosmosPagedIterable`.
* Introduced `CosmosPermissionProperties` on public surface for `Permission` APIs.
* Removed `SqlParameterList` type & replaced with `List`
* Fixed multiple memory leaks in Direct TCP client. 
* Added support for `DISTINCT` queries. 
* Removed external dependencies on `fasterxml.uuid, guava, commons-io, commons-collection4, commons-text`.  
* Moved `CosmosPagedFlux` & `CosmosPagedIterable` to `utils` package. 
* Updated netty to 4.1.45.Final & project reactor to 3.3.3 version.
* Updated public rest contracts to `Final` classes.
* Added support for advanced Diagnostics for point operations.
#### Bugs Fixed
* `ChangeFeedProcessor` bug fix for handling partition splits & when partition not found.
* `ChangeFeedProcessor` bug fix when synchronizing lease updates across different threads.

### 4.0.1-beta.1 (2020-03-10)
#### New Features 
* Updated package to `com.azure.cosmos`
* Added `models` package for model / rest contracts
* Added `utils` package for `CosmosPagedFlux` & `CosmosPagedIterable` types. 
* Updated public APIs to use `Duration` across the SDK.
* Added all rest contracts to `models` package.
* `RetryOptions` renamed to `ThrottlingRetryOptions`.
* Added `CosmosPagedFlux` & `CosmosPagedIterable` pagination types for query APIs. 
* Added support for sharing TransportClient across multiple instances of CosmosClients using a new API in the `CosmosClientBuilder#connectionSharingAcrossClientsEnabled(true)`
* Query Optimizations by removing double serialization / deserialization. 
* Response Headers optimizations by removing unnecessary copying back and forth. 
* Optimized `ByteBuffer` serialization / deserialization by removing intermediate String instantiations.
#### Bugs Fixed
* Fixed race condition causing `ArrayIndexOutOfBound` exception in StoreReader<|MERGE_RESOLUTION|>--- conflicted
+++ resolved
@@ -3,22 +3,18 @@
 ### 4.59.0-beta.1 (Unreleased)
 
 #### Features Added
-<<<<<<< HEAD
+* Added public APIs `getCustomeSerializer` and `setCustomSerializer` to allow customers to specify custom payload transformations or serialization settings. - See [PR 38997](https://github.com/Azure/azure-sdk-for-java/pull/38997)
 * Added the capability to regionally scope session tokens used for operations scoped to a logical partition. - See[PR 38003](https://github.com/Azure/azure-sdk-for-java/pull/38003)
 
-=======
-* Added public APIs `getCustomeSerializer` and `setCustomSerializer` to allow customers to specify custom payload transformations or serialization settings. - See [PR 38997](https://github.com/Azure/azure-sdk-for-java/pull/38997)
- 
->>>>>>> ecfbba2d
 #### Breaking Changes
 
 #### Bugs Fixed
 * Wired `excludedRegions` for change feed operations scoped to a partition key. - See [PR 38003](https://github.com/Azure/azure-sdk-for-java/pull/38003) 
 
 #### Other Changes
-* Load Blackbird or Afterburner into the ObjectMapper depending upon Java version and presence of modules in classpath. Make Afterburner and Blackbird optional maven dependencies. See - [PR 39689](https://github.com/Azure/azure-sdk-for-java/pull/39689)
 
 ### 4.58.0 (2024-04-16)
+
 #### Other Changes
 * Changed initial `targetBatchSize` to be capped by both `initialBatchSize` and `maxBatchSize` configured in `CosmosBulkExecutionOptions` - See[39500](https://github.com/Azure/azure-sdk-for-java/pull/39500)
 * Ensured that `exceptionMessage` is populated even for non-cosmos Exceptions in `GatewayStatistics` - See [PR 39507](https://github.com/Azure/azure-sdk-for-java/pull/39507)
