--- conflicted
+++ resolved
@@ -10,11 +10,8 @@
 
 #### Other Changes
 * Changed to use `PartitionKeyRangeCache` to get partition key range during startup and split handling. - [46700](https://github.com/Azure/azure-sdk-for-java/pull/46700)
-<<<<<<< HEAD
+* Changed to use lower casing http header names for gateway response. - [46736](https://github.com/Azure/azure-sdk-for-java/pull/46736)
 * Added an option to suppress max item count retrieved from service for `PartitionKeyRange` resource. - [PR 46761](https://github.com/Azure/azure-sdk-for-java/pull/46761)
-=======
-* Changed to use lower casing http header names for gateway response. - [46736](https://github.com/Azure/azure-sdk-for-java/pull/46736)
->>>>>>> f2639083
 
 ### 4.74.0 (2025-09-05)
 
