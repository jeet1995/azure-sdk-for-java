## Release History

### 4.67.0-beta.1 (Unreleased)

#### Features Added

#### Breaking Changes

#### Bugs Fixed

#### Other Changes
* Added temporary internal-only option to enable thin client mode with system property COSMOS.THINCLIENT_ENABLED, setting the thin client endpoint with system property COSMOS.THINCLIENT_ENDPOINT, and default thin client endpoint with system property COSMOS.DEFAULT_THINCLIENT_ENDPOINT while the thin-client transport is still under development. This transport mode is not yet supported or ready to be used by external customers. Please don't use these configs in any production scenario yet. - [PR 43188](https://github.com/Azure/azure-sdk-for-java/pull/43188)
<<<<<<< HEAD
=======

### 4.66.0 (2025-01-14)

#### Other Changes
>>>>>>> f37a2a6f
* Added client vmId info to Rntbd health check logs - See [43079](https://github.com/Azure/azure-sdk-for-java/pull/43079)
* Added support to enable http2 for gateway mode with system property `COSMOS.HTTP2_ENABLED` and system variable `COSMOS_HTTP2_ENABLED`. - [PR 42947](https://github.com/Azure/azure-sdk-for-java/pull/42947)
* Added support to allow changing http2 max connection pool size with system property `COSMOS.HTTP2_MAX_CONNECTION_POOL_SIZE` and system variable `COSMOS_HTTP2_MAX_CONNECTION_POOL_SIZE`. - [PR 42947](https://github.com/Azure/azure-sdk-for-java/pull/42947)
* Added support to allow changing http2 max connection pool size with system property `COSMOS.HTTP2_MIN_CONNECTION_POOL_SIZE` and system variable `COSMOS_HTTP2_MIN_CONNECTION_POOL_SIZE`. - [PR 42947](https://github.com/Azure/azure-sdk-for-java/pull/42947)
* Added options to fine-tune settings for bulk operations. - [PR 43509](https://github.com/Azure/azure-sdk-for-java/pull/43509)
* Added the following metrics. - See [PR 43716](https://github.com/Azure/azure-sdk-for-java/pull/43716)
  *`cosmos.client.req.gw.bulkOpCountPerEvaluation`
  *`cosmos.client.req.gw.bulkOpRetriedCountPerEvaluation`
  *`cosmos.client.req.gw.bulkGlobalOpCount`
  *`cosmos.client.req.gw.bulkTargetMaxMicroBatchSize`
  *`cosmos.client.req.rntbd.bulkOpCountPerEvaluation`
  *`cosmos.client.req.rntbd.bulkOpRetriedCountPerEvaluation`
  *`cosmos.client.req.rntbd.bulkGlobalOpCount`
  *`cosmos.client.req.rntbd.bulkTargetMaxMicroBatchSize`

### 4.65.0 (2024-11-19)

#### Features Added
* Added support for Hybrid Search and Full text queries and new query features `HybridSearch` and `CountIf` in CosmosDB - See [42885](https://github.com/Azure/azure-sdk-for-java/pull/42885)
* Added `CosmosFullTextPolicy` in `CosmosContainerProperties` and `CosmosFullTextIndexes` in `IndexingPolicy` to support Full Text Search in Cosmos DB - See [PR 42278](https://github.com/Azure/azure-sdk-for-java/pull/42278)
* Added two new properties `quantizationSizeInBytes` and `indexingSearchListSize` to the `CosmosVectorIndexSpec` to support Partitioned DiskANN for vector search in Cosmos DB - See [PR 42333](https://github.com/Azure/azure-sdk-for-java/pull/42333)
* Added system property `COSMOS.LOAD_AZURE_VM_META_DATA` to allow customers to disable/enable loading Azure VM metadata for diagnostics - See [PR 42874](https://github.com/Azure/azure-sdk-for-java/pull/42874)

#### Bugs Fixed
* Fixed a Null Pointer Exception in `ContainerThroughputConrolGroupProperties` if defaultGroup is not set. - See [PR 42835](https://github.com/Azure/azure-sdk-for-java/pull/42835)
* Fixed a Null Pointer Exception in `RoutingMapProviderHelpers#getOverlappingRanges()` in case of Routing map being null - See [PR 42874](https://github.com/Azure/azure-sdk-for-java/pull/42874)
* Fixed an issue where `continuationToken` is not being updated in the lease document if only `304` has been observed since `changeFeedProcessor` startup - See [PR 43013](https://github.com/Azure/azure-sdk-for-java/pull/43013)

#### Other Changes
* Enable `JsonParser.Feature.ALLOW_UNQUOTED_CONTROL_CHARS` by default for objectMapper. - See [PR 42520](https://github.com/Azure/azure-sdk-for-java/pull/42520)
* Added system property `COSMOS.ALLOW_UNQUOTED_CONTROL_CHARS` which allow customer to disable/enable `JsonParser.Feature.ALLOW_UNQUOTED_CONTROL_CHARS`. - See [PR 42520](https://github.com/Azure/azure-sdk-for-java/pull/42520)
* Added system property `COSMOS.CHARSET_DECODER_ERROR_ACTION_ON_MALFORMED_INPUT` and `COSMOS.CHARSET_DECODER_ERROR_ACTION_ON_UNMAPPED_CHARACTER` to allow user config error action on invalid UTF-8 bytes. - See [PR 42520](https://github.com/Azure/azure-sdk-for-java/pull/42520)
* Added system property `COSMOS.HTTP_CONNECTION_WITHOUT_TLS_ALLOWED` and system variable `COSMOS_HTTP_CONNECTION_WITHOUT_TLS_ALLOWED` to allow using http connections to connect to CosmosDB emulator. - See [PR 42972](https://github.com/Azure/azure-sdk-for-java/pull/42972)
  * **NOTE :** Please only use this config during local development or test environment, do not use this in prod env.
* Added system property `COSMOS.EMULATOR_SERVER_CERTIFICATE_VALIDATION_DISABLED` and system variable `COSMOS_EMULATOR_SERVER_CERTIFICATE_VALIDATION_DISABLED` to disable server certification validation to CosmosDB emulator. - See [PR 42972](https://github.com/Azure/azure-sdk-for-java/pull/42972)
    * **NOTE :** Please only use this config during local development or test environment, do not use this in prod env.
* Added system property `COSMOS.EMULATOR_HOST` and system variable `COSMOS_EMULATOR_HOST` to config emulator host name. - See [PR 42972](https://github.com/Azure/azure-sdk-for-java/pull/42972)

### 4.63.4 (2024-10-15)

#### Bugs Fixed
* Fixed an issue where a `NullPointerException` was thrown with circuit breaker enabled and partition split / merge scenarios. - See [PR 42178](https://github.com/Azure/azure-sdk-for-java/pull/42178)
* Fixed an issue when a `Batch` operation hitting end-to-end timeout would not capture diagnostics correctly. - See [PR 42178](https://github.com/Azure/azure-sdk-for-java/pull/42178)
* Fixed an issue where holding onto a `CosmosException` instance would hold a strong reference to a `RxDocumentClientImpl` instance preventing garbage collection of the `RxDocumentClientImpl` instance. - See [PR 42178](https://github.com/Azure/azure-sdk-for-java/pull/42178)

### 4.64.0 (2024-10-10)
> [!IMPORTANT]
> We strongly recommend our customers to use version 4.64.0 and above.
#### Features Added
* Added an API to retrieve diagnostics from the change feed processor context. - See [PR 41738](https://github.com/Azure/azure-sdk-for-java/pull/41738)
* Added support to allow `queryChangeFeed` to complete when all changes available when the query starts have been fetched. - See [PR 42160](https://github.com/Azure/azure-sdk-for-java/pull/42160)
* Added an utility API to help extract sub-range continuation tokens from existing changeFeed query continuation token. - See [PR 42156](https://github.com/Azure/azure-sdk-for-java/pull/42156)

#### Bugs Fixed
* Fixed an issue where a `NullPointerException` was thrown with circuit breaker enabled and partition split / merge scenarios. - See [PR 42178](https://github.com/Azure/azure-sdk-for-java/pull/42178)
* Fixed an issue when a `Batch` operation hitting end-to-end timeout would not capture diagnostics correctly. - See [PR 42178](https://github.com/Azure/azure-sdk-for-java/pull/42178)  
* Fixed an issue to avoid transient `IllegalArgumentException` due to duplicate json properties for the `uniqueKeyPolicy` property in `DocumentCollection`. - See [PR 41608](https://github.com/Azure/azure-sdk-for-java/pull/41608) and [PR 42244](https://github.com/Azure/azure-sdk-for-java/pull/42244)
* Fixed an issue where holding onto a `CosmosException` instance would hold a strong reference to a `RxDocumentClientImpl` instance preventing garbage collection of the `RxDocumentClientImpl` instance. - See [PR 42178](https://github.com/Azure/azure-sdk-for-java/pull/42178)

### 4.63.3 (2024-09-10)

#### Bugs Fixed
* Fixed an issue where `CosmosDiagnostics` being accumulated across all requests for `queryChangeFeed` - See [PR 41698](https://github.com/Azure/azure-sdk-for-java/pull/41698)
* Fixed an issue in the `CosmosAsyncContainer.queryChangeFeed` API that could result in hangs under certain conditions. - See [PR 41774](https://github.com/Azure/azure-sdk-for-java/pull/41774)
* Fixed an issue where cross region retries were not performed when preferred regions were not configured for `CosmosClient` / `CosmosAsyncClient` - See [PR 41653](https://github.com/Azure/azure-sdk-for-java/pull/41653)

#### Other Changes
* Changed diagnostic handler implementations to use weak references to `CosmosAsyncClient` to allow GC to earlier clean them up. - See [PR 41710](https://github.com/Azure/azure-sdk-for-java/pull/41710)

### 4.63.2 (2024-08-23)

#### Bugs Fixed
* Fixed a direct buffer memory leak due to not explicitly stopping the partition recovery flow in per-partition circuit breaker. - See [PR 41486](https://github.com/Azure/azure-sdk-for-java/pull/41486)
* Fixed an issue where client-level end-to-end timeout is not getting applied for `Batch` operations. - See [PR 41553](https://github.com/Azure/azure-sdk-for-java/pull/41553)

#### Other Changes
* Fixed an issue to avoid transient `IllegalArgumentException` due to duplicate json properties for the `uniqueKeyPolicy` property. - See [PR 41608](https://github.com/Azure/azure-sdk-for-java/pull/41608)

### 4.63.1 (2024-08-12)

#### Bugs Fixed
* Fixed an eager prefetch issue for order by queries to prevent unnecessary round trips. - See [PR 41348](https://github.com/Azure/azure-sdk-for-java/pull/41348)
* Fixed an issue to not fail fast for metadata resource resolution when faults are injected for Gateway routed operations. - See [PR 41428](https://github.com/Azure/azure-sdk-for-java/pull/41428)
* Fixed an issue to adhere with exception tolerance thresholds for consecutive read and write failures with circuit breaker. - See [PR 41428](https://github.com/Azure/azure-sdk-for-java/pull/41428)
* Fixed excessive retries bug when it has been identified that operations through a closed `CosmosClient` [or] `CosmosAsyncClient` are executed. - See [PR 41364](https://github.com/Azure/azure-sdk-for-java/pull/41364)

#### Other Changes
* Normalized `collectionLink` formatting. - See [PR 41248](https://github.com/Azure/azure-sdk-for-java/pull/41428)

### 4.63.0 (2024-07-26)

#### Features Added
* Added optional id validation to prevent documents with invalid char '/' in id property to be created. - See [PR 41108](https://github.com/Azure/azure-sdk-for-java/pull/41108)
* Added support for specifying a set of custom diagnostic correlation ids in the request options. - See [PR 40835](https://github.com/Azure/azure-sdk-for-java/pull/40835)
* Added support for client-driven partition-level failover for multi-write CosmosDB accounts. - See [PR 39265](https://github.com/Azure/azure-sdk-for-java/pull/39265)

#### Bugs Fixed
* Fixed an issue where `contactedRegions` shows the wrong region in a multi region account if no preferred regions are specified. - See [PR 41045](https://github.com/Azure/azure-sdk-for-java/pull/41045)
* Changed meters for client telemetry to always include all tags to respect this requirement from prometheus - See [PR 41213](https://github.com/Azure/azure-sdk-for-java/pull/41213)
* Fixed an issue where customer provided session token is not honored for the `readMany` operation. - See [PR 39265](https://github.com/Azure/azure-sdk-for-java/pull/39265)

#### Other Changes
* Added metrics and tracing for ReadMany operations. - See [PR 41042](https://github.com/Azure/azure-sdk-for-java/pull/41042)
* Added a `warn`-level log to capture when the `pkRangeId` in the user-passed session token and the `resolvedPartitionKeyRangeId` in the request doesn't match. - See [PR 41268](https://github.com/Azure/azure-sdk-for-java/pull/41268)

### 4.62.0 (2024-07-02)

#### Features Added
* Added support for changing some request options dynamically without the need of restarting the application. - See [PR 40061](https://github.com/Azure/azure-sdk-for-java/pull/40061)

#### Bugs Fixed
* Fixed a possible `NullPointerException` in the ctor of `FeedOperationState`. - See [PR 40714](https://github.com/Azure/azure-sdk-for-java/pull/40714)
* Changed to only disable `PartitionKeyRangeGoneRetryPolicy` when enable `disableSplitHandling` in `ChangeFeedRequestOptions`. - See [PR 40738](https://github.com/Azure/azure-sdk-for-java/pull/40738)

#### Other Changes
* Added diagnostic fields for `quorumAckedLSN` and `currentReplicaSetSize`. Changed `replicaStatusList` to include all replicas and more information. - See [PR 39844](https://github.com/Azure/azure-sdk-for-java/pull/39844)
* Ensured that exceptions thrown in custom serializers are being wrapped as a CosmosException with StatusCode 400. - See [PR 40797](https://github.com/Azure/azure-sdk-for-java/pull/40797) and [PR 40913](https://github.com/Azure/azure-sdk-for-java/pull/40913)
* Reduced number of logs emitted in the success case for cross partition queries. - See [PR 40932](https://github.com/Azure/azure-sdk-for-java/pull/40932)
* Reduced noisy logs about the value of the ` AZURE_COSMOS_DISABLE_NON_STREAMING_ORDER_BY` environment variable. - See [PR 40714](https://github.com/Azure/azure-sdk-for-java/pull/40714)

### 4.61.1 (2024-05-31)

#### Bugs Fixed
* Fixed an issue causing `IllegalArgumentException` when using `handleChanges` on change feed processor startup - See [PR 40420](https://github.com/Azure/azure-sdk-for-java/pull/40420)

### 4.61.0 (2024-05-24)

#### Features Added
* Added query statement conditionally in diagnostics and tracing. - See [PR 39990](https://github.com/Azure/azure-sdk-for-java/pull/39990)

#### Bugs Fixed
* Fixed a rare issue causing `StackOverflowError` when `RntbdRequestRecord` expires and tries to serialize `CosmosException` using default Jackson Object Mapper - See [PR 40272](https://github.com/Azure/azure-sdk-for-java/pull/40272)
* Fixed UserAgent encoding when the suffix contains non-ASCII characters. - See [PR 40293](https://github.com/Azure/azure-sdk-for-java/pull/40293)

#### Other Changes
* Added robustness improvement to avoid client-side parsing errors `java.lang.IllegalArgumentException: Unable to parse JSON` when Gateway returns duplicate `unqiueKeyPolicy` in IndexPolicy (invalid json) - See[PR 40306](https://github.com/Azure/azure-sdk-for-java/pull/40306)

### 4.60.0 (2024-05-19)

#### Features Added
* Added `cosmosVectorEmbeddingPolicy` in `cosmosContainerProperties` and `vectorIndexes` in `indexPolicy` to support vector search in CosmosDB - See[PR 39379](https://github.com/Azure/azure-sdk-for-java/pull/39379)
* Added support for non-streaming OrderBy query and a query feature `NonStreamingOrderBy` to support Vector Search queries. - See [PR 39897](https://github.com/Azure/azure-sdk-for-java/pull/39897/) 
* Added the capability to regionally scope session tokens used for operations scoped to a logical partition. - See [PR 38003](https://github.com/Azure/azure-sdk-for-java/pull/38003)

#### Bugs Fixed
* Ensured that `excludedRegions` is getting honored change feed operations. - See [PR 38003](https://github.com/Azure/azure-sdk-for-java/pull/38003) 

#### Other Changes
* Added change to throw `IllegalStateException` when change feed mode is switched from `AllVersionsAndDeletes` to `Incremental` and vice-versa for the same deployment unit for EPK-Range based leases. See [PR 38740](https://github.com/Azure/azure-sdk-for-java/pull/38740)

### 4.59.0 (2024-04-27)
#### Features Added
* Added public APIs `getCustomItemSerializer` and `setCustomItemSerializer` to allow customers to specify custom payload transformations or serialization settings. - See [PR 38997](https://github.com/Azure/azure-sdk-for-java/pull/38997) and [PR 39933](https://github.com/Azure/azure-sdk-for-java/pull/39933) 

#### Other Changes
* Load Blackbird or Afterburner into the ObjectMapper depending upon Java version and presence of modules in classpath. Make Afterburner and Blackbird optional maven dependencies. See - [PR 39689](https://github.com/Azure/azure-sdk-for-java/pull/39689)

### 4.53.5-hotfix (2024-04-25)

#### Bugs Fixed
* Fixed an issue in QuorumReader when quorum could not be selected even though 1 secondary and Primary are reachable and in sync. - See [PR 38832](https://github.com/Azure/azure-sdk-for-java/pull/38832)

### 4.58.0 (2024-04-16)
#### Other Changes
* Changed initial `targetBatchSize` to be capped by both `initialBatchSize` and `maxBatchSize` configured in `CosmosBulkExecutionOptions` - See[39500](https://github.com/Azure/azure-sdk-for-java/pull/39500)
* Ensured that `exceptionMessage` is populated even for non-cosmos Exceptions in `GatewayStatistics` - See [PR 39507](https://github.com/Azure/azure-sdk-for-java/pull/39507)
* Added partition key helper functions to `PartitionKeyBuilder` that are needed for `azure-spring-data-cosmos`. - See [PR 39213](https://github.com/Azure/azure-sdk-for-java/pull/39213)
* Added `cosmos.client.req.rntbd.actualItemCount` and `cosmos.client.req.gw.actualItemCount` metrics. - See [PR 39682](https://github.com/Azure/azure-sdk-for-java/pull/39682)

### 4.57.0 (2024-03-25)

#### Features Added
* Added public APIs `setMaxMicroBatchSize` and `getMaxMicroBatchSize` in `CosmosBulkExecutionOptions` - See [PR 39335](https://github.com/Azure/azure-sdk-for-java/pull/39335)

#### Bugs Fixed
* Suppressed exceptions when calling diagnostics handlers. - See [PR 39077](https://github.com/Azure/azure-sdk-for-java/pull/39077)
* Fixed an issue where no cross region retry for write operations due to channel acquisition timeout. - See [PR 39255](https://github.com/Azure/azure-sdk-for-java/pull/39255)
* Fixed incorrect container tag value in metrics. - See [PR 39322](https://github.com/Azure/azure-sdk-for-java/pull/39322)
* Fixed issue where CosmosDiagnosticsContext is null when diagnostics are sampled out. - See [PR 39352](https://github.com/Azure/azure-sdk-for-java/pull/39352)
#### Other Changes
* Changed logic to only call `System.exit()` in `DiagnosticsProvider` for `Error` scenario. Also added `System.err` for `Error` cases. - See [PR 39077](https://github.com/Azure/azure-sdk-for-java/pull/39077)
* Removed `System.exit()` calls from `ImplementationBridgeHelpers`. - See [PR 39387](https://github.com/Azure/azure-sdk-for-java/pull/39387)

### 4.53.4-hotfix (2024-03-15)

#### Other Changes
* Removed `System.exit()` calls from `ImplementationBridgeHelpers`. - See [PR 39215](https://github.com/Azure/azure-sdk-for-java/pull/39215)

### 4.48.3-hotfix (2024-03-15)

#### Bugs Fixed
* Fixed an issue where `sampleDiagnostics` is not being honored for `query. See [PR 37015](https://github.com/Azure/azure-sdk-for-java/pull/37015)
* Suppressed exceptions when calling diagnostics handlers. - See [PR 39077](https://github.com/Azure/azure-sdk-for-java/pull/39077)

### Other Changes
* Changed logic to only call `System.exit()` in `DiagnosticsProvider` for `Error` scenario. Also added `System.err` for `Error` cases. - See [PR 39077](https://github.com/Azure/azure-sdk-for-java/pull/39077)
* Removed `System.exit()` calls from `ImplementationBridgeHelpers`. - See [PR 39182](https://github.com/Azure/azure-sdk-for-java/pull/39182)

### 4.45.3-hotfix (2024-03-15)

#### Bugs Fixed
* Fixed an issue where `sampleDiagnostics` is not being honored for `query. See [PR 37015](https://github.com/Azure/azure-sdk-for-java/pull/37015)
* Suppressed exceptions when calling diagnostics handlers. - See [PR 39077](https://github.com/Azure/azure-sdk-for-java/pull/39077)

### Other Changes
* Changed logic to only call `System.exit()` in `DiagnosticsProvider` for `Error` scenario. Also added `System.err` for `Error` cases. - See [PR 39077](https://github.com/Azure/azure-sdk-for-java/pull/39077)
* Removed `System.exit()` calls from `ImplementationBridgeHelpers`. - See [PR 39184](https://github.com/Azure/azure-sdk-for-java/pull/39184)

### 4.53.3-hotfix (2024-03-07)

#### Bugs Fixed
* Suppressed exceptions when calling diagnostics handlers. - See [PR 39121](https://github.com/Azure/azure-sdk-for-java/pull/39121)

#### Other Changes
* Changed logic to only call `System.exit()` in `DiagnosticsProvider` for `Error` scenario. Also added `System.err` for `Error` cases. - See [PR 39121](https://github.com/Azure/azure-sdk-for-java/pull/39121)

### 4.56.0 (2024-02-20)

#### Features Added
* Added overloads for `CosmosAsyncContainer.readMany` and `CosmosContainr.readMany` accepting request options via `CosmosReadManyRequestOptions` to allow specifying excluded regions, diagnostics thresholds and end-to-end timeout etc. - See [PR 38821](https://github.com/Azure/azure-sdk-for-java/pull/38821)

#### Bugs Fixed
* Fixed an issue in QuorumReader when quorum could not be selected even though 1 secondary and Primary are reachable and in sync. - See [PR 38832](https://github.com/Azure/azure-sdk-for-java/pull/38832)

### 4.55.1 (2024-02-13)

#### Other Changes
* Limited max. number of threads possible to be used by BulkExecutor instances . - See [PR 38745](https://github.com/Azure/azure-sdk-for-java/pull/38745)

### 4.55.0 (2024-02-08)
* Added option to override the Http Connection Pool size in Gateway mode. Increasing the connection pool size beyond 1000 can be useful when the number of concurrent requests in Gateway mode is very high and you see a `reactor.netty.internal.shaded.reactor.pool.PoolAcquirePendingLimitException: Pending acquire queue has reached its maximum size of 2000` error. - See [PR 38305](https://github.com/Azure/azure-sdk-for-java/pull/38305)

#### Features Added
* Added payload size metrics for Gateway mode. - See [PR 38517](https://github.com/Azure/azure-sdk-for-java/pull/38517)

#### Other Changes
* Reduced CPU overhead slightly for workloads with high throughput of point operations - especially when diagnostics like traces or metrics are enabled. - See [PR 38232](https://github.com/Azure/azure-sdk-for-java/pull/38232)
* Changed to add `transportRequestChannelAcquisitionContext` in CosmosDiagnostics based on duration in `channelAcquisitionStarted` stage. By default, if `channelAcquisitionStarted` took more than 1s, `transportRequestChannelAcquisitionContext` will be added. - See [PR 38416](https://github.com/Azure/azure-sdk-for-java/pull/38416)
* Added information about the path when it is invalid in RxDocumentService ctor. - See [PR 38482](https://github.com/Azure/azure-sdk-for-java/pull/38482)
* Removed `CancellationException` callstack from `RntbdRequestRecord.toString`. - See [PR 38504](https://github.com/Azure/azure-sdk-for-java/pull/38504)
* Using customized `subStatusCodes` for client generated `InternalServerErrorException`. - See [PR 38518](https://github.com/Azure/azure-sdk-for-java/pull/38518)
* Added an option to opt-out of E2E timeout defined in CosmosClientBuilder for non-point operations via system property or environment variable. - See [PR 38388](https://github.com/Azure/azure-sdk-for-java/pull/38388)
* Using `ConnectionTimeout` as the `RNTBD` connection `acquisitionTimeout`. - See [PR 38695](https://github.com/Azure/azure-sdk-for-java/pull/38695)

### 4.53.2-hotfix (2024-02-04)

#### Other Changes
* Reduced CPU overhead slightly for workloads with high throughput of point operations - especially when diagnostics like traces or metrics are enabled. - See [PR 38232](https://github.com/Azure/azure-sdk-for-java/pull/38232)
* Changed to add `transportRequestChannelAcquisitionContext` in CosmosDiagnostics based on duration in `channelAcquisitionStarted` stage. By default, if `channelAcquisitionStarted` took more than 1s, `transportRequestChannelAcquisitionContext` will be added. - See [PR 38416](https://github.com/Azure/azure-sdk-for-java/pull/38416)
* Added an option to opt-out of E2E timeout defined in CosmosClientBuilder for non-point operations via system property or environment variable. - See [PR 38388](https://github.com/Azure/azure-sdk-for-java/pull/38388)

### 4.54.0 (2024-01-03)

#### Features Added
* Integrate `ThroughputControl` with ChangeFeedProcessor - See [PR 38052](https://github.com/Azure/azure-sdk-for-java/pull/38052)

#### Bugs Fixed
* Fixed issue where AAD/Entra ID related exceptions are not fully propagated to the caller when CosmosAsyncClient is created, causing ambiguity for user on the root cause of the error - See [PR 37977](https://github.com/Azure/azure-sdk-for-java/pull/37977) 
* Fixed a `NullPointerException` issue in `MetadataRequestRetryPolicy` when `locationEndpointToRoute` is not set. - See [PR 38094](https://github.com/Azure/azure-sdk-for-java/pull/38094)

#### Other Changes
* Reset `transitTimeoutCount` and `cancellationCount` in `RntbdClientChannelHealthChecker` when CPU load is above threshold. - See [PR 38157](https://github.com/Azure/azure-sdk-for-java/pull/38157)
* Perf-improvement avoiding extra-buffer copy for query and point operations - See [PR 38072](https://github.com/Azure/azure-sdk-for-java/pull/38072)

### 4.53.1 (2023-12-06)

#### Bugs Fixed
* Fixed high number of PKRangeFeed calls when using BulkExecution without SparkConnector - See [PR 37920](https://github.com/Azure/azure-sdk-for-java/pull/37920) 

#### Other Changes
* Changed to `DEBUG` log level in `WebExceptionRetryPolicy` for non-handled exception scenario and retry scenario - See [PR 37918](https://github.com/Azure/azure-sdk-for-java/pull/37918)

### 4.53.0 (2023-12-01)
#### Bugs Fixed
* Fixed a bug resulting in `CosmosDiagnosticsContext.getStatusCode()` always returning `0` for `readMany` operations. - See [PR 37394](https://github.com/Azure/azure-sdk-for-java/pull/37394)
* Fixed an issue where PartitionKeyRange request will not do cross region retry. - See [PR 37403](https://github.com/Azure/azure-sdk-for-java/pull/37403)
* Fixed an issue where Session consistency was not honored when the consistency level on the `CosmosClientBuilder.consistencyLevel` was not explicitly set to `ConsistencyLevel.SESSION` but the default account consistency level is session. If not enforcing session consistency is the intended behavior, you can set the `CosmsoClientBuilder.consistencyLevel` to `ConsistencyLevel.EVENTUAL`. - See [PR 37377](https://github.com/Azure/azure-sdk-for-java/pull/37377)
* Fixed an issue where client level `EndToEndOperationLatencyPolicyConfig.availabilityStrategy` is not being applied for `query` - See [PR 37511](https://github.com/Azure/azure-sdk-for-java/pull/37511)
* Fixed an issue where operation is not cancelled based on `CosmosEndToEndOperationLatencyPolicyConfig.endToEndOperationTimeout` when `429` happens - See [PR 37764](https://github.com/Azure/azure-sdk-for-java/pull/37764)
* Fixed an issue where `CosmosEndToEndOperationLatencyPolicyConfig.endToEndOperationTimeout` is not applied for `ReadMany` - See [PR 37764](https://github.com/Azure/azure-sdk-for-java/pull/37764)
* Fixed an issue with OFFSET and LIMIT query clause returning partial query results when used with DISTINCT - See [PR 37860](https://github.com/Azure/azure-sdk-for-java/pull/37860)

#### Other Changes
* Modified the event payload when diagnostic details are traced (vis Open telemetry traces). The diagnostics can exceed the max. attribute size of 8KB. This PR will split the diagnostics and trace them in multiple events (ordered by `SequenceNumber` attribute) to ensure the full diagnostics message is available in logged events. - See [PR 37376](https://github.com/Azure/azure-sdk-for-java/pull/37376)
* Added `sessionRetryCfg` to the diagnostic string and modified `proactiveInit` key name to `proactiveInitCfg` in the diagnostic string. - See [PR 36711](https://github.com/Azure/azure-sdk-for-java/pull/36711)
* Modified `429` retry backoff time when `retryAfter` is not being returned from server. For `429/3200`, SDK will retry immediately, for others SDK will backoff 100ms - See [PR 37764](https://github.com/Azure/azure-sdk-for-java/pull/37764)

### 4.52.0 (2023-10-24)
#### Features Added
* Added an option to configure the minimum retry duration for 404/1002 session not available. - See [PR 37143](https://github.com/Azure/azure-sdk-for-java/pull/37143) and [PR 37240](https://github.com/Azure/azure-sdk-for-java/pull/37240)

#### Bugs Fixed
* Fixed an issue where `emptyPageDiagnosticsEnabled` in `CosmosQueryRequestOptions` was being overridden. This caused empty page diagnostics to be logged (with INFO level) even when the flag was set to false - See [PR 37199](https://github.com/Azure/azure-sdk-for-java/pull/37199)
* Fixed an issue where the HttpTimeoutPolicy was not being used correctly - See [PR 37188](https://github.com/Azure/azure-sdk-for-java/pull/37188) 
* Fixed an issue where SDK mark region unavailable on http timeout - See [PR 37163](https://github.com/Azure/azure-sdk-for-java/pull/37163)
* Fixed an issue where SDK do `A, B, C, A` retry pattern for `404/1002` - See [PR 37040](https://github.com/Azure/azure-sdk-for-java/pull/37040)
* Fixed an issue where SDK do aggressive retry on `449` - See [PR 37040](https://github.com/Azure/azure-sdk-for-java/pull/37040)
* Fixed an issue where SDK skip cross region retry for server generated `410` for write operations - See [PR 37040](https://github.com/Azure/azure-sdk-for-java/pull/37040)
* Added 410/1002 handling for `ChangeFeedProcessor#getCurrentState` in **Latest Version**, **All Version and Deletes** changes modes. - See [PR 37107](https://github.com/Azure/azure-sdk-for-java/pull/37107)
    * **NOTE :** Here the fix is for a `ChangeFeedProcessor` instance built with either `handleLatestVersionChanges` or `handleAllVersionsAndDeletesChanges`.
* Fixed an issue where SDK does not do retry for `AddressRefresh` on `HttpTimeout` for write operations - See [PR 37286](https://github.com/Azure/azure-sdk-for-java/pull/37286)

### 4.51.0 (2023-09-29)

#### Features Added
* Added a preview API to `ChangeFeedProcessorBuilder` to process an additional `ChangeFeedProcessorContext` for handling all versions and deletes changes. - See [PR 36715](https://github.com/Azure/azure-sdk-for-java/pull/36715)
* Added public APIs to configure a `Supplier<CosmosExcludedRegions>` through `CosmosClientBuilder#excludedRegionSupplier` and `CosmosExcludedRegions` - a type which encapsulates a set of excluded regions. See [PR 36616](https://github.com/Azure/azure-sdk-for-java/pull/36616)

#### Bugs Fixed
* Fixed an issue with the threshold based availability strategy, which could result in missing diagnostics and unnecessarily high tail latency - See [PR 36508](https://github.com/Azure/azure-sdk-for-java/pull/36508) and [PR 36786](https://github.com/Azure/azure-sdk-for-java/pull/36786).
* Fixed an issue where `sampleDiagnostics` is not being honored for query. See [PR 37015](https://github.com/Azure/azure-sdk-for-java/pull/37015)
* Fixed the issue of `excludeRegions` not being honored for `CosmosBulkExecutionOptions`. - See[PR 36616](https://github.com/Azure/azure-sdk-for-java/pull/36616)
* Fixed an issue with missing diagnostics (metrics, logging) for `Cosmos(Async)Container.readMany` calls - See [PR 37009](https://github.com/Azure/azure-sdk-for-java/pull/37009)

### 4.50.0 (2023-09-25)

#### Features Added
* Added throughput control support for `gateway mode`. See [PR 36687](https://github.com/Azure/azure-sdk-for-java/pull/36687)
* Added public API to change the initial micro batch size in `CosmosBulkExecutionOptions`. The micro batch size is dynamically adjusted based on throttling rate. By default, it starts with a relatively large micro batch size, which can result in a short spike of throttled requests at the beginning of a bulk execution - reducing the initial micro batch size - for example to 1 - will start with smaller batch size and then dynamically increase it without causing the initial short spike of throttled requests. See [PR 36910](https://github.com/Azure/azure-sdk-for-java/pull/36910)

#### Bugs Fixed
* Disabled `CosmosEndToEndOperationLatencyPolicyConfig` feature in `ChangeFeedProcessor`. Setting `CosmosEndToEndOperationLatencyPolicyConfig` at `CosmosClient` level will not affect `ChangeFeedProcessor` requests in any way. See [PR 36775](https://github.com/Azure/azure-sdk-for-java/pull/36775)
* Fixed staleness issue of `COSMOS.MIN_CONNECTION_POOL_SIZE_PER_ENDPOINT` system property - See [PR 36599](https://github.com/Azure/azure-sdk-for-java/pull/36599).
* Fixed an issue where `pageSize` from `byPage` is not always being honored. This only happens when the same `CosmosQueryRequestOptions` being used through different requests, and different pageSize being used. See [PR 36847](https://github.com/Azure/azure-sdk-for-java/pull/36847)
* Fixed an issue where build of `CosmosClient` and `CosmosAsyncClient` was getting blocked for the entire aggressive warmup duration even when all the connections have been opened already. - See [PR 36889](https://github.com/Azure/azure-sdk-for-java/pull/36889)
* Fixed `CosmosClient` connection warm up bug to open connections aggressively. - See [PR 36889](https://github.com/Azure/azure-sdk-for-java/pull/36889)

#### Other Changes
* Handling negative end-to-end timeouts provided more gracefully by throwing a `CosmsoException` (`OperationCancelledException`) instead of `IllegalArgumentException`. - See [PR 36507](https://github.com/Azure/azure-sdk-for-java/pull/36507)
* Reverted preserve ordering in bulk mode([PR 35892](https://github.com/Azure/azure-sdk-for-java/pull/35892)). See [PR 36638](https://github.com/Azure/azure-sdk-for-java/pull/36638)

### 4.45.2-hotfix (2023-09-18)
> [!IMPORTANT]
> We strongly recommend our customers to upgrade directly to at least 4.48.2 or above if they have been using the 4.45.2-hotfix version of `azure-cosmos`. Versions 4.46.0 - 4.48.1 will miss important fixes that have been backported to 4.45.2-hotfix.
#### Bugs Fixed
* Added capability to mark a region as unavailable when a request is cancelled due to end-to-end timeout and connection issues
  with the region in the direct connectivity mode. - See [PR 35586](https://github.com/Azure/azure-sdk-for-java/pull/35586)
* Fixed an issue where `ConnectionStateListener` tracked staled `Uris` which fails to mark the current `Uris` unhealthy properly - See [PR 36067](https://github.com/Azure/azure-sdk-for-java/pull/36067)
* Fixed an issue to update the last unhealthy timestamp for an `Uri` instance only when transitioning to `Unhealthy` from a different health status -  See [36083](https://github.com/Azure/azure-sdk-for-java/pull/36083)
* Improved the channel health check flow to deem a channel unhealthy when it sees consecutive cancellations. - See [PR 36225](https://github.com/Azure/azure-sdk-for-java/pull/36225)
* Optimized the replica validation flow to validate replica health with `Unknown` health status only when the replica is
  used by a container which is also part of the connection warm-up flow. - See [PR 36225](https://github.com/Azure/azure-sdk-for-java/pull/36225)
* Fixed possible `NullPointerException` issue if health-check flow kicks in before RNTBD context negotiation for a given channel - See [PR 36397](https://github.com/Azure/azure-sdk-for-java/pull/36397).

### 4.48.2 (2023-08-25)
#### Bugs Fixed
* Fixed possible `NullPointerException` issue if health-check flow kicks in before RNTBD context negotiation for a given channel - See [PR 36397](https://github.com/Azure/azure-sdk-for-java/pull/36397).

#### Other Changes
* Handling negative end-to-end timeouts provided more gracefully by throwing a `CosmosException` (`OperationCancelledException`) instead of `IllegalArgumentException`. - See [PR 36535](https://github.com/Azure/azure-sdk-for-java/pull/36535)

### 4.49.0 (2023-08-21)
#### Features Added
* Added a flag for allowing customers to preserve ordering in bulk mode. See [PR 35892](https://github.com/Azure/azure-sdk-for-java/pull/35892)
* Added a flag to bypass integrated cache when dedicated gateway is used. See [PR 35865](https://github.com/Azure/azure-sdk-for-java/pull/35865)
* Added new aggressive retry timeouts for in-region calls. See [PR 35987](https://github.com/Azure/azure-sdk-for-java/pull/35987)

#### Bugs Fixed
* Wired `proactiveInit` into the diagnostics to track warmed up containers, proactive connection regions and aggressive warm up duration - See [PR 36111](https://github.com/Azure/azure-sdk-for-java/pull/36111)
* Fixed possible `NullPointerException` issue if health-check flow kicks in before RNTBD context negotiation for a given channel - See [PR 36397](https://github.com/Azure/azure-sdk-for-java/pull/36397). 

#### Other Changes
* Added coverage for `ChangeFeedProcessor` in `Latest Version` change feed mode to read change feed from a custom start time for multi-write accounts. - See[PR 36257](https://github.com/Azure/azure-sdk-for-java/pull/36257)

### 4.48.1 (2023-08-09)
#### Bugs Fixed
* Fixed request start time in the `CosmosDiagnostics` for individual request responses - See [PR 35705](https://github.com/Azure/azure-sdk-for-java/pull/35705)
* Fixed an issue where `ConnectionStateListener` tracked staled `Uris` which fails to mark the current `Uris` unhealthy properly - See [PR 36067](https://github.com/Azure/azure-sdk-for-java/pull/36067)
* Gone exceptions that are not idempotent should not be retried because it is not known if they succeeded for sure. The handling of the exception in this case is left to the user. Fixed retrying write operations when a gone exception occurs in bulk mode. - See [PR 35838](https://github.com/Azure/azure-sdk-for-java/pull/35838)
* Fixed an issue to update the last unhealthy timestamp for an `Uri` instance only when transitioning to `Unhealthy` from a different health status -  See [36083](https://github.com/Azure/azure-sdk-for-java/pull/36083)

#### Other Changes
* Query metrics diagnostics changed to JSON format. - See [PR 35761](https://github.com/Azure/azure-sdk-for-java/pull/35761)
* Improved the channel health check flow to deem a channel unhealthy when it sees consecutive cancellations. - See [PR 36225](https://github.com/Azure/azure-sdk-for-java/pull/36225)
* Optimized the replica validation flow to validate replica health with `Unknown` health status only when the replica is 
used by a container which is also part of the connection warm-up flow. - See [PR 36225](https://github.com/Azure/azure-sdk-for-java/pull/36225)

### 4.48.0 (2023-07-18)
#### Bugs Fixed
* Fixed an issue with deserialization of `conflictResolutionTimestamp` for All versions and deletes change feed mode. - See [PR 35909](https://github.com/Azure/azure-sdk-for-java/pull/35909)
* Added capability to mark a region as unavailable when a request is cancelled due to end-to-end timeout and connection issues
  with the region in the direct connectivity mode. - See [PR 35586](https://github.com/Azure/azure-sdk-for-java/pull/35586)

#### Other Changes
* Added fault injection support for Gateway connection mode - See [PR 35378](https://github.com/Azure/azure-sdk-for-java/pull/35378)

### 4.37.2-hotfix (2023-07-17)
#### Bugs Fixed
* Fixed an issue with deserialization of `conflictResolutionTimestamp` for All versions and deletes change feed mode. - See [PR 35912](https://github.com/Azure/azure-sdk-for-java/pull/35912)

### 4.47.0 (2023-06-26)
#### Features Added
* Added the capability to specify region switch hints through `CosmosClientBuilder#setSessionRetryOptions` for optimizing retries for `READ_SESSION_NOT_AVAILABLE` errors. - See [PR 35292](https://github.com/Azure/azure-sdk-for-java/pull/35292)
* Added API to exclude regions on request options which helps avoid a regions from preferred regions for the request. - See [PR 35166](https://github.com/Azure/azure-sdk-for-java/pull/35166)
* Added API for providing an availability strategy to improve availability when end-end timeout is specified. - See [PR 35166](https://github.com/Azure/azure-sdk-for-java/pull/35166)
* Added Threshold based availability strategy. - See [PR 35166](https://github.com/Azure/azure-sdk-for-java/pull/35166)

#### Bugs Fixed
* Fixes the `readMany` API to not drop existing documents from the response in point-read scenarios when 
there are non-existent document IDs also passed through the API - See [PR 35513](https://github.com/Azure/azure-sdk-for-java/pull/35513)

### 4.46.0 (2023-06-09)
#### Features Added
* Added the capability to filter request-level metrics based on diagnostic thresholds. Request-level metrics usually are used to capture metrics per backend endpoint/replica - a high cardinality dimension. Filtering by diagnostic thresholds reduces the overhead - but also means request-level metrics can only be used for debugging purposes - not for monitoring purposes. So, it is important to use the unfiltered operation-level metrics for health monitoring in this case. - See [PR 35114](https://github.com/Azure/azure-sdk-for-java/pull/35114)
* Added optional tags/dimensions for PartitionId/ReplicaId as alternative to ServiceAddress for direct-mode (rntbd) request-level metrics. - See [PR 35164](https://github.com/Azure/azure-sdk-for-java/pull/35164)
* Added request level info including timeline and system usage to the `CosmosDiagnosticsContext`. - See [PR 35254](https://github.com/Azure/azure-sdk-for-java/pull/35254) and [PR 35405](https://github.com/Azure/azure-sdk-for-java/pull/35405)
* Added an optional dimension/tag `OperationSubStatusCode` for operation-level metrics. - See [PR 35334](https://github.com/Azure/azure-sdk-for-java/pull/35334)
* Added support for `ComputedProperty` in `CosmosContainerProperties` - See [PR 35046](https://github.com/Azure/azure-sdk-for-java/pull/35046)

#### Breaking Changes
* Renamed the JVM configuration - `COSMOS.DEFENSIVE_WARMUP_CONCURRENCY` to `COSMOS.OPEN_CONNECTIONS_CONCURRENCY` - See [PR 34859](https://github.com/Azure/azure-sdk-for-java/pull/34859)

#### Bugs Fixed
* Enabled connection warm-up to continue in a best-effort manner to other regions in case of address resolution errors for a particular region - See [PR 35323](https://github.com/Azure/azure-sdk-for-java/pull/35323)
* Fixed an issue with `ChangeFeedProcessor` to fetch all changes before delay based on configured `PollDelay`. - See [PR 35324](https://github.com/Azure/azure-sdk-for-java/pull/35324)

#### Other Changes
* Refactored `CosmosContainerProactiveInitConfigBuilder` to make use of `ContainerDirectConnectionMetadata` and to wire `DirectConnectionConfig` with
  JVM configuration - `COSMOS.MIN_CONNECTION_POOL_SIZE_PER_ENDPOINT` - See [PR 34859](https://github.com/Azure/azure-sdk-for-java/pull/34859)
* Extending maximum retry delay in `SessionTokenMismatchRetryPolicy`. - See [PR 35360](https://github.com/Azure/azure-sdk-for-java/pull/35360)

### 4.45.1 (2023-05-19)
#### Bugs Fixed
* Fixed an issue where status code & sub-status code `408/20008` will always be populated in the CosmosDiagnostics in case of `RNTBD` request failures - See [PR 34999](https://github.com/Azure/azure-sdk-for-java/pull/34999)
* Fixed `readMany` API bug to enable swallowing of `404 Not Found` exceptions for 404/0 scenarios when `readMany` performs point-reads internally - See [PR 34966](https://github.com/Azure/azure-sdk-for-java/pull/34966)

### 4.45.0 (2023-05-12)
#### Features Added
* Added support for priority based throttling - See [PR 34121](https://github.com/Azure/azure-sdk-for-java/pull/34121)
* Added configurability for minimum connection pool size for all containers through a system property - `COSMOS.MIN_CONNECTION_POOL_SIZE_PER_ENDPOINT` - See [PR 33983](https://github.com/Azure/azure-sdk-for-java/pull/33983).
* Added `CosmosContainerProactiveInitConfigBuilder:setAggressiveWarmupDuration(Duration aggressiveWarmupDuration)` public API to switch between aggressively opening connections
  in a blocking manner to defensively opening connections in a non-blocking manner after `aggressiveWarmupDuration` has elapsed - See [PR 33983](https://github.com/Azure/azure-sdk-for-java/pull/33983).
* Added end to end timeout policy for item operations. Requests will be cancelled if they have not finished before the configured timeout - See [PR 34554](https://github.com/Azure/azure-sdk-for-java/pull/34554).
* Added capability to sample diagnostics dynamically (without need to reinitialize the app or the Cosmos Client instance). - See [PR 34915](https://github.com/Azure/azure-sdk-for-java/pull/34915). 

#### Bugs Fixed
* Fixed `IllegalArgumentException` in changeFeedProcessor when `maxScaleCount` is configured - See [PR 34618](https://github.com/Azure/azure-sdk-for-java/pull/34618)
* Removed custom user agent suffix from client telemetry - See [PR 34866](https://github.com/Azure/azure-sdk-for-java/pull/34866)
* Fixed an issue where `userAgentSuffix` is not being used in `CosmosDiagnostics` - See [PR 34863](https://github.com/Azure/azure-sdk-for-java/pull/34863)
* Enabled proactive connection management to only reopen closed / reset connections to those endpoints used by containers which
  were part of the connection warm up flow - See [PR 34892](https://github.com/Azure/azure-sdk-for-java/pull/34892)

#### Other Changes
* Disabled initialization of client telemetry background threads if client telemetry is disabled - See [PR 34889](https://github.com/Azure/azure-sdk-for-java/pull/34889)
* Removed synchronized locking on generating random UUIDs - See [PR 34879](https://github.com/Azure/azure-sdk-for-java/pull/34879)
* Capture diagnostics for cancelled `RNTBD` requests - See [PR 34912](https://github.com/Azure/azure-sdk-for-java/pull/34912)
* Added support for threshold based speculative processing - See [PR 34686](https://github.com/Azure/azure-sdk-for-java/pull/34686)

### 4.44.0 (2023-04-21)
#### Bugs Fixed
* Fixed an issue where throughput control is not triggered properly when target throughput is being used - See [PR 34393](https://github.com/Azure/azure-sdk-for-java/pull/34393)
* Fixed an issue where `IllegalStateException` being thrown during replica validation - See [PR 34538](https://github.com/Azure/azure-sdk-for-java/pull/34538)

### 4.43.0 (2023-04-06)
#### Features Added
* Added option to enable automatic retries for write operations - See [34227](https://github.com/Azure/azure-sdk-for-java/pull/34227)
* Added option to enable automatic logging of Cosmos diagnostics for errors or requests exceeding latency threshold - See [33209](https://github.com/Azure/azure-sdk-for-java/pull/33209)
* Added support for OpenTelemetry traces following the Semantic profile for Cosmos DB - See [33209](https://github.com/Azure/azure-sdk-for-java/pull/33209)

#### Breaking Changes
* Changed the default structure of Open Telemetry events being emitted by the SDK to follow the semantic profile for Cosmos DB. Use the `COSMOS.USE_LEGACY_TRACING` system property to retrun to the previous event structure: `-DCOSMOS.USE_LEGACY_TRACING=true` - See [33209](https://github.com/Azure/azure-sdk-for-java/pull/33209)

### 4.42.0 (2023-03-17)
#### Features Added
* Added support for Move operation - See [PR 31078](https://github.com/Azure/azure-sdk-for-java/pull/31078)
* GA of `subpartition` functionality in SDK - See [32501](https://github.com/Azure/azure-sdk-for-java/pull/32501)
* Added ability for SDK to use partial partition keys for queries in subpartitioned containers - See [32501](https://github.com/Azure/azure-sdk-for-java/pull/32501)
* Enable `handleLatestVersionChanges` in ChangeFeedProcessor - See [33972](https://github.com/Azure/azure-sdk-for-java/pull/33972)
* Added Merge support. NOTE: to use Change Feed Processor with merge support, onboard to the new API `handleLatestVersionChanges()` in `ChangeFeedProcessorBuilder`.

#### Bugs Fixed
* Fixed `readMany` API to take in hierarchical partition keys - See [32501](https://github.com/Azure/azure-sdk-for-java/pull/32501)
* Fixed an issue in the Direct Transport metrics for acquired/closed channels which would be triggered when endpoint get closed/evicted due to exceeding idle timeouts. This would surface as stale metrics for these endpoints. - See [33969](https://github.com/Azure/azure-sdk-for-java/pull/33969) 

#### Other Changes
* Added fault injection support - See [PR 33329](https://github.com/Azure/azure-sdk-for-java/pull/33329).

### 4.41.0 (2023-02-17)
#### Features Added
* Added ability to configure proactive connection management via `CosmosClientBuilder.openConnectionsAndInitCaches(CosmosContainerProactiveInitConfig)`. - See [PR 33267](https://github.com/Azure/azure-sdk-for-java/pull/33267)
* Added internal merge handling - See [PR 31428](https://github.com/Azure/azure-sdk-for-java/pull/31428). See [PR 32097](https://github.com/Azure/azure-sdk-for-java/pull/32097). See [PR 32078](https://github.com/Azure/azure-sdk-for-java/pull/32078). See [PR 32165](https://github.com/Azure/azure-sdk-for-java/pull/32165). See [32259](https://github.com/Azure/azure-sdk-for-java/pull/32259). See [32496](https://github.com/Azure/azure-sdk-for-java/pull/32496)
* Added more granular control of which Cosmos client-side metrics to emit, whether to collect histograms and percentiles (and which) and also which tags/dimensions to associate with individual metrics.  - See [PR 33436](https://github.com/Azure/azure-sdk-for-java/pull/33436)

#### Breaking Changes
* NOTE: the PR to provide more granular control over metrics - See [PR 33436](https://github.com/Azure/azure-sdk-for-java/pull/33436) - includes two technically breaking changes. We don't expect any customers to be impacted by this, but the PR description as well as information below provides some context and options on how to revert the behavior to previous version.
  * The API `CosmosClientTelemetryConfig.metricTagNames` has been marked deprecated in favor of `CosmosMicrometerMetricsOptions.defaultTagNames` or `CosmosMicrometerMeterOptions.suppressTagNames` - the `CosmosClientTelemetryConfig.metricTagNames` API can still be used as long as none of the new configuration APIs is used - but we recommend starting to switch over to the new APIs.
  * Capturing metrics - especially `Timer` and `DistributionSummary` with percentiles/histograms has some performance overhead. We got feedback that initially we were emitting some metrics with relatively high cardinality on tags with percentiles/histograms of questionable value (only useful in certain scenarios). So, we decided to disable collecting these metrics by default - but still allow them to be collected when enabled manually via the APIs described in [PR 33436](https://github.com/Azure/azure-sdk-for-java/pull/33436).   

#### Bugs Fixed
* Change feed pull API is using an incorrect key value for collection lookup, which can result in using the old collection in collection recreate scenarios. - See [PR 33178](https://github.com/Azure/azure-sdk-for-java/pull/33178)

#### Other Changes
* Give a meaningful name to the GlobalEndpointManager worker thread. - See [PR 33507](https://github.com/Azure/azure-sdk-for-java/pull/33507)
* Adding activity id in header of gateway address refresh call. - See [PR 33074](https://github.com/Azure/azure-sdk-for-java/pull/33074)
* Direct mode - `RNTBD` connection health check improvements in `RntbdClientChannelHealthChecker` to allow recovering quicker when existing connections get broken (without TCP close or reset, just timeouts because packets get dropped). - See [PR 33464](https://github.com/Azure/azure-sdk-for-java/pull/33464) and - See [PR 33566](https://github.com/Azure/azure-sdk-for-java/pull/33566)  

### 4.40.0 (2023-01-13)
#### Features Added
* Added `retryAfterInMs` to `StoreResult` in `CosmosDiagnostics` - See [PR 31219](https://github.com/Azure/azure-sdk-for-java/pull/31219)
* Added `CosmosDiagnostics` to `readMany` API - See [PR 32290](https://github.com/Azure/azure-sdk-for-java/pull/32290)

#### Bugs Fixed
* Fixed issue on noisy `CancellationException` log - See [PR 31882](https://github.com/Azure/azure-sdk-for-java/pull/31882)
* Fixed issue with `TracerProvider` constructor inadvertently disabling tracing when `isClientMetricsEnabled` is true - See [PR 32787](https://github.com/Azure/azure-sdk-for-java/pull/32787)
* Added improvement in handling for idle connection being closed unexpectedly - See [PR 32936](https://github.com/Azure/azure-sdk-for-java/pull/32936)

#### Other Changes
* Reduced log noisiness when bulk ingestion completes and sink is already terminated or cancelled. - See [PR 32601](https://github.com/Azure/azure-sdk-for-java/pull/32601)
* Optimized the `readMany` API to make use of point reads when a single item is requested for a given physical partition - See [PR 31723](https://github.com/Azure/azure-sdk-for-java/pull/31723)
* Added cross region retries for data plane, query plan and metadata requests failed with http timeouts - See [PR 32450](https://github.com/Azure/azure-sdk-for-java/pull/32450)

### 4.39.0 (2022-11-16)
#### Bugs Fixed
* Fixed a rare race condition for `query plan` cache exceeding the allowed size limit - See [PR 31859](https://github.com/Azure/azure-sdk-for-java/pull/31859)
* Added improvement in `RntbdClientChannelHealthChecker` for detecting continuous transit timeout. - See [PR 31544](https://github.com/Azure/azure-sdk-for-java/pull/31544)
* Fixed an issue in replica validation where addresses may have not sorted properly when replica validation is enabled. - See [PR 32022](https://github.com/Azure/azure-sdk-for-java/pull/32022)
* Fixed unicode char handling in Uris in Cosmos Http Client. - See [PR 32058](https://github.com/Azure/azure-sdk-for-java/pull/32058)
* Fixed an eager prefetch issue to lazily prefetch pages on a query - See [PR 32122](https://github.com/Azure/azure-sdk-for-java/pull/32122)

#### Other Changes
* Shaded `MurmurHash3` of apache `commons-codec` to enable removing of the `guava` dependency - CVE-2020-8908 - See [PR 31761](https://github.com/Azure/azure-sdk-for-java/pull/31761)
* Updated test dependency of `testng` to version 7.5 - See [PR 31761](https://github.com/Azure/azure-sdk-for-java/pull/31761)
* Reduced the logging noise level on CancellationExceptions from `RntbdReporter.reportIssue`. - See [PR 32175](https://github.com/Azure/azure-sdk-for-java/pull/32175)

### 4.38.1 (2022-10-21)
#### Other Changes
* Updated test dependency of apache `commons-text` to version 1.10.0 - CVE-2022-42889 - See [PR 31674](https://github.com/Azure/azure-sdk-for-java/pull/31674)
* Updated `jackson-databind` dependency to 2.13.4.2 - CVE-2022-42003 - See [PR 31559](https://github.com/Azure/azure-sdk-for-java/pull/31559)

### 4.38.0 (2022-10-12)
#### Features Added
* Added option to set throughput control group name on per-request level for batch and bulk operations. - See [PR 31362](https://github.com/Azure/azure-sdk-for-java/pull/31362)

### 4.37.1 (2022-10-07)
#### Bugs Fixed
* Fixed incorrect RU metric reporting in micrometer metrics. - See [PR 31307](https://github.com/Azure/azure-sdk-for-java/pull/31307)
* Enabled failover to preferred locations in the case of single-write/multi-read region enabled account for read in Gateway mode and for metadata requests in Direct mode. - More details about the [Bug: Cosmos DB Client gets stuck in timeout retry loop](https://github.com/Azure/azure-sdk-for-java/issues/31260#issue-1396454421). - See [PR 31314](https://github.com/Azure/azure-sdk-for-java/pull/31314)

#### Other Changes
* Added SslHandshakeTimeout minimum duration config - See [PR 31298](https://github.com/Azure/azure-sdk-for-java/pull/31298)

### 4.37.0 (2022-09-30)
#### Features Added
* Added new preview APIs to `ChangeFeedProcessor` for handling all versions and deletes changes - See [PR 30399](https://github.com/Azure/azure-sdk-for-java/pull/30399)
* Added option to emit client-side metrics via micrometer.io MeterRegistry. - See [PR 30065](https://github.com/Azure/azure-sdk-for-java/pull/30065)

#### Bugs Fixed
* Fixed a race condition that could result in a memory/thread leak for `BulkExecutor` instances (and their corresponding `cosmos-daemon-BulkExecutor-*` thread). - See [PR 31082](https://github.com/Azure/azure-sdk-for-java/pull/31082)

#### Other Changes
* Enable replica validation by default - See [PR 31159](https://github.com/Azure/azure-sdk-for-java/pull/31159)

### 4.36.0 (2022-09-15)
#### Other Changes
* Added system property to turn on replica validation - See [PR 29767](https://github.com/Azure/azure-sdk-for-java/pull/29767)
* Added improvement to avoid retry on same replica that previously failed with 410, 408 and  >= 500 status codes - See [PR 29767](https://github.com/Azure/azure-sdk-for-java/pull/29767)
* Improvement when `connectionEndpointRediscoveryEnabled` is enabled - See [PR 30281](https://github.com/Azure/azure-sdk-for-java/pull/30281)
* Added replica validation for Unknown status if `openConnectionsAndInitCaches` is used and replica validation is enabled - See [PR 30277](https://github.com/Azure/azure-sdk-for-java/pull/30277)

### 4.35.1 (2022-08-29)
#### Other Changes
* Added non-blocking async lazy cache to improve upgrade and scaling scenarios - See [PR 29322](https://github.com/Azure/azure-sdk-for-java/pull/29322)
* Improved performance of `StoreResponse` using array headers - See [PR 30596](https://github.com/Azure/azure-sdk-for-java/pull/30596)

### 4.35.0 (2022-08-19)
#### Other Changes
* Updated netty library version to `4.1.79.Final`.
* Updated `reactor-core` version to `3.4.21`.

### 4.34.0 (2022-08-05)
#### Features Added
* GA of `DedicatedGatewayRequestOptions` API. See [PR 30142](https://github.com/Azure/azure-sdk-for-java/pull/30142)

#### Other Changes
* Added `requestSessionToken` to `CosmosDiagnostics` - See [PR 29516](https://github.com/Azure/azure-sdk-for-java/pull/29516)
* Reverted changes of [PR 29944](https://github.com/Azure/azure-sdk-for-java/pull/29944) to avoid possible regression when customers use id with special characters and their account is on ComputeGateway already. - See [PR 30283](https://github.com/Azure/azure-sdk-for-java/pull/30283)
* Added changes for `changeFeed` APIs for handling all versions and deletes changes. See [PR 30161](https://github.com/Azure/azure-sdk-for-java/pull/30161)

### 4.33.1 (2022-07-22)
#### Bugs Fixed
* Fixed issues with "id" encoding when using special characters that should be allowed in the "id" property of a document. - See [PR 29944](https://github.com/Azure/azure-sdk-for-java/pull/29944)
* Fixed `NotFoundException` for `queryChangeFeed` with staled feed range after split - See [PR 29982](https://github.com/Azure/azure-sdk-for-java/pull/29982)
* Fixed `ForbiddenException` for azure instance metadata service requests if proxy is configured for client telemetry. - See [PR 30004](https://github.com/Azure/azure-sdk-for-java/pull/30004)
* Fixed a regression introduced in [PR 27440](https://github.com/Azure/azure-sdk-for-java/pull/27440) which causes an `IllegalArgumentException` for distinct queries when using POJO serialization. - See [PR 30025](https://github.com/Azure/azure-sdk-for-java/pull/30025)
* Fixed `IllegalArgumentException` when trying to update targetThroughput(Threshold) without process restart. - See [PR 30049](https://github.com/Azure/azure-sdk-for-java/pull/30049)

#### Other Changes
* Supported username and password to be used in `GatewayConnectionConfig.setProxy` . - See [PR 30004](https://github.com/Azure/azure-sdk-for-java/pull/30004)

### 4.33.0 (2022-07-14)
#### Other Changes
* Updated netty library version to `4.1.78.Final`.
* Updated `reactor-core` version to `3.4.19`.

### 4.32.1 (2022-06-30)

#### Bugs Fixed
* Added a fix for `CloneNotSupportedException` when trying to instantiate a `Cosmos(Async)Client` and using a MAC provider which would not support cloning. Instead, this should be handled gracefully (less ideal perf is expected - but functionally it should work.) - See [PR 29719](https://github.com/Azure/azure-sdk-for-java/pull/29719)

### 4.32.0 (2022-06-27)
#### Other Changes
* Remove requires `io.netty.transport.epoll` from `module-info` - See [PR 29509](https://github.com/Azure/azure-sdk-for-java/pull/29509)
* Converted from `durationInMicroSec` to `durationInMilliSecs` in `CosmosDiagnostics` - See [PR 29643](https://github.com/Azure/azure-sdk-for-java/pull/29643)

### 4.31.0 (2022-06-08)
#### Bugs Fixed
* Fixed Store Response headers case insensitivity. - See [PR 29268](https://github.com/Azure/azure-sdk-for-java/pull/29268)

#### Other Changes
* Add `IdleStateHandler` after Ssl handshake has completed and improvement on keeping inner exceptions for creating new channels. - See [PR 29253](https://github.com/Azure/azure-sdk-for-java/pull/29253)

### 4.30.1 (2022-06-01)
#### Other Changes
* Made CosmosPatchOperations thread-safe. Usually there is no reason to modify a CosmosPatchOperations instance concurrently form multiple threads - but making it thread-safe acts as protection in case this is done anyway - See [PR 29143](https://github.com/Azure/azure-sdk-for-java/pull/29143)
* Added system property to allow overriding proxy setting for client telemetry endpoint. - See [PR 29022](https://github.com/Azure/azure-sdk-for-java/pull/29022)
* Added additional information about the reason on Rntbd channel health check failures. - See [PR 29174](https://github.com/Azure/azure-sdk-for-java/pull/29174)

### 4.30.0 (2022-05-20)
#### Bugs Fixed
* Fixed bubbling of Errors in case of any `java.lang.Error` - See [PR 28620](https://github.com/Azure/azure-sdk-for-java/pull/28620)
* Fixed an issue with creating new Throughput control client item when `enableThroughputControlGroup` is being called multiple times with the same throughput control group. - See [PR 28905](https://github.com/Azure/azure-sdk-for-java/pull/28905)
* Fixed a possible dead-lock on static ctor for CosmosException when the runtime is using custom class loaders. - See [PR 28912](https://github.com/Azure/azure-sdk-for-java/pull/28912) and [PR 28961](https://github.com/Azure/azure-sdk-for-java/pull/28961) 

#### Other Changes
* Added `exceptionMessage` and `exceptionResponseHeaders` to `CosmosDiagnostics` in case of any exceptions - See [PR 28620](https://github.com/Azure/azure-sdk-for-java/pull/28620)
* Improved performance of `query plan` cache by using `ConcurrentHashMap` with a fixed size of 1000 - See [PR 28537](https://github.com/Azure/azure-sdk-for-java/pull/28537)
* Changed 429 (Throttling) retry policy to have an upper bound for the back-off time of 5 seconds - See [PR 28764](https://github.com/Azure/azure-sdk-for-java/pull/28764)
* Improved `openConnectionsAndInitCaches` by using rntbd context negotiation. - See [PR 28470](https://github.com/Azure/azure-sdk-for-java/pull/28470)
* Enable `connectionEndpointRediscoveryEnabled` by default - See [PR 28471](https://github.com/Azure/azure-sdk-for-java/pull/28471)

### 4.29.1 (2022-04-27)
#### Bugs Fixed
* Fixed AAD authentication for `CosmosPatchOperations` - See [PR 28537](https://github.com/Azure/azure-sdk-for-java/pull/28537)

### 4.29.0 (2022-04-22)
#### Features Added
* Added Beta API `continueOnInitError` in `ThroughputControlGroupConfigBuilder` - See [PR 27702](https://github.com/Azure/azure-sdk-for-java/pull/27702)

#### Bugs Fixed
* Added improvement for handling idle connection close event when `connectionEndpointRediscoveryEnabled` is enabled - See [PR 27242](https://github.com/Azure/azure-sdk-for-java/pull/27242)
* Fixed memory leak issue related to circular reference of `CosmosDiagnostics` in `StoreResponse` and `CosmosException` - See [PR 28343](https://github.com/Azure/azure-sdk-for-java/pull/28343)

### 4.28.1 (2022-04-08)
#### Other Changes
* Updated `jackson` dependency to 2.13.2 and `jackson-databind` dependency to 2.13.2.1 - CVE-2020-36518. - See [PR 27847](https://github.com/Azure/azure-sdk-for-java/pull/27847)

### 4.28.0 (2022-03-18)
#### Features Added
* Added the "VM Unique ID" - see [Accessing and Using Azure VM Unique ID](https://azure.microsoft.com/blog/accessing-and-using-azure-vm-unique-id/) - to the request diagnostics. This information helps to simplify investigating any network issues between an application hosted in Azure and the corresponding Cosmos DB service endpoint. - See [PR 27692](https://github.com/Azure/azure-sdk-for-java/pull/27692)
* Added overload of read api on ClientEncryptionKey with request options for cosmos encrytion project. - See [PR 27210](https://github.com/Azure/azure-sdk-for-java/pull/27210)

#### Bugs Fixed
* Added `decodeTime` in `CosmosDiagnostics` - See [PR 22808](https://github.com/Azure/azure-sdk-for-java/pull/22808)

#### Other Changes
* Reduced CPU usage for some String operations by switching to APIs that don't compile a pattern for each call. - See [PR 27654](https://github.com/Azure/azure-sdk-for-java/pull/27654)
* Reduced GC (Garbage Collection) pressure when executing queries returning many documents by pushing down type conversion. - See [PR 27440](https://github.com/Azure/azure-sdk-for-java/pull/27440)

### 4.27.0 (2022-03-10)
#### Bugs Fixed
* Fixed an issue in `CosmosPagedIterable` resulting in excessive memory consumption due to unbounded prefetch of pages when converting the `CosmosPagedIterable` into an `Iterator<FeedResponse<T>>`. - See [PR 27237](https://github.com/Azure/azure-sdk-for-java/pull/27237) and [PR 27299](https://github.com/Azure/azure-sdk-for-java/pull/27299)
* Fixed a `NullPointerException` in `CosmosDiagnostics isDiagnosticsCapturedInPagedFlux` - See [PR 27261](https://github.com/Azure/azure-sdk-for-java/pull/27261)
* Fixed an issue with allowing null values for add, set and replace operations in Patch API - See [PR 27501](https://github.com/Azure/azure-sdk-for-java/pull/27501)
* Fixed an issue with top query when top x is greater than the total number of items in the database - See [PR 27377](https://github.com/Azure/azure-sdk-for-java/pull/27377)
* Fixed synchronized lists and maps for order by query race condition - See [PR 27142](https://github.com/Azure/azure-sdk-for-java/pull/27142)

### 4.26.0 (2022-02-11)
#### Features Added
* Added support to resume a "multi order by query" from a continuation token - See [PR 26267](https://github.com/Azure/azure-sdk-for-java/pull/26267)
* Added `RNTBD - open connections` information in `ClientTelemetry`.
* Added Beta API to set custom `Reactor` scheduler to be used by the `ChangeFeedProcessor` implementation - See [PR 26750](https://github.com/Azure/azure-sdk-for-java/pull/26750)
* Added support for correlating queries executed via the Cosmos Spark connector with service-telemetry based on the `correlationActivityId` - See [PR 26908](https://github.com/Azure/azure-sdk-for-java/pull/26908)

#### Bugs Fixed
* Fixed an issue in `ChangeFeedProcessor` related to `leases` that were found expired - See [PR 26750](https://github.com/Azure/azure-sdk-for-java/pull/26750)
* Fixed an issue with `query plan` caching double initialization - See [PR 26825](https://github.com/Azure/azure-sdk-for-java/pull/26825)

#### Other Changes
* Added support for logging `CosmosDiagnostics` for empty pages through system property for cross partition query - See [PR 26869](https://github.com/Azure/azure-sdk-for-java/pull/26869)

### 4.26.0-beta.1 (2022-01-25)
#### Features Added
* Added support to resume a "multi order by query" from a continuation token - See [PR 26267](https://github.com/Azure/azure-sdk-for-java/pull/26267)

### 4.25.0 (2022-01-14)
#### Bugs Fixed
* Fixed `NullPointerException` in bulk mode for deleted/recreated containers.
* Added missing exception cause in case of `InternalServerException`.

### 4.24.0 (2021-12-21)
#### Features Added
* Added implementation for `CosmosAuthorizationTokenResolver`.
* Scoped session token per partition level for gateway call.

#### Bugs Fixed
* Fixed issue causing CosmosException with statusCode 0 to be thrown on connectivity issues for Gateway.
* Addressed potential race condition in `ChangeFeedProcessor` when check-pointing current state.

### 4.23.0 (2021-12-10)
#### Features Added
* Added `setMaxMicroBatchConcurrency` and `getMaxMicroBatchConcurrency` in `CosmosBulkExecutionOptions`.

#### Bugs Fixed
* Bulk execution improvement triggering a flush when total payload size exceeds the max payload size limit.
* Bulk execution improvement shortening the flush interval when the `Flux` of incoming operations signals completion.
* Fixed metadata cache refresh scenario on collection recreate for gateway mode.

### 4.22.0 (2021-12-03)
#### Features Added
* Added Beta API `getContactedRegionNames` in `CosmosDiagnostics`.

#### Bugs Fixed
* Fixed `IllegalStateException` for `getFeedRanges` when container recreated with same name.
* Made Cosmos spans CLIENT which will allow Azure Monitor to show HTTP calls nested under Cosmos spans.
* Fixed `ConcurrentModificationException` when getting `NotFoundException` with session consistency.

### 4.21.1 (2021-11-13)
#### Bugs Fixed
* Fixed an issue in `ChangeFeedProcessor` where processing stops in some rare cases because of a race condition can occur which prevents work to be promptly assigned to other instances.

### 4.21.0 (2021-11-12)
#### Features Added
* GA of `CosmosPatch`, `CosmosBatch` and `CosmosBulk` API.
* GA of `ChangeFeedProcessorState` API.
* Added `networkRequestTimeout` API for `DirectConnectionConfig`.

#### Bugs Fixed
* Override the default keep-alive config on linux to keep connections open and detect a broken connection faster.

#### Other Changes
* Removed deprecated `BulkExecutionOptions`.
* Removed deprecated `BulkExecutionThresholds`.
* Removed deprecated `BulkItemRequestOptions`.
* Removed deprecated `BulkItemRequestOptionsBase`.
* Removed deprecated `BulkOperations`.
* Removed deprecated `BulkPatchItemRequestOptions`.
* Removed deprecated `BulkProcessingOptions`.
* Removed deprecated `BulkProcessingThresholds`.
* Removed deprecated `TransactionalBatch`.
* Removed deprecated `TransactionalBatchItemRequestOptions`.
* Removed deprecated `TransactionalBatchItemRequestOptionsBase`.
* Removed deprecated `TransactionalBatchOperationResult`.
* Removed deprecated `TransactionalBatchPatchItemRequestOptions`.
* Removed deprecated `TransactionalBatchRequestOptions`.
* Removed deprecated `TransactionalBatchResponse`.

### 4.20.1 (2021-10-27)
#### Bugs Fixed
* Removed `AfterBurner` module for Java version 16+.
* Fixed `BadRequestException` issue when using `Distinct` with matched `orderBy` queries via `continuationToken`.

### 4.20.0 (2021-10-14)
#### Features Added
* Enabling `query plan` cache by default.

#### Bugs Fixed
* Fixed issue with bulk reads when `contentResponseOnWrite` is not explicitly enabled on the cosmos client.

### 4.19.1 (2021-09-24)
#### Features Added
* Added support to config retry count for `openConnectionsAndInitCaches`.

#### Bugs Fixed
* Fixed ReadMany Api on partition split.
* Removed full exception trace from 404 error on open telemetry.
* Fixed issue with onErrorDropped being called when using concatWith in QuorumReader.

### 4.20.0-beta.1 (2021-09-22)
#### Features Added
* Added support to config retry count for `openConnectionsAndInitCaches`.

### 4.19.0 (2021-09-09)
#### New Features
* Added support for distinct count queries.
* Added support for capturing `IndexMetrics` in `CosmosQueryRequestOptions`.

#### Bugs Fixed
* Added support to switch off IO thread for response processing.
* Fixed issue for resuming order by queries from continuation token that includes undefined/null.

#### Other Changes
* Renamed `BulkExecutionOptions` to `CosmosBulkExecutionOptions`.
* Renamed `BulkExecutionThresholds` to `CosmosBulkExecutionThresholdsState`.
* Renamed `BulkItemRequestOptions` to `CosmosBulkItemRequestOptions`.
* Renamed `BulkItemRequestOptionsBase` to `CosmosBulkItemRequestOptionsBase`.
* Renamed `BulkOperations` to `CosmosBulkOperations`.
* Renamed `BulkPatchItemRequestOptions` to `CosmosBulkPatchItemRequestOptions`.
* Renamed `TransactionalBatch` to `CosmosBatch`.
* Renamed `TransactionalBatchItemRequestOptions` to `CosmosBatchItemRequestOptions`.
* Renamed `TransactionalBatchItemRequestOptionsBase` to `CosmosBatchItemRequestOptionsBase`.
* Renamed `TransactionalBatchOperationResult` to `CosmosBatchOperationResult`.
* Renamed `TransactionalBatchPatchItemRequestOptions` to `CosmosBatchPatchItemRequestOptions`.
* Renamed `TransactionalBatchRequestOptions` to `CosmosBatchRequestOptions`.
* Renamed `TransactionalBatchResponse` to `CosmosBatchResponse`.
* Renamed `processBulkOperations` to `executeBulkOperations` API.
* Renamed `executeTransactionalBatch` to `executeCosmosBatch` API.
* Moved `CosmosBulkItemResponse.java` to `com.azure.cosmos.models` package.
* Moved `CosmosBulkOperationResponse.java` to `com.azure.cosmos.models` package.
* Moved `CosmosItemOperation.java` to `com.azure.cosmos.models` package.
* Moved `CosmosItemOperationType.java` to `com.azure.cosmos.models` package.
* Moved `CosmosPatchOperations.java` to `com.azure.cosmos.models` package.

### 4.19.0-beta.1 (2021-09-02)
#### Bugs Fixed
* Added support to switch off IO thread for response processing.

### 4.18.0 (2021-08-16)
#### New Features
* Integrated cosmos diagnostics with open telemetry tracer.

#### Bugs Fixed
* Added reactor netty timeline to `query plan` calls.
* Fixed serialization warning on `clientSideRequestDiagnostics`.
* Fixed an issue when `IdleEndpointTimeout` is set to 0 in `DirectConnectionConfig`.
* Added retry for `PrematureCloseException`.
* Fixed an issue where application hangs in bulk executor.
* Fixed an issue which preventing recovery from 410/0 after split.

### 4.18.0-beta.1 (2021-08-11)
#### Bugs Fixed
* Added `TransportRequestChannelAcquisitionContext` in `CosmosDiagnostics`.

### 4.17.0 (2021-07-08)
#### New Features
* Adjust `MicroBatchSize` dynamically based on throttling rate in `BulkExecutor`.

#### Bugs Fixed
* Fixed an issue with AAD authentication in `Strong` and `BoundedStaleness` in direct mode.
* Fixed an issue where `ChangeFeedProcessor` was resuming from zero continuation token for new partitions on partition splits.

### 4.16.0 (2021-06-11)
#### Bugs Fixed
* Fixed an issue on handling partition splits during bulk operations in Gateway Mode.
* Fixed an issue with `NumberFormatException` happening on requests on large containers.
* Fixed an issue with BackOff time in `ThroughputController`.
* Fixed an issue with `ThroughputControl` calculation.
* Improved behavior when `CosmosClientBuilder.userAgentSuffix` exceeds 64 characters. Now `userAgentSuffix` will be honored as long as total userAgent value is less than 256 characters or truncated to fit the 256 characters limited.
* Fixed issue when using client-side throughput control in combination with bulk upserts, previously resulting in unnecessarily upserting documents multiple times in some cases when getting throttled.

### 4.16.0-beta.1 (2021-05-20)
#### Bugs Fixed
* No changes from previous version, releasing for compatibility issues with cosmos encryption modules.

### 4.15.0 (2021-05-12)
#### New Features
* Added `backendLatencyInMs` in `CosmosDiagnostics` for `DIRECT` connection mode.
* Added `retryContext` in `CosmosDiagnostics` for query operations.

#### Bugs Fixed
* Fixed ignored `HttpClient` decoder configuration issue.
* Fixed incorrect connection mode issue in `CosmosDiagnostics`.
* Fixed issue with handling collisions in the effective partition key.
* Fixed `CosmosQueryRequestOptions` NPE in `readAllItems` API.

### 4.15.0-beta.2 (2021-04-26)
#### Bugs Fixed
* No changes from previous version, releasing for compatibility issues with cosmos encryption modules.

### 4.15.0-beta.1 (2021-04-07)
#### Bugs Fixed
* No changes from previous version, releasing for compatibility issues with cosmos encryption modules.

### 4.14.0 (2021-04-06)
#### New Features
* General Availability for `readMany()` API in `CosmosAsyncContainer` and `CosmosContainer`.
* General Availability for `handle()` API in `CosmosPagedFlux` and `CosmosPagedIterable`.
* Upgraded Jackson to patch version 2.12.2.
* Exposed `getDocumentUsage` and `getDocumentCountUsage()` APIs in `FeedResponse` to retrieve document count metadata.

#### Bugs Fixed
* Allowed `CosmosPagedFlux#handle()` and `CosmosPagedIterable#handle()` API for chaining.
* Removed `AfterBurner` module usage from `CosmosException` causing the warning logs.
* Fixed issue of duplicate processing of items on the same Change Feed Processor instance.
* Return `RequestTimeoutException` on client side timeout for write operations.

### 4.13.1 (2021-03-22)
#### Bugs Fixed
* Fixed issue preventing recovery from 410 status code and 0 sub status code due to stale Gateway caches when threads in parallel scheduler are starved.
* Fixed warning caused because of afterburner module usage in `CosmosDiagnostics`.
* Query performance improvements.

### 4.13.0 (2021-03-11)
> [!IMPORTANT] 
> This release updates `reactor-core` and `reactor-netty` major versions to `2020.0.4 (Europium)` release train.
#### New Features
* Updated `reactor-core` version to 3.4.3.
* Updated `reactor-netty` version to 1.0.4.
* Added `Diagnostics` for queries.

#### Bugs Fixed
* Fixed `OrderBy` for mixed and undefined types for cross partition queries.
* Fixed `readAllItems` with resourceToken.
* Fixed issue with `resourceToken` usage in `Gateway` connection mode.
* Fixed issues with point operations with permissions in `Gateway` connection mode.

### 4.12.0 (2021-02-09)
#### New Features
* Added connection endpoint rediscovery feature to help reduce and spread-out high latency spikes.
* Added changeFeed pull model beta API.
* Added support for resuming query from a pre split continuation token after partition split.
* Optimized query execution time by caching `query plan` for single partition queries with filters and orderby.

#### Bugs Fixed
* Fixed telemetry deserialization issue.
* Skip session token for `query plan`, trigger and UDF.
* Improved session timeout 404/1002 exception handling.

### 4.11.0 (2021-01-15)
#### New Features
* Added Beta API for Patch support.
* Updated reactor-core library version to `3.3.12.RELEASE`.
* Updated reactor-netty library version to `0.9.15.RELEASE`.
* Updated netty library version to `4.1.54.Final`.

#### Bugs Fixed
* Fixed RntbdServiceEnpoint close issue.
* Improved the latency and throughput for writes when multiplexing.

### 4.10.0 (2020-12-14)
#### New Features
* Added Conflict API support.

### 4.9.0 (2020-12-11)
#### New Features
* Added Beta API for Bulk Operations.
* Added `getRegionsContacted` API in `CosmosDiagnostics`.
* Added Diagnostics for `CosmosStoredProcedureResponse`.
* Added trouble shooting guide links to `CosmosException`.

#### Bugs Fixed
* Adding automatic retries on client-side transient failures on writes while possible with still being idempotent.
* Fixed NPE on `getDiagnostics` for `CosmosStoredProcedureResponse`.
* Fixed empty `resourceAddress` in `CosmosException`.

### 4.8.0 (2020-10-27)
#### New Features
* Added `contentResponseOnWriteEnabled` feature to `CosmosItemRequestOptions`.

#### Bugs Fixed
* Fixed an issue which may affect query behaviour when resuming from a continuation token.

### 4.7.1 (2020-10-21)
#### Bugs Fixed
* Improved the 449 retry policy to force back-off on initial retry and start with shorter back-offs.

### 4.7.0 (2020-10-17)
#### New Features
* Added Beta API for transactional batches.

#### Bugs Fixed
* Fixed an error parsing query metrics on locales with ',' as floating-point delimiter.
* Stopped excessive regional fail-overs when retrieving responses with invalid json from Gateway.
* Fixed an error resulting in certain queries unnecessarily being expected in the Gateway even when using Direct transport.
* Reduced logging noise level by handling SSLException on channel closure.
* Improved efficiency of retry logic for "404 - ReadSession not available" errors.

### 4.6.0 (2020-09-30)
#### New Features
* Added new API to support AAD role-based access control in Cosmos. This is a preview feature which needs to be enabled at the account settings.
* Added handler API(beta) to `CosmosPagedFlux`/`CosmosPagedIterable` to be invoked on every response.

### 4.5.2 (2020-09-29)
#### Bugs Fixed
* Increased robustness of query execution and fetching metadata cache in case of intermittent connectivity issues.

### 4.5.1 (2020-09-25)
#### Bugs Fixed
* Added preview implementation for ChangeFeedProcessor which allows for a more detailed view of the current state.
* Fixed Multiple partition supervisor tasks running simultaneously if leaseAcquireInterval is smaller than leaseRenewInterval.
* Improved Diagnostics for Rntbd connectivity.
* Stopped onError Dropped events from leaking into default reactor hook.

### 4.5.0 (2020-09-16)
#### New Features
* Increased robustness of the Rntbd stack in case of intermittent connectivity issues.
* Improved latency in case of intermittent connectivity issues to individual backend replicas for multi-region accounts avoiding initiation of unnecessary regional fail-overs.

### 4.4.0 (2020-09-12)
#### Bugs Fixed
* Fixed RequestTimeoutException when enabling `netty-tcnative-boringssl` dependency.
* Fixed memory leak issue on `Delete` operations in `GATEWAY` mode.
* Fixed a leak in `CosmosClient` instantiation when endpoint uri is invalid.
* Improved `CPU History` diagnostics.

### 4.4.0-beta.1 (2020-08-27)
#### New Features
* Added new API to efficiently load many documents (via list of pk/id pairs or all documents for a set of pk values).
* Added new `deleteItem` API.
* Enabled query metrics by default.
#### Bugs Fixed
* Fixed NPE in `GatewayAddressCache`.
* Fixing query metric issue for zero item response.
* Improved performance (reduced CPU usage) for address parsing and Master-Key authentication.

### 4.3.2-beta.2 (2020-08-17)
#### Bugs Fixed
* No changes from previous version, releasing for compatibility issues with spring data modules.

### 4.3.2-beta.1 (2020-08-14)
#### Bugs Fixed
* Fixed issue in RntbdServiceEndpoint to avoid early closure of an unused TCP connection.

### 4.3.1 (2020-08-13)
#### Bugs Fixed
* Fixed issue with `GROUP BY` query, where it was returning only one page.
* Fixed user agent string format to comply with central SDK guidelines.
* Enhanced diagnostics information to include `query plan` diagnostics.

### 4.3.0 (2020-07-29)
#### New Features
* Updated reactor-core library version to `3.3.8.RELEASE`. 
* Updated reactor-netty library version to `0.9.10.RELEASE`. 
* Updated netty library version to `4.1.51.Final`. 
* Added new overload APIs for `upsertItem` with `partitionKey`. 
* Added open telemetry tracing support. 
#### Bugs Fixed
* Fixed issue where SSLException gets thrown in case of cancellation of requests in GATEWAY mode.
* Fixed resource throttle retry policy on stored procedures execution.
* Fixed issue where SDK hangs in log level DEBUG mode. 
* Fixed periodic spikes in latency in Direct mode. 
* Fixed high client initialization time issue. 
* Fixed http proxy bug when customizing client with direct mode and gateway mode. 
* Fixed potential NPE in users passes null options. 
* Added timeUnit to `requestLatency` in diagnostics string.
* Removed duplicate uri string from diagnostics string. 
* Fixed diagnostics string in proper JSON format for point operations.
* Fixed issue with `.single()` operator causing the reactor chain to blow up in case of Not Found exception. 

### 4.2.0 (2020-07-14)
#### New Features
* Added script logging enabled API to `CosmosStoredProcedureRequestOptions`.
* Updated `DirectConnectionConfig` default `idleEndpointTimeout` to 1h and default `connectTimeout` to 5s.
#### Bugs Fixed
* Fixed issue where `GatewayConnectionConfig` `idleConnectionTimeout` was overriding `DirectConnectionConfig` `idleConnectionTimeout`.
* Fixed `responseContinuationTokenLimitInKb` get and set APIs in `CosmosQueryRequestOptions`.
* Fixed issue in query and change feed when recreating the collection with same name.
* Fixed issue with top query throwing ClassCastException.
* Fixed issue with order by query throwing NullPointerException.
* Fixed issue in handling of cancelled requests in direct mode causing reactor `onErrorDropped` being called. 

### 4.1.0 (2020-06-25)
#### New Features
* Added support for `GROUP BY` query.
* Increased the default value of maxConnectionsPerEndpoint to 130 in DirectConnectionConfig.
* Increased the default value of maxRequestsPerConnection to 30 in DirectConnectionConfig.
#### Bugs Fixed
* Fixed issues with order by query returning duplicate results when resuming by using continuation token. 
* Fixed issues with value query returning null values for nested object.
* Fixed null pointer exception on request manager in RntbdClientChannelPool.

### 4.0.1 (2020-06-10)
#### New Features
* Renamed `QueryRequestOptions` to `CosmosQueryRequestOptions`.
* Updated `ChangeFeedProcessorBuilder` to builder pattern.
* Updated `CosmosPermissionProperties` with new container name and child resources APIs.
#### Bugs Fixed
* Fixed ConnectionPolicy `toString()` Null Pointer Exception.

### 4.0.1-beta.4 (2020-06-03)
#### New Features
* Added more samples & enriched docs to `CosmosClientBuilder`. 
* Updated `CosmosDatabase` & `CosmosContainer` APIs with throughputProperties for autoscale/autopilot support. 
* Renamed `CosmosClientException` to `CosmosException`. 
* Replaced `AccessCondition` & `AccessConditionType` by `ifMatchETag()` & `ifNoneMatchETag()` APIs. 
* Merged all `Cosmos*AsyncResponse` & `CosmosResponse` types to a single `CosmosResponse` type.
* Renamed `CosmosResponseDiagnostics` to `CosmosDiagnostics`.  
* Wrapped `FeedResponseDiagnostics` in `CosmosDiagnostics`. 
* Removed `jackson` dependency from azure-cosmos & relying on azure-core. 
* Replaced `CosmosKeyCredential` with `AzureKeyCredential` type. 
* Added `ProxyOptions` APIs to `GatewayConnectionConfig`. 
* Updated SDK to use `Instant` type instead of `OffsetDateTime`. 
* Added new enum type `OperationKind`. 
* Renamed `FeedOptions` to `QueryRequestOptions`. 
* Added `getETag()` & `getTimestamp()` APIs to `Cosmos*Properties` types. 
* Added `userAgent` information in `CosmosException` & `CosmosDiagnostics`. 
* Updated new line character in `Diagnostics` to System new line character. 
* Removed `readAll*` APIs, use query select all APIs instead.
* Added `ChangeFeedProcessor` estimate lag API.   
#### Bugs Fixed
* Fixed issue with parsing of query results in case of Value order by queries. 

### 4.0.1-beta.3 (2020-05-15)
#### New Features
* Added autoscale/autopilot throughput provisioning support to SDK.  
* Replaced `ConnectionPolicy` with new connection configs. Exposed `DirectConnectionConfig` & `GatewayConnectionConfig` APIs through `CosmosClientBuilder` for Direct & Gateway mode connection configurations.
* Moved `JsonSerializable` & `Resource` to implementation package. 
* Added `contentResponseOnWriteEnabled` API to CosmosClientBuilder which disables full response content on write operations.
* Exposed `getETag()` APIs on response types.
* Moved `CosmosAuthorizationTokenResolver` to implementation. 
* Renamed `preferredLocations` & `multipleWriteLocations` API to `preferredRegions` & `multipleWriteRegions`. 
* Updated `reactor-core` to 3.3.5.RELEASE, `reactor-netty` to 0.9.7.RELEASE & `netty` to 4.1.49.Final versions. 
* Added support for `analyticalStoreTimeToLive` in SDK.     
#### Bugs Fixed
* Fixed socket leak issues with Direct TCP client.
* Fixed `orderByQuery` with continuation token bug.

### 4.0.1-beta.2 (2020-04-21)
#### New Features
* `CosmosClientException` extends `AzureException`. 
* Removed `maxItemCount` & `requestContinuationToken` APIs from `FeedOptions` instead using `byPage()` APIs from `CosmosPagedFlux` & `CosmosPagedIterable`.
* Introduced `CosmosPermissionProperties` on public surface for `Permission` APIs.
* Removed `SqlParameterList` type & replaced with `List`
* Fixed multiple memory leaks in Direct TCP client. 
* Added support for `DISTINCT` queries. 
* Removed external dependencies on `fasterxml.uuid, guava, commons-io, commons-collection4, commons-text`.  
* Moved `CosmosPagedFlux` & `CosmosPagedIterable` to `utils` package. 
* Updated netty to 4.1.45.Final & project reactor to 3.3.3 version.
* Updated public rest contracts to `Final` classes.
* Added support for advanced Diagnostics for point operations.
#### Bugs Fixed
* `ChangeFeedProcessor` bug fix for handling partition splits & when partition not found.
* `ChangeFeedProcessor` bug fix when synchronizing lease updates across different threads.

### 4.0.1-beta.1 (2020-03-10)
#### New Features 
* Updated package to `com.azure.cosmos`
* Added `models` package for model / rest contracts
* Added `utils` package for `CosmosPagedFlux` & `CosmosPagedIterable` types. 
* Updated public APIs to use `Duration` across the SDK.
* Added all rest contracts to `models` package.
* `RetryOptions` renamed to `ThrottlingRetryOptions`.
* Added `CosmosPagedFlux` & `CosmosPagedIterable` pagination types for query APIs. 
* Added support for sharing TransportClient across multiple instances of CosmosClients using a new API in the `CosmosClientBuilder#connectionSharingAcrossClientsEnabled(true)`
* Query Optimizations by removing double serialization / deserialization. 
* Response Headers optimizations by removing unnecessary copying back and forth. 
* Optimized `ByteBuffer` serialization / deserialization by removing intermediate String instantiations.
#### Bugs Fixed
* Fixed race condition causing `ArrayIndexOutOfBound` exception in StoreReader<|MERGE_RESOLUTION|>--- conflicted
+++ resolved
@@ -10,13 +10,10 @@
 
 #### Other Changes
 * Added temporary internal-only option to enable thin client mode with system property COSMOS.THINCLIENT_ENABLED, setting the thin client endpoint with system property COSMOS.THINCLIENT_ENDPOINT, and default thin client endpoint with system property COSMOS.DEFAULT_THINCLIENT_ENDPOINT while the thin-client transport is still under development. This transport mode is not yet supported or ready to be used by external customers. Please don't use these configs in any production scenario yet. - [PR 43188](https://github.com/Azure/azure-sdk-for-java/pull/43188)
-<<<<<<< HEAD
-=======
 
 ### 4.66.0 (2025-01-14)
 
 #### Other Changes
->>>>>>> f37a2a6f
 * Added client vmId info to Rntbd health check logs - See [43079](https://github.com/Azure/azure-sdk-for-java/pull/43079)
 * Added support to enable http2 for gateway mode with system property `COSMOS.HTTP2_ENABLED` and system variable `COSMOS_HTTP2_ENABLED`. - [PR 42947](https://github.com/Azure/azure-sdk-for-java/pull/42947)
 * Added support to allow changing http2 max connection pool size with system property `COSMOS.HTTP2_MAX_CONNECTION_POOL_SIZE` and system variable `COSMOS_HTTP2_MAX_CONNECTION_POOL_SIZE`. - [PR 42947](https://github.com/Azure/azure-sdk-for-java/pull/42947)
