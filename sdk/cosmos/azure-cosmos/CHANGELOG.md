--- conflicted
+++ resolved
@@ -7,11 +7,7 @@
 #### Breaking Changes
 
 #### Bugs Fixed
-<<<<<<< HEAD
-* Fixed a possible memory leak (Netty buffers) in Gateway mode caused by a race condition when timeouts are happening. - [PR 47228](https://github.com/Azure/azure-sdk-for-java/pull/47228)
-=======
 * Fixed a possible memory leak (Netty buffers) in Gateway mode caused by a race condition when timeouts are happening. - [47228](https://github.com/Azure/azure-sdk-for-java/pull/47228) and [47251](https://github.com/Azure/azure-sdk-for-java/pull/47251)
->>>>>>> 5db66472
 
 #### Other Changes
 * Changed to use incremental change feed to get partition key ranges. - [PR 46810](https://github.com/Azure/azure-sdk-for-java/pull/46810)
