--- conflicted
+++ resolved
@@ -12,13 +12,10 @@
 
 #### Bugs Fixed
 * Fixed `IllegalArgumentException` in changeFeedProcessor when `maxScaleCount` is configured - See [PR 34618](https://github.com/Azure/azure-sdk-for-java/pull/34618)
-<<<<<<< HEAD
-* Enabled proactive connection management to only reopen closed / reset connections to those endpoints used by containers which
-were part of the connection warm up flow - See [PR 34892](https://github.com/Azure/azure-sdk-for-java/pull/34892)
-=======
 * Removed custom user agent suffix from client telemetry - See [PR 34866](https://github.com/Azure/azure-sdk-for-java/pull/34866)
 * Fixed an issue where `userAgentSuffix` is not being used in `CosmosDiagnostics` - See [PR 34863](https://github.com/Azure/azure-sdk-for-java/pull/34863)
->>>>>>> c6525b9b
+* Enabled proactive connection management to only reopen closed / reset connections to those endpoints used by containers which
+  were part of the connection warm up flow - See [PR 34892](https://github.com/Azure/azure-sdk-for-java/pull/34892)
 
 #### Other Changes
 
