// Copyright (c) Microsoft Corporation. All rights reserved.
// Licensed under the MIT License.
package com.azure.cosmos.implementation.directconnectivity;

import com.azure.cosmos.implementation.ApiType;
import com.azure.cosmos.implementation.AsyncDocumentClient;
import com.azure.cosmos.implementation.AsyncDocumentClient.Builder;
import com.azure.cosmos.implementation.Configs;
import com.azure.cosmos.implementation.ConfigsBuilder;
import com.azure.cosmos.implementation.ConnectionPolicy;
import com.azure.cosmos.implementation.Database;
import com.azure.cosmos.implementation.Document;
import com.azure.cosmos.implementation.DocumentCollection;
import com.azure.cosmos.implementation.HttpClientUnderTestWrapper;
import com.azure.cosmos.implementation.HttpConstants;
import com.azure.cosmos.implementation.IAuthorizationTokenProvider;
import com.azure.cosmos.implementation.IOpenConnectionsHandler;
import com.azure.cosmos.implementation.OperationType;
import com.azure.cosmos.implementation.RequestOptions;
import com.azure.cosmos.implementation.ResourceType;
import com.azure.cosmos.implementation.RxDocumentClientImpl;
import com.azure.cosmos.implementation.RxDocumentServiceRequest;
import com.azure.cosmos.implementation.TestConfigurations;
import com.azure.cosmos.implementation.TestSuiteBase;
import com.azure.cosmos.implementation.Utils;
import com.azure.cosmos.implementation.guava25.collect.ImmutableList;
import com.azure.cosmos.implementation.guava25.collect.Lists;
import com.azure.cosmos.implementation.http.HttpClient;
import com.azure.cosmos.implementation.http.HttpClientConfig;
import com.azure.cosmos.implementation.routing.PartitionKeyRangeIdentity;
import com.azure.cosmos.models.PartitionKeyDefinition;
import io.reactivex.subscribers.TestSubscriber;
import org.assertj.core.api.AssertionsForClassTypes;
import org.mockito.ArgumentCaptor;
import org.mockito.ArgumentMatchers;
import org.mockito.Mockito;
import org.mockito.invocation.InvocationOnMock;
import org.mockito.stubbing.Answer;
import org.testng.annotations.AfterClass;
import org.testng.annotations.BeforeClass;
import org.testng.annotations.DataProvider;
import org.testng.annotations.Factory;
import org.testng.annotations.Test;
import reactor.core.publisher.Flux;
import reactor.core.publisher.Mono;

import java.lang.reflect.Field;
import java.lang.reflect.InvocationTargetException;
import java.lang.reflect.Method;
import java.net.URI;
import java.net.URISyntaxException;
import java.time.Duration;
import java.time.Instant;
import java.util.ArrayList;
import java.util.Arrays;
import java.util.HashMap;
import java.util.List;
import java.util.UUID;
import java.util.concurrent.TimeUnit;
import java.util.concurrent.atomic.AtomicInteger;
import java.util.concurrent.atomic.AtomicReference;
import java.util.stream.Collectors;

import static com.azure.cosmos.implementation.TestUtils.mockDiagnosticsClientContext;
import static com.azure.cosmos.implementation.directconnectivity.Uri.HealthStatus.Connected;
import static com.azure.cosmos.implementation.directconnectivity.Uri.HealthStatus.UnhealthyPending;
import static org.assertj.core.api.Assertions.assertThat;

public class GatewayAddressCacheTest extends TestSuiteBase {
    private Database createdDatabase;
    private DocumentCollection createdCollection;

    private AsyncDocumentClient client;

    @Factory(dataProvider = "clientBuilders")
    public GatewayAddressCacheTest(Builder clientBuilder) {
        super(clientBuilder);
    }

    @DataProvider(name = "targetPartitionsKeyRangeListAndCollectionLinkParams")
    public Object[][] partitionsKeyRangeListAndCollectionLinkParams() {
        return new Object[][] {
                // target partition key range ids, collection link
                { ImmutableList.of("0"), getNameBasedCollectionLink(), Protocol.TCP},
                { ImmutableList.of("0"), getNameBasedCollectionLink(), Protocol.HTTPS},

                { ImmutableList.of("1"), getNameBasedCollectionLink(), Protocol.HTTPS},
                { ImmutableList.of("1"), getCollectionSelfLink(), Protocol.HTTPS},
                { ImmutableList.of("3"), getNameBasedCollectionLink(), Protocol.HTTPS},

                { ImmutableList.of("0", "1"), getNameBasedCollectionLink(), Protocol.HTTPS},
                { ImmutableList.of("1", "3"), getNameBasedCollectionLink(), Protocol.HTTPS},
        };
    }

    @DataProvider(name = "protocolProvider")
    public Object[][] protocolProvider() {
        return new Object[][]{
                { Protocol.HTTPS},
                { Protocol.TCP},
        };
    }


    @DataProvider(name = "replicaValidationArgsProvider")
    public Object[][] replicaValidationArgsProvider() {
        return new Object[][]{
                // replica validation is enabled
                { false },
                { true },
        };
    }

    @Test(groups = { "direct" }, dataProvider = "targetPartitionsKeyRangeListAndCollectionLinkParams", timeOut = TIMEOUT)
    public void getServerAddressesViaGateway(List<String> partitionKeyRangeIds,
                                             String collectionLink,
                                             Protocol protocol) throws Exception {
        Configs configs = ConfigsBuilder.instance().withProtocol(protocol).build();
        // ask gateway for the addresses
        URI serviceEndpoint = new URI(TestConfigurations.HOST);
        IAuthorizationTokenProvider authorizationTokenProvider = (RxDocumentClientImpl) client;

        GatewayAddressCache cache = new GatewayAddressCache(mockDiagnosticsClientContext(),
                serviceEndpoint,
                protocol,
                authorizationTokenProvider,
                null,
                getHttpClient(configs),
                null,
                null,
                ConnectionPolicy.getDefaultPolicy(),
                null);
        for (int i = 0; i < 2; i++) {
            RxDocumentServiceRequest req =
                RxDocumentServiceRequest.create(mockDiagnosticsClientContext(), OperationType.Create, ResourceType.Document,
                    collectionLink + "/docs/",
                    getDocumentDefinition(), new HashMap<>());
            if (i == 1) {
                req.forceCollectionRoutingMapRefresh = true; //testing address api with x-ms-collectionroutingmap-refresh true
            }
            Mono<List<Address>> addresses = cache.getServerAddressesViaGatewayAsync(
                req, createdCollection.getResourceId(), partitionKeyRangeIds, false);

            PartitionReplicasAddressesValidator validator = new PartitionReplicasAddressesValidator.Builder()
                .withProtocol(protocol)
                .replicasOfPartitions(partitionKeyRangeIds)
                .build();

            validateSuccess(addresses, validator, TIMEOUT);
        }
    }

    @Test(groups = { "direct" }, dataProvider = "protocolProvider", timeOut = TIMEOUT)
    @SuppressWarnings({"unchecked", "rawtypes"})
    public void getMasterAddressesViaGatewayAsync(Protocol protocol) throws Exception {
        Configs configs = ConfigsBuilder.instance().withProtocol(protocol).build();
        // ask gateway for the addresses
        URI serviceEndpoint = new URI(TestConfigurations.HOST);
        IAuthorizationTokenProvider authorizationTokenProvider = (RxDocumentClientImpl) client;

        GatewayAddressCache cache = new GatewayAddressCache(mockDiagnosticsClientContext(), serviceEndpoint,
                                                            protocol,
                                                            authorizationTokenProvider,
                                                            null,
                                                            getHttpClient(configs),
                                                            null,
                                                            null,
                                                            ConnectionPolicy.getDefaultPolicy(),
                                                            null);
        for (int i = 0; i < 2; i++) {
            RxDocumentServiceRequest req =
                RxDocumentServiceRequest.create(mockDiagnosticsClientContext(), OperationType.Create, ResourceType.Database,
                    "/dbs",
                    new Database(), new HashMap<>());
            if (i == 1) {
                req.forceCollectionRoutingMapRefresh = true; //testing address api with x-ms-collectionroutingmap-refresh true
            }
            Mono<List<Address>> addresses = cache.getMasterAddressesViaGatewayAsync(req, ResourceType.Database,
                null, "/dbs/", false, false, null);

            PartitionReplicasAddressesValidator validator = new PartitionReplicasAddressesValidator.Builder()
                .withProtocol(protocol)
                .replicasOfSamePartition()
                .build();

            validateSuccess(addresses, validator, TIMEOUT);
        }
    }

    @DataProvider(name = "targetPartitionsKeyRangeAndCollectionLinkParams")
    public Object[][] partitionsKeyRangeAndCollectionLinkParams() {
        return new Object[][] {
                // target partition key range ids, collection link, protocol
                { "0", getNameBasedCollectionLink(), Protocol.TCP},
                { "0", getNameBasedCollectionLink(), Protocol.HTTPS},

                { "1", getNameBasedCollectionLink(), Protocol.HTTPS} ,
                { "1", getCollectionSelfLink(), Protocol.HTTPS},
                { "3", getNameBasedCollectionLink(), Protocol.HTTPS},
        };
    }

    @Test(groups = { "direct" }, dataProvider = "targetPartitionsKeyRangeAndCollectionLinkParams", timeOut = TIMEOUT)
    public void tryGetAddresses_ForDataPartitions(String partitionKeyRangeId, String collectionLink, Protocol protocol) throws Exception {
        Configs configs = ConfigsBuilder.instance().withProtocol(protocol).build();
        URI serviceEndpoint = new URI(TestConfigurations.HOST);
        IAuthorizationTokenProvider authorizationTokenProvider = (RxDocumentClientImpl) client;

        GatewayAddressCache cache = new GatewayAddressCache(mockDiagnosticsClientContext(), serviceEndpoint,
                                                            protocol,
                                                            authorizationTokenProvider,
                                                            null,
                                                            getHttpClient(configs),
                                                            null,
                                                            null,
                                                            ConnectionPolicy.getDefaultPolicy(),
                                                            null);

        RxDocumentServiceRequest req =
                RxDocumentServiceRequest.create(mockDiagnosticsClientContext(), OperationType.Create, ResourceType.Document,
                        collectionLink,
                       new Database(), new HashMap<>());

        String collectionRid = createdCollection.getResourceId();

        PartitionKeyRangeIdentity partitionKeyRangeIdentity = new PartitionKeyRangeIdentity(collectionRid, partitionKeyRangeId);
        boolean forceRefreshPartitionAddresses = false;
        Mono<Utils.ValueHolder<AddressInformation[]>> addressesInfosFromCacheObs = cache.tryGetAddresses(req, partitionKeyRangeIdentity, forceRefreshPartitionAddresses);

        ArrayList<AddressInformation> addressInfosFromCache =
            Lists.newArrayList(getSuccessResult(addressesInfosFromCacheObs, TIMEOUT).v);

        Mono<List<Address>> masterAddressFromGatewayObs = cache.getServerAddressesViaGatewayAsync(req,
                collectionRid, ImmutableList.of(partitionKeyRangeId), false);
        List<Address> expectedAddresses = getSuccessResult(masterAddressFromGatewayObs, TIMEOUT);

        assertSameAs(addressInfosFromCache, expectedAddresses);
    }

    @DataProvider(name = "openAsyncTargetAndTargetPartitionsKeyRangeAndCollectionLinkParams")
    public Object[][] openAsyncTargetAndPartitionsKeyRangeTargetAndCollectionLinkParams() {
        return new Object[][] {
                // openAsync target partition key range ids, target partition key range id, collection link
                { ImmutableList.of("0", "1"), "0", getNameBasedCollectionLink() },
                { ImmutableList.of("0", "1"), "1", getNameBasedCollectionLink() },
                { ImmutableList.of("0", "1"), "1", getCollectionSelfLink() },
        };
    }

    @Test(groups = { "direct" },
            dataProvider = "openAsyncTargetAndTargetPartitionsKeyRangeAndCollectionLinkParams",
            timeOut = TIMEOUT)
    public void tryGetAddresses_ForDataPartitions_AddressCachedByOpenAsync_NoHttpRequest(
            List<String> allPartitionKeyRangeIds,
            String partitionKeyRangeId,
            String collectionLink) throws Exception {
        Configs configs = new Configs();
        HttpClientUnderTestWrapper httpClientWrapper = getHttpClientUnderTestWrapper(configs);

        URI serviceEndpoint = new URI(TestConfigurations.HOST);
        IAuthorizationTokenProvider authorizationTokenProvider = (RxDocumentClientImpl) client;

        IOpenConnectionsHandler openConnectionsHandler = Mockito.mock(IOpenConnectionsHandler.class);
        Mockito.when(openConnectionsHandler.openConnections(Mockito.any())).thenReturn(Flux.empty());

        GatewayAddressCache cache = new GatewayAddressCache(mockDiagnosticsClientContext(),
                                                            serviceEndpoint,
                                                            Protocol.HTTPS,
                                                            authorizationTokenProvider,
                                                            null,
                                                            httpClientWrapper.getSpyHttpClient(),
                                                            null,
                                                            null,
                                                            ConnectionPolicy.getDefaultPolicy(),
                                                            openConnectionsHandler);

        String collectionRid = createdCollection.getResourceId();

        List<PartitionKeyRangeIdentity> pkriList = allPartitionKeyRangeIds.stream().map(
                pkri -> new PartitionKeyRangeIdentity(collectionRid, pkri)).collect(Collectors.toList());

        cache.openConnectionsAndInitCaches(createdCollection, pkriList).blockLast();

        assertThat(httpClientWrapper.capturedRequests).asList().hasSize(1);
        httpClientWrapper.capturedRequests.clear();
        Mockito.verify(openConnectionsHandler, Mockito.times(allPartitionKeyRangeIds.size())).openConnections(Mockito.any());

        RxDocumentServiceRequest req =
                RxDocumentServiceRequest.create(mockDiagnosticsClientContext(), OperationType.Create, ResourceType.Document,
                        collectionLink,
                        new Database(), new HashMap<>());

        PartitionKeyRangeIdentity partitionKeyRangeIdentity = new PartitionKeyRangeIdentity(collectionRid, partitionKeyRangeId);
        boolean forceRefreshPartitionAddresses = false;
        Mono<Utils.ValueHolder<AddressInformation[]>> addressesInfosFromCacheObs = cache.tryGetAddresses(req, partitionKeyRangeIdentity, forceRefreshPartitionAddresses);
        ArrayList<AddressInformation> addressInfosFromCache = Lists.newArrayList(getSuccessResult(addressesInfosFromCacheObs, TIMEOUT).v);

        // no new request is made
        assertThat(httpClientWrapper.capturedRequests)
                .describedAs("no http request: addresses already cached by openAsync")
                .asList().hasSize(0);

        Mono<List<Address>> masterAddressFromGatewayObs = cache.getServerAddressesViaGatewayAsync(req,
                collectionRid, ImmutableList.of(partitionKeyRangeId), false);
        List<Address> expectedAddresses = getSuccessResult(masterAddressFromGatewayObs, TIMEOUT);

        assertThat(httpClientWrapper.capturedRequests)
                .describedAs("getServerAddressesViaGatewayAsync will read addresses from gateway")
                .asList().hasSize(1);

        assertSameAs(addressInfosFromCache, expectedAddresses);
    }

    @Test(groups = { "direct" },
            dataProvider = "openAsyncTargetAndTargetPartitionsKeyRangeAndCollectionLinkParams",
            timeOut = TIMEOUT)
    public void tryGetAddresses_ForDataPartitions_ForceRefresh(
            List<String> allPartitionKeyRangeIds,
            String partitionKeyRangeId,
            String collectionLink) throws Exception {
        Configs configs = new Configs();
        HttpClientUnderTestWrapper httpClientWrapper = getHttpClientUnderTestWrapper(configs);

        URI serviceEndpoint = new URI(TestConfigurations.HOST);
        IAuthorizationTokenProvider authorizationTokenProvider = (RxDocumentClientImpl) client;

        IOpenConnectionsHandler openConnectionsHandler = Mockito.mock(IOpenConnectionsHandler.class);
        Mockito.when(openConnectionsHandler.openConnections(Mockito.any())).thenReturn(Flux.empty());

        GatewayAddressCache cache = new GatewayAddressCache(mockDiagnosticsClientContext(),
                                                            serviceEndpoint,
                                                            Protocol.HTTPS,
                                                            authorizationTokenProvider,
                                                            null,
                                                            httpClientWrapper.getSpyHttpClient(),
                                                            null,
                                                            null,
                                                            ConnectionPolicy.getDefaultPolicy(),
                                                            openConnectionsHandler);

        String collectionRid = createdCollection.getResourceId();

        List<PartitionKeyRangeIdentity> pkriList = allPartitionKeyRangeIds.stream().map(
                pkri -> new PartitionKeyRangeIdentity(collectionRid, pkri)).collect(Collectors.toList());

        cache.openConnectionsAndInitCaches(createdCollection, pkriList).blockLast();

        assertThat(httpClientWrapper.capturedRequests).asList().hasSize(1);
        httpClientWrapper.capturedRequests.clear();
        Mockito.verify(openConnectionsHandler, Mockito.times(allPartitionKeyRangeIds.size())).openConnections(Mockito.any());

        RxDocumentServiceRequest req =
                RxDocumentServiceRequest.create(mockDiagnosticsClientContext(), OperationType.Create, ResourceType.Document,
                        collectionLink,
                        new Database(), new HashMap<>());

        PartitionKeyRangeIdentity partitionKeyRangeIdentity = new PartitionKeyRangeIdentity(collectionRid, partitionKeyRangeId);
        Mono<Utils.ValueHolder<AddressInformation[]>> addressesInfosFromCacheObs = cache.tryGetAddresses(req, partitionKeyRangeIdentity, true);
        ArrayList<AddressInformation> addressInfosFromCache = Lists.newArrayList(getSuccessResult(addressesInfosFromCacheObs, TIMEOUT).v);

        // no new request is made
        assertThat(httpClientWrapper.capturedRequests)
                .describedAs("force refresh fetched from gateway")
                .asList().hasSize(1);

        Mono<List<Address>> masterAddressFromGatewayObs = cache.getServerAddressesViaGatewayAsync(req,
                collectionRid, ImmutableList.of(partitionKeyRangeId), false);
        List<Address> expectedAddresses = getSuccessResult(masterAddressFromGatewayObs, TIMEOUT);

        assertThat(httpClientWrapper.capturedRequests)
                .describedAs("getServerAddressesViaGatewayAsync will read addresses from gateway")
                .asList().hasSize(2);

        assertSameAs(addressInfosFromCache, expectedAddresses);
    }

    @Test(groups = { "direct" },
            dataProvider = "openAsyncTargetAndTargetPartitionsKeyRangeAndCollectionLinkParams",
            timeOut = TIMEOUT)
    @SuppressWarnings({"unchecked", "rawtypes"})
    public void tryGetAddresses_ForDataPartitions_Suboptimal_Refresh(
            List<String> allPartitionKeyRangeIds,
            String partitionKeyRangeId,
            String collectionLink) throws Exception {
        Configs configs = new Configs();
        HttpClientUnderTestWrapper httpClientWrapper = getHttpClientUnderTestWrapper(configs);

        URI serviceEndpoint = new URI(TestConfigurations.HOST);
        IAuthorizationTokenProvider authorizationTokenProvider = (RxDocumentClientImpl) client;

        IOpenConnectionsHandler openConnectionsHandler = Mockito.mock(IOpenConnectionsHandler.class);
        Mockito.when(openConnectionsHandler.openConnections(Mockito.any())).thenReturn(Flux.empty());

        int suboptimalRefreshTime = 2;

        GatewayAddressCache origCache = new GatewayAddressCache(mockDiagnosticsClientContext(),
                                                                serviceEndpoint,
                                                                Protocol.HTTPS,
                                                                authorizationTokenProvider,
                                                                null,
                                                                httpClientWrapper.getSpyHttpClient(),
                                                                suboptimalRefreshTime,
                                                                null,
                                                                null,
                                                                ConnectionPolicy.getDefaultPolicy(),
                                                                openConnectionsHandler);

        String collectionRid = createdCollection.getResourceId();

        List<PartitionKeyRangeIdentity> pkriList = allPartitionKeyRangeIds.stream().map(
                pkri -> new PartitionKeyRangeIdentity(collectionRid, pkri)).collect(Collectors.toList());

        origCache.openConnectionsAndInitCaches(createdCollection, pkriList).blockLast();

        assertThat(httpClientWrapper.capturedRequests).asList().hasSize(1);
        httpClientWrapper.capturedRequests.clear();
        Mockito.verify(openConnectionsHandler, Mockito.times(allPartitionKeyRangeIds.size())).openConnections(Mockito.any());

        RxDocumentServiceRequest req =
                RxDocumentServiceRequest.create(mockDiagnosticsClientContext(), OperationType.Create, ResourceType.Document,
                        collectionLink,
                        new Database(), new HashMap<>());

        PartitionKeyRangeIdentity partitionKeyRangeIdentity = new PartitionKeyRangeIdentity(collectionRid, partitionKeyRangeId);
        Mono<Utils.ValueHolder<AddressInformation[]>> addressesInfosFromCacheObs = origCache.tryGetAddresses(req, partitionKeyRangeIdentity, true);
        ArrayList<AddressInformation> addressInfosFromCache = Lists.newArrayList(getSuccessResult(addressesInfosFromCacheObs, TIMEOUT).v);

        // no new request is made
        assertThat(httpClientWrapper.capturedRequests)
                .describedAs("force refresh fetched from gateway")
                .asList().hasSize(1);

        GatewayAddressCache spyCache = Mockito.spy(origCache);

        final AtomicInteger fetchCounter = new AtomicInteger(0);
        Mockito.doAnswer(new Answer<Mono<List<Address>>>() {
            @Override
            public Mono<List<Address>> answer(InvocationOnMock invocationOnMock) throws Throwable {

                RxDocumentServiceRequest req = invocationOnMock.getArgument(0, RxDocumentServiceRequest.class);
                String collectionRid = invocationOnMock.getArgument(1, String.class);
                List<String> partitionKeyRangeIds = invocationOnMock.getArgument(2, List.class);
                boolean forceRefresh = invocationOnMock.getArgument(3, Boolean.class);

                int cnt = fetchCounter.getAndIncrement();

                if (cnt == 0) {
                    Mono<List<Address>> res = origCache.getServerAddressesViaGatewayAsync(req,
                            collectionRid,
                            partitionKeyRangeIds,
                            forceRefresh);

                    // remove one replica
                    return res.map(list -> removeOneReplica(list));
                }

                return origCache.getServerAddressesViaGatewayAsync(req,
                        collectionRid,
                        partitionKeyRangeIds,
                        forceRefresh);
            }
        }).when(spyCache).getServerAddressesViaGatewayAsync(ArgumentMatchers.any(), ArgumentMatchers.any(),
                ArgumentMatchers.any(), ArgumentMatchers.anyBoolean());

        httpClientWrapper.capturedRequests.clear();

        // force refresh to replace existing with sub-optimal addresses
        addressesInfosFromCacheObs = spyCache.tryGetAddresses(req, partitionKeyRangeIdentity, true);
        Utils.ValueHolder<AddressInformation[]> suboptimalAddresses = getSuccessResult(addressesInfosFromCacheObs, TIMEOUT);
        assertThat(httpClientWrapper.capturedRequests)
                .describedAs("getServerAddressesViaGatewayAsync will read addresses from gateway")
                .asList().hasSize(1);
        httpClientWrapper.capturedRequests.clear();

        // relaxes one replica being down
        assertThat(suboptimalAddresses.v.length).isLessThanOrEqualTo((ServiceConfig.SystemReplicationPolicy.MaxReplicaSetSize - 1));
        assertThat(suboptimalAddresses.v.length).isGreaterThanOrEqualTo(ServiceConfig.SystemReplicationPolicy.MaxReplicaSetSize - 2);
        assertThat(fetchCounter.get()).isEqualTo(1);

        // no refresh, use cache
        addressesInfosFromCacheObs = spyCache.tryGetAddresses(req, partitionKeyRangeIdentity, false);
        suboptimalAddresses = getSuccessResult(addressesInfosFromCacheObs, TIMEOUT);
        assertThat(httpClientWrapper.capturedRequests)
                .describedAs("getServerAddressesViaGatewayAsync will read addresses from gateway")
                .asList().hasSize(0);
        AssertionsForClassTypes.assertThat(suboptimalAddresses.v).hasSize(ServiceConfig.SystemReplicationPolicy.MaxReplicaSetSize - 1);
        assertThat(fetchCounter.get()).isEqualTo(1);

        // wait for refresh time
        TimeUnit.SECONDS.sleep(suboptimalRefreshTime + 1);

        addressesInfosFromCacheObs = spyCache.tryGetAddresses(req, partitionKeyRangeIdentity, false);
        Utils.ValueHolder<AddressInformation[]> addresses = getSuccessResult(addressesInfosFromCacheObs, TIMEOUT);
        AssertionsForClassTypes.assertThat(addresses.v).hasSize(ServiceConfig.SystemReplicationPolicy.MaxReplicaSetSize);
        assertThat(httpClientWrapper.capturedRequests)
                .describedAs("getServerAddressesViaGatewayAsync will read addresses from gateway")
                .asList().hasSize(1);
        assertThat(fetchCounter.get()).isEqualTo(2);
    }

    @Test(groups = { "direct" }, dataProvider = "protocolProvider",timeOut = TIMEOUT)
    public void tryGetAddresses_ForMasterPartition(Protocol protocol) throws Exception {
        Configs configs = ConfigsBuilder.instance().withProtocol(protocol).build();
        URI serviceEndpoint = new URI(TestConfigurations.HOST);
        IAuthorizationTokenProvider authorizationTokenProvider = (RxDocumentClientImpl) client;

        IOpenConnectionsHandler openConnectionsHandler = Mockito.mock(IOpenConnectionsHandler.class);
        Mockito.when(openConnectionsHandler.openConnections(Mockito.any())).thenReturn(Flux.empty());

        GatewayAddressCache cache = new GatewayAddressCache(mockDiagnosticsClientContext(),
                                                            serviceEndpoint,
                                                            protocol,
                                                            authorizationTokenProvider,
                                                            null,
                                                            getHttpClient(configs),
                                                            null,
                                                            null,
                                                            ConnectionPolicy.getDefaultPolicy(),
                                                            null);

        RxDocumentServiceRequest req =
                RxDocumentServiceRequest.create(mockDiagnosticsClientContext(), OperationType.Create, ResourceType.Database,
                        "/dbs",
                        new Database(), new HashMap<>());

        PartitionKeyRangeIdentity partitionKeyRangeIdentity = new PartitionKeyRangeIdentity("M");
        boolean forceRefreshPartitionAddresses = false;
        Mono<Utils.ValueHolder<AddressInformation[]>> addressesInfosFromCacheObs = cache.tryGetAddresses(req, partitionKeyRangeIdentity, forceRefreshPartitionAddresses);

        ArrayList<AddressInformation> addressInfosFromCache = Lists.newArrayList(getSuccessResult(addressesInfosFromCacheObs, TIMEOUT).v);

        Mono<List<Address>> masterAddressFromGatewayObs = cache.getMasterAddressesViaGatewayAsync(req, ResourceType.Database,
                null, "/dbs/", false, false, null);
        List<Address> expectedAddresses = getSuccessResult(masterAddressFromGatewayObs, TIMEOUT);

        assertSameAs(addressInfosFromCache, expectedAddresses);
    }

    @DataProvider(name = "refreshTime")
    public Object[][] refreshTime() {
        return new Object[][] {
                // refresh time, wait before doing tryGetAddresses
                { 60, 1 },
                { 1, 2 },
        };
    }

    @Test(groups = { "direct" }, timeOut = TIMEOUT, dataProvider = "refreshTime")
    public void tryGetAddresses_ForMasterPartition_MasterPartitionAddressAlreadyCached_NoNewHttpRequest(
            int suboptimalPartitionForceRefreshIntervalInSeconds,
            int waitTimeInBetweenAttemptsInSeconds
            ) throws Exception {
        Configs configs = new Configs();
        HttpClientUnderTestWrapper clientWrapper = getHttpClientUnderTestWrapper(configs);

        URI serviceEndpoint = new URI(TestConfigurations.HOST);
        IAuthorizationTokenProvider authorizationTokenProvider = (RxDocumentClientImpl) client;


        GatewayAddressCache cache = new GatewayAddressCache(mockDiagnosticsClientContext(),
                                                            serviceEndpoint,
                                                            Protocol.HTTPS,
                                                            authorizationTokenProvider,
                                                            null,
                                                            clientWrapper.getSpyHttpClient(),
                                                            suboptimalPartitionForceRefreshIntervalInSeconds,
                                                            null,
                                                            null,
                                                            ConnectionPolicy.getDefaultPolicy(),
                                                            null);

        RxDocumentServiceRequest req =
                RxDocumentServiceRequest.create(mockDiagnosticsClientContext(), OperationType.Create, ResourceType.Database,
                        "/dbs",
                        new Database(), new HashMap<>());

        PartitionKeyRangeIdentity partitionKeyRangeIdentity = new PartitionKeyRangeIdentity("M");
        boolean forceRefreshPartitionAddresses = false;

        // request master partition info to ensure it is cached.
        AddressInformation[] expectedAddresses = cache.tryGetAddresses(req,
                partitionKeyRangeIdentity,
                forceRefreshPartitionAddresses).block().v;

        assertThat(clientWrapper.capturedRequests).asList().hasSize(1);
        clientWrapper.capturedRequests.clear();


        TimeUnit.SECONDS.sleep(waitTimeInBetweenAttemptsInSeconds);

        Mono<Utils.ValueHolder<AddressInformation[]>> addressesObs = cache.tryGetAddresses(req,
                partitionKeyRangeIdentity,
                forceRefreshPartitionAddresses);

        AddressInformation[] actualAddresses = getSuccessResult(addressesObs, TIMEOUT).v;

        assertExactlyEqual(actualAddresses, expectedAddresses);

        // the cache address is used. no new http request is sent
        assertThat(clientWrapper.capturedRequests).asList().hasSize(0);
    }

    @Test(groups = { "direct" }, timeOut = TIMEOUT)
    public void tryGetAddresses_ForMasterPartition_ForceRefresh() throws Exception {
        Configs configs = new Configs();
        HttpClientUnderTestWrapper clientWrapper = getHttpClientUnderTestWrapper(configs);

        URI serviceEndpoint = new URI(TestConfigurations.HOST);
        IAuthorizationTokenProvider authorizationTokenProvider = (RxDocumentClientImpl) client;

        GatewayAddressCache cache = new GatewayAddressCache(mockDiagnosticsClientContext(),
                                                            serviceEndpoint,
                                                            Protocol.HTTPS,
                                                            authorizationTokenProvider,
                                                            null,
                                                            clientWrapper.getSpyHttpClient(),
                                                            null,
                                                            null,
                                                            ConnectionPolicy.getDefaultPolicy(),
                                                            null);

        RxDocumentServiceRequest req =
                RxDocumentServiceRequest.create(mockDiagnosticsClientContext(), OperationType.Create, ResourceType.Database,
                        "/dbs",
                        new Database(), new HashMap<>());

        PartitionKeyRangeIdentity partitionKeyRangeIdentity = new PartitionKeyRangeIdentity("M");

        // request master partition info to ensure it is cached.
        AddressInformation[] expectedAddresses = cache.tryGetAddresses(req,
                partitionKeyRangeIdentity,
                false)
                .block().v;

        assertThat(clientWrapper.capturedRequests).asList().hasSize(1);
        clientWrapper.capturedRequests.clear();

        Mono<Utils.ValueHolder<AddressInformation[]>> addressesObs = cache.tryGetAddresses(req,
                partitionKeyRangeIdentity,
                true);

        AddressInformation[] actualAddresses = getSuccessResult(addressesObs, TIMEOUT).v;

        assertExactlyEqual(actualAddresses, expectedAddresses);

        // the cache address is used. no new http request is sent
        assertThat(clientWrapper.capturedRequests).asList().hasSize(1);
    }

    private static List<Address> removeOneReplica(List<Address> addresses) {
        addresses.remove(0);
        return addresses;
    }

    @Test(groups = { "direct" }, timeOut = TIMEOUT)
    public void tryGetAddresses_SuboptimalMasterPartition_NotStaleEnough_NoRefresh() throws Exception {
        Configs configs = new Configs();
        Instant start = Instant.now();
        HttpClientUnderTestWrapper clientWrapper = getHttpClientUnderTestWrapper(configs);

        URI serviceEndpoint = new URI(TestConfigurations.HOST);
        IAuthorizationTokenProvider authorizationTokenProvider = (RxDocumentClientImpl) client;
        String apiType = ApiType.SQL.toString();

        int refreshPeriodInSeconds = 10;

        GatewayAddressCache origCache = new GatewayAddressCache(mockDiagnosticsClientContext(),
                                                                serviceEndpoint,
                                                                Protocol.HTTPS,
                                                                authorizationTokenProvider,
                                                                null,
                                                                clientWrapper.getSpyHttpClient(),
                                                                refreshPeriodInSeconds,
                                                                ApiType.SQL,
                                                                null,
                                                                ConnectionPolicy.getDefaultPolicy(),
                                                                null);

        GatewayAddressCache spyCache = Mockito.spy(origCache);

        final AtomicInteger getMasterAddressesViaGatewayAsyncInvocation = new AtomicInteger(0);
        Mockito.doAnswer(new Answer<Mono<List<Address>>>() {
            @Override
            public Mono<List<Address>> answer(InvocationOnMock invocationOnMock) throws Throwable {

                RxDocumentServiceRequest request = invocationOnMock.getArgument(0, RxDocumentServiceRequest.class);
                ResourceType resourceType = invocationOnMock.getArgument(1, ResourceType.class);
                String resourceAddress = invocationOnMock.getArgument(2, String.class);
                String entryUrl = invocationOnMock.getArgument(3, String.class);
                boolean forceRefresh = invocationOnMock.getArgument(4, Boolean.class);
                boolean useMasterCollectionResolver = invocationOnMock.getArgument(5, Boolean.class);

                int cnt = getMasterAddressesViaGatewayAsyncInvocation.getAndIncrement();

                if (cnt == 0) {
                    Mono<List<Address>> res = origCache.getMasterAddressesViaGatewayAsync(
                            request,
                            resourceType,
                            resourceAddress,
                            entryUrl,
                            forceRefresh,
                            useMasterCollectionResolver,
                            null);

                    // remove one replica
                    return res.map(list -> removeOneReplica(list));
                }

                return origCache.getMasterAddressesViaGatewayAsync(
                        request,
                        resourceType,
                        resourceAddress,
                        entryUrl,
                        forceRefresh,
                        useMasterCollectionResolver,
                        null);
                }
            }).when(spyCache).getMasterAddressesViaGatewayAsync(ArgumentMatchers.any(RxDocumentServiceRequest.class), ArgumentMatchers.any(ResourceType.class), ArgumentMatchers.anyString(),
                ArgumentMatchers.anyString(), ArgumentMatchers.anyBoolean(), ArgumentMatchers.anyBoolean(), ArgumentMatchers.any());


        RxDocumentServiceRequest req =
                RxDocumentServiceRequest.create(mockDiagnosticsClientContext(), OperationType.Create, ResourceType.Database,
                        "/dbs",
                        new Database(), new HashMap<>());

        PartitionKeyRangeIdentity partitionKeyRangeIdentity = new PartitionKeyRangeIdentity("M");

        // request master partition info to ensure it is cached.
        AddressInformation[] expectedAddresses = spyCache.tryGetAddresses(req,
                partitionKeyRangeIdentity,
                false)
                .block().v;

        assertThat(clientWrapper.capturedRequests).asList().hasSize(1);
        assertThat(clientWrapper.capturedRequests.get(0).headers().toMap().get(HttpConstants.HttpHeaders.API_TYPE)).isEqualTo(apiType);
        clientWrapper.capturedRequests.clear();

        Mono<Utils.ValueHolder<AddressInformation[]>> addressesObs = spyCache.tryGetAddresses(req,
                partitionKeyRangeIdentity,
                false);

        AddressInformation[] actualAddresses = getSuccessResult(addressesObs, TIMEOUT).v;

        assertExactlyEqual(actualAddresses, expectedAddresses);

        // the cache address is used. no new http request is sent
        assertThat(clientWrapper.capturedRequests).asList().hasSize(0);

        Instant end = Instant.now();
        assertThat(end.minusSeconds(refreshPeriodInSeconds)).isBefore(start);
    }

    @Test(groups = { "direct" }, timeOut = TIMEOUT)
    public void tryGetAddresses_SuboptimalMasterPartition_Stale_DoRefresh() throws Exception {
        Configs configs = new Configs();
        HttpClientUnderTestWrapper clientWrapper = getHttpClientUnderTestWrapper(configs);

        URI serviceEndpoint = new URI(TestConfigurations.HOST);
        IAuthorizationTokenProvider authorizationTokenProvider = (RxDocumentClientImpl) client;

        int refreshPeriodInSeconds = 1;

        GatewayAddressCache origCache = new GatewayAddressCache(mockDiagnosticsClientContext(),
                                                                serviceEndpoint,
                                                                Protocol.HTTPS,
                                                                authorizationTokenProvider,
                                                                null,
                                                                clientWrapper.getSpyHttpClient(),
                                                                refreshPeriodInSeconds,
                                                                null,
                                                                null,
                                                                ConnectionPolicy.getDefaultPolicy(),
                                                                null);

        GatewayAddressCache spyCache = Mockito.spy(origCache);

        final AtomicInteger getMasterAddressesViaGatewayAsyncInvocation = new AtomicInteger(0);
        Mockito.doAnswer(new Answer<Mono<List<Address>>>() {
            @Override
            public Mono<List<Address>> answer(InvocationOnMock invocationOnMock) throws Throwable {

                System.out.print("fetch");

                RxDocumentServiceRequest request = invocationOnMock.getArgument(0, RxDocumentServiceRequest.class);
                ResourceType resourceType = invocationOnMock.getArgument(1, ResourceType.class);
                String resourceAddress = invocationOnMock.getArgument(2, String.class);
                String entryUrl = invocationOnMock.getArgument(3, String.class);
                boolean forceRefresh = invocationOnMock.getArgument(4, Boolean.class);
                boolean useMasterCollectionResolver = invocationOnMock.getArgument(5, Boolean.class);

                int cnt = getMasterAddressesViaGatewayAsyncInvocation.getAndIncrement();

                if (cnt == 0) {
                    Mono<List<Address>> res = origCache.getMasterAddressesViaGatewayAsync(
                            request,
                            resourceType,
                            resourceAddress,
                            entryUrl,
                            forceRefresh,
                            useMasterCollectionResolver,
                            null);

                    // remove one replica
                    return res.map(list -> removeOneReplica(list));
                }

                return origCache.getMasterAddressesViaGatewayAsync(
                        request,
                        resourceType,
                        resourceAddress,
                        entryUrl,
                        forceRefresh,
                        useMasterCollectionResolver,
                        null);
            }
        }).when(spyCache).getMasterAddressesViaGatewayAsync(ArgumentMatchers.any(), ArgumentMatchers.any(), ArgumentMatchers.any(),
                ArgumentMatchers.any(), ArgumentMatchers.anyBoolean(), ArgumentMatchers.anyBoolean(), ArgumentMatchers.any());

        RxDocumentServiceRequest req =
                RxDocumentServiceRequest.create(mockDiagnosticsClientContext(), OperationType.Create, ResourceType.Database,
                        "/dbs",
                        new Database(), new HashMap<>());

        PartitionKeyRangeIdentity partitionKeyRangeIdentity = new PartitionKeyRangeIdentity("M");

        // request master partition info to ensure it is cached.
        AddressInformation[] subOptimalAddresses = spyCache.tryGetAddresses(req,
                partitionKeyRangeIdentity,
                false)
                .block().v;

        assertThat(getMasterAddressesViaGatewayAsyncInvocation.get()).isEqualTo(1);
        AssertionsForClassTypes.assertThat(subOptimalAddresses).hasSize(ServiceConfig.SystemReplicationPolicy.MaxReplicaSetSize - 1);

        Instant start = Instant.now();
        TimeUnit.SECONDS.sleep(refreshPeriodInSeconds + 1);
        Instant end = Instant.now();
        assertThat(end.minusSeconds(refreshPeriodInSeconds)).isAfter(start);

        assertThat(clientWrapper.capturedRequests).asList().hasSize(1);
        clientWrapper.capturedRequests.clear();

        Mono<Utils.ValueHolder<AddressInformation[]>> addressesObs = spyCache.tryGetAddresses(req,
                partitionKeyRangeIdentity,
                false);


        AddressInformation[] actualAddresses = getSuccessResult(addressesObs, TIMEOUT).v;
        // the cache address is used. no new http request is sent
        assertThat(clientWrapper.capturedRequests).asList().hasSize(1);
        assertThat(getMasterAddressesViaGatewayAsyncInvocation.get()).isEqualTo(2);
        AssertionsForClassTypes.assertThat(actualAddresses).hasSize(ServiceConfig.SystemReplicationPolicy.MaxReplicaSetSize);

        List<Address> fetchedAddresses = origCache.getMasterAddressesViaGatewayAsync(req, ResourceType.Database,
                null, "/dbs/", false, false, null).block();

        assertSameAs(ImmutableList.copyOf(actualAddresses),  fetchedAddresses);
    }

    @SuppressWarnings("unchecked")
    @Test(groups = { "direct" }, dataProvider = "replicaValidationArgsProvider", timeOut = TIMEOUT)
    public void tryGetAddress_replicaValidationTests(boolean replicaValidationEnabled) throws Exception {
        Configs configs = ConfigsBuilder.instance().withProtocol(Protocol.TCP).build();
        URI serviceEndpoint = new URI(TestConfigurations.HOST);
        IAuthorizationTokenProvider authorizationTokenProvider = (RxDocumentClientImpl) client;
        HttpClientUnderTestWrapper httpClientWrapper = getHttpClientUnderTestWrapper(configs);
        IOpenConnectionsHandler openConnectionsHandlerMock = Mockito.mock(IOpenConnectionsHandler.class);
        Mockito.when(openConnectionsHandlerMock.openConnections(Mockito.any())).thenReturn(Flux.empty()); // what returned here does not really matter

        if (replicaValidationEnabled) {
            System.setProperty("COSMOS.REPLICA_ADDRESS_VALIDATION_ENABLED", "true");
            assertThat(Configs.isReplicaAddressValidationEnabled()).isTrue();
        } else {
            System.setProperty("COSMOS.REPLICA_ADDRESS_VALIDATION_ENABLED", "false");
            assertThat(Configs.isReplicaAddressValidationEnabled()).isFalse();
        }

        GatewayAddressCache cache = new GatewayAddressCache(
                mockDiagnosticsClientContext(),
                serviceEndpoint,
                Protocol.TCP,
                authorizationTokenProvider,
                null,
                httpClientWrapper.getSpyHttpClient(),
<<<<<<< HEAD
=======
                true,
>>>>>>> 6e3dc7ee
                null,
                null,
                ConnectionPolicy.getDefaultPolicy(),
                openConnectionsHandlerMock);

        RxDocumentServiceRequest req =
                RxDocumentServiceRequest.create(
                        mockDiagnosticsClientContext(),
                        OperationType.Create,
                        ResourceType.Document,
                        getCollectionSelfLink(),
                        new Database(),
                        new HashMap<>());

        PartitionKeyRangeIdentity partitionKeyRangeIdentity = new PartitionKeyRangeIdentity(createdCollection.getResourceId(), "0");
        boolean forceRefreshPartitionAddresses = false;

        Mono<Utils.ValueHolder<AddressInformation[]>> addressesInfosFromCacheObs =
                cache.tryGetAddresses(req, partitionKeyRangeIdentity, forceRefreshPartitionAddresses);

        ArrayList<AddressInformation> addressInfosFromCache =
                Lists.newArrayList(getSuccessResult(addressesInfosFromCacheObs, TIMEOUT).v);

        assertThat(httpClientWrapper.capturedRequests)
                .describedAs("getAddress will read addresses from gateway")
                .asList().hasSize(1);

        if (replicaValidationEnabled) {
            ArgumentCaptor<List<Uri>> openConnectionArguments = ArgumentCaptor.forClass(List.class);

            // Open connection will only be called for unhealthyPending status address
            Mockito.verify(openConnectionsHandlerMock, Mockito.times(0)).openConnections(openConnectionArguments.capture());
        } else {
            Mockito.verify(openConnectionsHandlerMock, Mockito.never()).openConnections(Mockito.any());
        }

        // Mark one of the uri as unhealthy, others as connected
        // and then force refresh the addresses again, make sure the health status of the uri is reserved
        httpClientWrapper.capturedRequests.clear();
        Mockito.clearInvocations(openConnectionsHandlerMock);
        for (AddressInformation address : addressInfosFromCache) {
            address.getPhysicalUri().setConnected();
        }
        Uri unhealthyAddressUri = addressInfosFromCache.get(0).getPhysicalUri();
        unhealthyAddressUri.setUnhealthy();

        ArrayList<AddressInformation> refreshedAddresses =
                Lists.newArrayList(getSuccessResult(cache.tryGetAddresses(req, partitionKeyRangeIdentity, true), TIMEOUT).v);
        assertThat(httpClientWrapper.capturedRequests)
                .describedAs("getAddress will read addresses from gateway")
                .asList().hasSize(1);
        assertThat(refreshedAddresses).hasSize(addressInfosFromCache.size()).containsAll(addressInfosFromCache);

        // validate connected status will be reserved
        // validate unhealthy status will change into unhealthyPending status
        // validate openConnection will only be called for addresses not in connected status
        for (AddressInformation addressInformation : refreshedAddresses) {
            if (addressInformation.getPhysicalUri().equals(unhealthyAddressUri)) {
                assertThat(addressInformation.getPhysicalUri().getHealthStatus()).isEqualTo(UnhealthyPending);
            } else {
                assertThat(addressInformation.getPhysicalUri().getHealthStatus()).isEqualTo(Connected);
            }
        }

        if (replicaValidationEnabled) {
            ArgumentCaptor<List<Uri>> openConnectionArguments = ArgumentCaptor.forClass(List.class);
            Mockito.verify(openConnectionsHandlerMock, Mockito.times(1)).openConnections(openConnectionArguments.capture());

            assertThat(openConnectionArguments.getValue()).hasSize(1).containsExactly(unhealthyAddressUri);
        } else {
            Mockito.verify(openConnectionsHandlerMock, Mockito.never()).openConnections(Mockito.any());
        }

        System.clearProperty("COSMOS.REPLICA_ADDRESS_VALIDATION_ENABLED");
    }

<<<<<<< HEAD
=======
    @Test(groups = { "direct" },  timeOut = TIMEOUT)
    public void tryGetAddress_failedEndpointTests() throws Exception {
        Configs configs = ConfigsBuilder.instance().withProtocol(Protocol.TCP).build();
        URI serviceEndpoint = new URI(TestConfigurations.HOST);
        IAuthorizationTokenProvider authorizationTokenProvider = (RxDocumentClientImpl) client;
        HttpClientUnderTestWrapper httpClientWrapper = getHttpClientUnderTestWrapper(configs);
        IOpenConnectionsHandler openConnectionsHandlerMock = Mockito.mock(IOpenConnectionsHandler.class);
        Mockito.when(openConnectionsHandlerMock.openConnections(Mockito.any())).thenReturn(Flux.empty()); // what returned here does not really matter

        GatewayAddressCache cache = new GatewayAddressCache(
                mockDiagnosticsClientContext(),
                serviceEndpoint,
                Protocol.TCP,
                authorizationTokenProvider,
                null,
                httpClientWrapper.getSpyHttpClient(),
                true,
                null,
                null,
                ConnectionPolicy.getDefaultPolicy(),
                openConnectionsHandlerMock);

        RxDocumentServiceRequest req =
                RxDocumentServiceRequest.create(
                        mockDiagnosticsClientContext(),
                        OperationType.Create,
                        ResourceType.Document,
                        getCollectionSelfLink(),
                        new Database(),
                        new HashMap<>());

        PartitionKeyRangeIdentity partitionKeyRangeIdentity = new PartitionKeyRangeIdentity(createdCollection.getResourceId(), "0");
        boolean forceRefreshPartitionAddresses = false;

        Mono<Utils.ValueHolder<AddressInformation[]>> addressesInfosFromCacheObs =
                cache.tryGetAddresses(req, partitionKeyRangeIdentity, forceRefreshPartitionAddresses);

        ArrayList<AddressInformation> addressInfosFromCache =
                Lists.newArrayList(getSuccessResult(addressesInfosFromCacheObs, TIMEOUT).v);

        assertThat(httpClientWrapper.capturedRequests)
                .describedAs("getAddress will read addresses from gateway")
                .asList().hasSize(1);

        // Mark all the uris in connected status
        // Setup request failedEndpoints, and then refresh addresses again(with forceRefresh = false), confirm the failed endpoint uri is marked as unhealthy
        httpClientWrapper.capturedRequests.clear();
        Mockito.clearInvocations(openConnectionsHandlerMock);
        for (AddressInformation address : addressInfosFromCache) {
            address.getPhysicalUri().setConnected();
        }

        req.requestContext.getFailedEndpoints().add(addressInfosFromCache.get(0).getPhysicalUri());

        ArrayList<AddressInformation> refreshedAddresses =
                Lists.newArrayList(getSuccessResult(cache.tryGetAddresses(req, partitionKeyRangeIdentity, false), TIMEOUT).v);
        assertThat(httpClientWrapper.capturedRequests)
                .describedAs("getAddress will read from cache")
                .asList().hasSize(0);
        assertThat(refreshedAddresses).hasSize(addressInfosFromCache.size()).containsAll(addressInfosFromCache);
        assertThat(refreshedAddresses.get(0).getPhysicalUri().getHealthStatus()).isEqualTo(Uri.HealthStatus.Unhealthy);
    }

>>>>>>> 6e3dc7ee
    @Test(groups = { "direct" }, timeOut = TIMEOUT)
    public void tryGetAddress_unhealthyStatus_forceRefresh() throws Exception {
        Configs configs = ConfigsBuilder.instance().withProtocol(Protocol.TCP).build();
        URI serviceEndpoint = new URI(TestConfigurations.HOST);
        IAuthorizationTokenProvider authorizationTokenProvider = (RxDocumentClientImpl) client;
        HttpClientUnderTestWrapper httpClientWrapper = getHttpClientUnderTestWrapper(configs);
        IOpenConnectionsHandler openConnectionsHandlerMock = Mockito.mock(IOpenConnectionsHandler.class);
        Mockito.when(openConnectionsHandlerMock.openConnections(Mockito.any())).thenReturn(Flux.empty()); // what returned here does not really matter

        GatewayAddressCache cache = new GatewayAddressCache(
                mockDiagnosticsClientContext(),
                serviceEndpoint,
                Protocol.TCP,
                authorizationTokenProvider,
                null,
                httpClientWrapper.getSpyHttpClient(),
<<<<<<< HEAD
=======
                true,
>>>>>>> 6e3dc7ee
                null,
                null,
                ConnectionPolicy.getDefaultPolicy(),
                openConnectionsHandlerMock);

        RxDocumentServiceRequest req =
                RxDocumentServiceRequest.create(
                        mockDiagnosticsClientContext(),
                        OperationType.Create,
                        ResourceType.Document,
                        getCollectionSelfLink(),
                        new Database(),
                        new HashMap<>());

        PartitionKeyRangeIdentity partitionKeyRangeIdentity = new PartitionKeyRangeIdentity(createdCollection.getResourceId(), "0");
        boolean forceRefreshPartitionAddresses = false;

        Mono<Utils.ValueHolder<AddressInformation[]>> addressesInfosFromCacheObs =
                cache.tryGetAddresses(req, partitionKeyRangeIdentity, forceRefreshPartitionAddresses);

        ArrayList<AddressInformation> addressInfosFromCache =
                Lists.newArrayList(getSuccessResult(addressesInfosFromCacheObs, TIMEOUT).v);

        assertThat(httpClientWrapper.capturedRequests)
                .describedAs("getAddress will read addresses from gateway")
                .asList().hasSize(1);

        httpClientWrapper.capturedRequests.clear();
        Mockito.clearInvocations(openConnectionsHandlerMock);

        // mark one of the uri as unhealthy, and validate the address cache will be refreshed after 1 min
        Uri unhealthyAddressUri = addressInfosFromCache.get(0).getPhysicalUri();
        unhealthyAddressUri.setUnhealthy();
        Field lastUnhealthyTimestampField = Uri.class.getDeclaredField("lastUnhealthyTimestamp");
        lastUnhealthyTimestampField.setAccessible(true);
        lastUnhealthyTimestampField.set(unhealthyAddressUri, Instant.now().minusMillis(Duration.ofMinutes(1).toMillis()));

        // using forceRefresh false
        // but as there is one address has been stuck in unhealthy status for more than 1 min,
        // so after getting the addresses, it will refresh the cache
        ArrayList<AddressInformation> cachedAddresses =
                Lists.newArrayList(getSuccessResult(cache.tryGetAddresses(req, partitionKeyRangeIdentity, false), TIMEOUT).v);

        // validate the cache will be refreshed
        assertThat(httpClientWrapper.capturedRequests)
                .describedAs("getAddress will read addresses from gateway")
                .asList().hasSize(1);
        assertThat(cachedAddresses).hasSize(addressInfosFromCache.size()).containsAll(addressInfosFromCache);
    }

    @SuppressWarnings({"unchecked", "rawtypes"})
    @Test(groups = { "direct" }, timeOut = TIMEOUT)
    public void validateReplicaAddressesTests() throws URISyntaxException, NoSuchMethodException, InvocationTargetException, IllegalAccessException {
        Configs configs = ConfigsBuilder.instance().withProtocol(Protocol.TCP).build();
        URI serviceEndpoint = new URI(TestConfigurations.HOST);
        IAuthorizationTokenProvider authorizationTokenProvider = (RxDocumentClientImpl) client;
        HttpClientUnderTestWrapper httpClientWrapper = getHttpClientUnderTestWrapper(configs);
        IOpenConnectionsHandler openConnectionsHandlerMock = Mockito.mock(IOpenConnectionsHandler.class);
        Mockito.when(openConnectionsHandlerMock.openConnections(Mockito.any())).thenReturn(Flux.empty()); // what returned here does not really matter

        GatewayAddressCache cache = new GatewayAddressCache(
                mockDiagnosticsClientContext(),
                serviceEndpoint,
                Protocol.TCP,
                authorizationTokenProvider,
                null,
                httpClientWrapper.getSpyHttpClient(),
<<<<<<< HEAD
=======
                true,
>>>>>>> 6e3dc7ee
                null,
                null,
                ConnectionPolicy.getDefaultPolicy(),
                openConnectionsHandlerMock);

        Method validateReplicaAddressesMethod = GatewayAddressCache.class.getDeclaredMethod("validateReplicaAddresses", new Class[] { AddressInformation[].class });
        validateReplicaAddressesMethod.setAccessible(true);

        // connected status
        AddressInformation address1 = new AddressInformation(true, true, "rntbd://127.0.0.1:1", Protocol.TCP);
        address1.getPhysicalUri().setConnected();

        // remain in unknwon status
        AddressInformation address2 = new AddressInformation(true, false, "rntbd://127.0.0.1:2", Protocol.TCP);

        // unhealthy status
        AddressInformation address3 = new AddressInformation(true, false, "rntbd://127.0.0.1:3", Protocol.TCP);
        address3.getPhysicalUri().setUnhealthy();

        // unhealthy pending status
        AddressInformation address4 = new AddressInformation(true, false, "rntbd://127.0.0.1:4", Protocol.TCP);
        AtomicReference<Uri.HealthStatus> healthStatus = ReflectionUtils.getHealthStatus(address4.getPhysicalUri());
        healthStatus.set(UnhealthyPending);

        validateReplicaAddressesMethod.invoke(cache, new Object[]{ new AddressInformation[]{ address1, address2, address3, address4 }}) ;

        // Validate openConnection will only be called for address in unhealthyPending status
        ArgumentCaptor<List<Uri>> openConnectionArguments = ArgumentCaptor.forClass(List.class);
        Mockito.verify(openConnectionsHandlerMock, Mockito.times(1)).openConnections(openConnectionArguments.capture());

        assertThat(openConnectionArguments.getValue()).hasSize(1).containsExactlyElementsOf(
                Arrays.asList(address4)
                        .stream()
                        .map(addressInformation -> addressInformation.getPhysicalUri())
                        .collect(Collectors.toList()));
    }

    @SuppressWarnings("rawtypes")
    @Test(groups = { "direct" }, timeOut = TIMEOUT)
    public void mergeAddressesTests() throws URISyntaxException, NoSuchMethodException, InvocationTargetException, IllegalAccessException {
        Configs configs = ConfigsBuilder.instance().withProtocol(Protocol.TCP).build();
        URI serviceEndpoint = new URI(TestConfigurations.HOST);
        IAuthorizationTokenProvider authorizationTokenProvider = (RxDocumentClientImpl) client;
        HttpClientUnderTestWrapper httpClientWrapper = getHttpClientUnderTestWrapper(configs);
        IOpenConnectionsHandler openConnectionsHandlerMock = Mockito.mock(IOpenConnectionsHandler.class);
        Mockito.when(openConnectionsHandlerMock.openConnections(Mockito.any())).thenReturn(Flux.empty()); // what returned here does not really matter

        GatewayAddressCache cache = new GatewayAddressCache(
                mockDiagnosticsClientContext(),
                serviceEndpoint,
                Protocol.TCP,
                authorizationTokenProvider,
                null,
                httpClientWrapper.getSpyHttpClient(),
<<<<<<< HEAD
=======
                true,
>>>>>>> 6e3dc7ee
                null,
                null,
                ConnectionPolicy.getDefaultPolicy(),
                openConnectionsHandlerMock);

        // connected status
        AddressInformation address1 = new AddressInformation(true, true, "rntbd://127.0.0.1:1", Protocol.TCP);
        address1.getPhysicalUri().setConnected();

        // unhealthyStatus
        AddressInformation address2 = new AddressInformation(true, false, "rntbd://127.0.0.1:2", Protocol.TCP);
        address2.getPhysicalUri().setUnhealthy();

        AddressInformation address3 = new AddressInformation(true, false, "rntbd://127.0.0.1:3", Protocol.TCP);
        AddressInformation address4 = new AddressInformation(true, false, "rntbd://127.0.0.1:4", Protocol.TCP);
        AddressInformation address5 = new AddressInformation(true, false, "rntbd://127.0.0.1:5", Protocol.TCP);
        AddressInformation address6 = new AddressInformation(true, false, "rntbd://127.0.0.1:6", Protocol.TCP);


        AddressInformation[] cachedAddresses = new AddressInformation[] { address1, address2, address3, address4 };
        AddressInformation[] newAddresses = new AddressInformation[] {
                new AddressInformation(true, true, "rntbd://127.0.0.1:1", Protocol.TCP),
                new AddressInformation(true, true, "rntbd://127.0.0.1:2", Protocol.TCP),
                address5,
                address6 };

        Method mergeAddressesMethod =
                GatewayAddressCache.class.getDeclaredMethod(
                        "mergeAddresses",
                        new Class[] { AddressInformation[].class, AddressInformation[].class });
        mergeAddressesMethod.setAccessible(true);
        AddressInformation[] mergedAddresses =
                (AddressInformation[]) mergeAddressesMethod.invoke(cache, new Object[]{ newAddresses, cachedAddresses });

        assertThat(mergedAddresses).hasSize(newAddresses.length)
                .containsExactly(address1, address2, address5, address6);
    }

    public static void assertSameAs(List<AddressInformation> actual, List<Address> expected) {
        assertThat(actual).asList().hasSize(expected.size());
        for(int i = 0; i < expected.size(); i++) {
            assertEqual(actual.get(i), expected.get(i));
        }
    }

    private static void assertEqual(AddressInformation actual, Address expected) {
        assertThat(actual.getPhysicalUri().getURIAsString()).isEqualTo(expected.getPhyicalUri().replaceAll("/+$", "/"));
        assertThat(actual.getProtocolScheme()).isEqualTo(expected.getProtocolScheme().toLowerCase());
        assertThat(actual.isPrimary()).isEqualTo(expected.isPrimary());
    }

    private static void assertEqual(AddressInformation actual, AddressInformation expected) {
        assertThat(actual.getPhysicalUri()).isEqualTo(expected.getPhysicalUri());
        assertThat(actual.getProtocolName()).isEqualTo(expected.getProtocolName());
        assertThat(actual.isPrimary()).isEqualTo(expected.isPrimary());
        assertThat(actual.isPublic()).isEqualTo(expected.isPublic());
    }

    public static void assertExactlyEqual(AddressInformation[] actual, AddressInformation[] expected) {
        assertExactlyEqual(Arrays.asList(actual), Arrays.asList(expected));
    }

    public static void assertExactlyEqual(List<AddressInformation> actual, List<AddressInformation> expected) {
        assertThat(actual).asList().hasSize(expected.size());
        for(int i = 0; i < expected.size(); i++) {
            assertEqual(actual.get(i), expected.get(i));
        }
    }

    public static<T> T getSuccessResult(Mono<T> observable, long timeout) {
        TestSubscriber<T> testSubscriber = new TestSubscriber<>();
        observable.subscribe(testSubscriber);
        testSubscriber.awaitTerminalEvent(timeout, TimeUnit.MILLISECONDS);
        testSubscriber.assertNoErrors();
        testSubscriber.assertComplete();
        testSubscriber.assertValueCount(1);
        return testSubscriber.values().get(0);
    }

    public static void validateSuccess(Mono<List<Address>> observable,
                                       PartitionReplicasAddressesValidator validator, long timeout) {
        TestSubscriber<List<Address>> testSubscriber = new TestSubscriber<>();
        observable.subscribe(testSubscriber);
        testSubscriber.awaitTerminalEvent(timeout, TimeUnit.MILLISECONDS);
        testSubscriber.assertNoErrors();
        testSubscriber.assertComplete();
        testSubscriber.assertValueCount(1);
        validator.validate(testSubscriber.values().get(0));
    }

    @BeforeClass(groups = { "direct" }, timeOut = SETUP_TIMEOUT)
    public void before_GatewayAddressCacheTest() {
        client = clientBuilder().build();
        createdDatabase = SHARED_DATABASE;

        RequestOptions options = new RequestOptions();
        options.setOfferThroughput(30000);
        createdCollection = createCollection(client, createdDatabase.getId(), getCollectionDefinition(), options);
    }

    @AfterClass(groups = { "direct" }, timeOut = SHUTDOWN_TIMEOUT, alwaysRun = true)
    public void afterClass() {
        safeDeleteCollection(client, createdCollection);
        safeClose(client);
    }

    static protected DocumentCollection getCollectionDefinition() {
        PartitionKeyDefinition partitionKeyDef = new PartitionKeyDefinition();
        ArrayList<String> paths = new ArrayList<>();
        paths.add("/mypk");
        partitionKeyDef.setPaths(paths);

        DocumentCollection collectionDefinition = new DocumentCollection();
        collectionDefinition.setId("mycol");
        collectionDefinition.setPartitionKey(partitionKeyDef);

        return collectionDefinition;
    }

    private HttpClient getHttpClient(Configs configs) {
        return HttpClient.createFixed(new HttpClientConfig(configs));
    }

    private HttpClientUnderTestWrapper getHttpClientUnderTestWrapper(Configs configs) {
        HttpClient origHttpClient = getHttpClient(configs);
        return new HttpClientUnderTestWrapper(origHttpClient);
    }

    public String getNameBasedCollectionLink() {
        return "dbs/" + createdDatabase.getId() + "/colls/" + createdCollection.getId();
    }

    public String getCollectionSelfLink() {
        return createdCollection.getSelfLink();
    }

    private Document getDocumentDefinition() {
        String uuid = UUID.randomUUID().toString();
        Document doc = new Document(String.format("{ "
                + "\"id\": \"%s\", "
                + "\"mypk\": \"%s\", "
                + "\"sgmts\": [[6519456, 1471916863], [2498434, 1455671440]]"
                + "}"
                , uuid, uuid));
        return doc;
    }
}<|MERGE_RESOLUTION|>--- conflicted
+++ resolved
@@ -883,10 +883,6 @@
                 authorizationTokenProvider,
                 null,
                 httpClientWrapper.getSpyHttpClient(),
-<<<<<<< HEAD
-=======
-                true,
->>>>>>> 6e3dc7ee
                 null,
                 null,
                 ConnectionPolicy.getDefaultPolicy(),
@@ -963,8 +959,6 @@
         System.clearProperty("COSMOS.REPLICA_ADDRESS_VALIDATION_ENABLED");
     }
 
-<<<<<<< HEAD
-=======
     @Test(groups = { "direct" },  timeOut = TIMEOUT)
     public void tryGetAddress_failedEndpointTests() throws Exception {
         Configs configs = ConfigsBuilder.instance().withProtocol(Protocol.TCP).build();
@@ -1028,7 +1022,6 @@
         assertThat(refreshedAddresses.get(0).getPhysicalUri().getHealthStatus()).isEqualTo(Uri.HealthStatus.Unhealthy);
     }
 
->>>>>>> 6e3dc7ee
     @Test(groups = { "direct" }, timeOut = TIMEOUT)
     public void tryGetAddress_unhealthyStatus_forceRefresh() throws Exception {
         Configs configs = ConfigsBuilder.instance().withProtocol(Protocol.TCP).build();
@@ -1045,10 +1038,6 @@
                 authorizationTokenProvider,
                 null,
                 httpClientWrapper.getSpyHttpClient(),
-<<<<<<< HEAD
-=======
-                true,
->>>>>>> 6e3dc7ee
                 null,
                 null,
                 ConnectionPolicy.getDefaultPolicy(),
@@ -1116,10 +1105,6 @@
                 authorizationTokenProvider,
                 null,
                 httpClientWrapper.getSpyHttpClient(),
-<<<<<<< HEAD
-=======
-                true,
->>>>>>> 6e3dc7ee
                 null,
                 null,
                 ConnectionPolicy.getDefaultPolicy(),
@@ -1174,10 +1159,6 @@
                 authorizationTokenProvider,
                 null,
                 httpClientWrapper.getSpyHttpClient(),
-<<<<<<< HEAD
-=======
-                true,
->>>>>>> 6e3dc7ee
                 null,
                 null,
                 ConnectionPolicy.getDefaultPolicy(),
