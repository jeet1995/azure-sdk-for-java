--- conflicted
+++ resolved
@@ -959,7 +959,6 @@
         System.clearProperty("COSMOS.REPLICA_ADDRESS_VALIDATION_ENABLED");
     }
 
-<<<<<<< HEAD
     @Test(groups = { "direct" },  timeOut = TIMEOUT)
     public void tryGetAddress_failedEndpointTests() throws Exception {
         Configs configs = ConfigsBuilder.instance().withProtocol(Protocol.TCP).build();
@@ -976,7 +975,6 @@
                 authorizationTokenProvider,
                 null,
                 httpClientWrapper.getSpyHttpClient(),
-                true,
                 null,
                 null,
                 ConnectionPolicy.getDefaultPolicy(),
@@ -1023,8 +1021,6 @@
         assertThat(refreshedAddresses.get(0).getPhysicalUri().getHealthStatus()).isEqualTo(Uri.HealthStatus.Unhealthy);
     }
 
-=======
->>>>>>> 4ceb1005
     @Test(groups = { "direct" }, timeOut = TIMEOUT)
     public void tryGetAddress_unhealthyStatus_forceRefresh() throws Exception {
         Configs configs = ConfigsBuilder.instance().withProtocol(Protocol.TCP).build();
