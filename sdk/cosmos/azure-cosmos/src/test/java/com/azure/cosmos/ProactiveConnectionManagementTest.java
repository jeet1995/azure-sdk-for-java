// Copyright (c) Microsoft Corporation. All rights reserved.
// Licensed under the MIT License.

package com.azure.cosmos;

import com.azure.cosmos.implementation.AsyncDocumentClient;
import com.azure.cosmos.implementation.DatabaseAccount;
import com.azure.cosmos.implementation.DatabaseAccountLocation;
import com.azure.cosmos.implementation.DocumentCollection;
import com.azure.cosmos.implementation.GlobalEndpointManager;
import com.azure.cosmos.implementation.OperationType;
import com.azure.cosmos.implementation.PartitionKeyRange;
import com.azure.cosmos.implementation.ResourceType;
import com.azure.cosmos.implementation.RxDocumentClientImpl;
import com.azure.cosmos.implementation.RxDocumentServiceRequest;
import com.azure.cosmos.implementation.TestConfigurations;
import com.azure.cosmos.implementation.Utils;
import com.azure.cosmos.implementation.apachecommons.collections.list.UnmodifiableList;
import com.azure.cosmos.implementation.apachecommons.lang.tuple.ImmutablePair;
import com.azure.cosmos.implementation.caches.AsyncCache;
import com.azure.cosmos.implementation.caches.AsyncCacheNonBlocking;
import com.azure.cosmos.implementation.caches.RxClientCollectionCache;
import com.azure.cosmos.implementation.caches.RxPartitionKeyRangeCache;
import com.azure.cosmos.implementation.directconnectivity.AddressInformation;
import com.azure.cosmos.implementation.directconnectivity.GlobalAddressResolver;
import com.azure.cosmos.implementation.directconnectivity.ReflectionUtils;
import com.azure.cosmos.implementation.directconnectivity.RntbdTransportClient;
import com.azure.cosmos.implementation.directconnectivity.rntbd.RntbdEndpoint;
import com.azure.cosmos.implementation.routing.CollectionRoutingMap;
import com.azure.cosmos.implementation.routing.PartitionKeyInternalHelper;
import com.azure.cosmos.implementation.routing.PartitionKeyRangeIdentity;
import com.azure.cosmos.models.CosmosContainerIdentity;
import com.azure.cosmos.rx.TestSuiteBase;
import org.testng.annotations.BeforeClass;
import org.testng.annotations.DataProvider;
import org.testng.annotations.Test;
import reactor.core.publisher.Flux;
import reactor.core.publisher.Mono;

import java.net.URI;
import java.time.Duration;
import java.time.temporal.TemporalUnit;
import java.util.ArrayList;
import java.util.Arrays;
import java.util.Collections;
import java.util.Iterator;
import java.util.List;
import java.util.Set;
import java.util.concurrent.ConcurrentHashMap;
<<<<<<< HEAD
import java.util.concurrent.TimeUnit;
=======
>>>>>>> 2979984f
import java.util.stream.Collectors;

import static com.azure.cosmos.implementation.TestUtils.mockDiagnosticsClientContext;
import static org.assertj.core.api.Assertions.assertThat;
import static org.assertj.core.api.Assertions.fail;

public class ProactiveConnectionManagementTest extends TestSuiteBase {

    private CosmosClientBuilder clientBuilder;
    private DatabaseAccount databaseAccount;
    private CosmosAsyncDatabase cosmosAsyncDatabase;

    @BeforeClass(groups = {"multi-region"})
    public void beforeClass() {
        clientBuilder = new CosmosClientBuilder()
                .endpoint(TestConfigurations.HOST)
                .key(TestConfigurations.MASTER_KEY)
                .contentResponseOnWriteEnabled(true)
                .directMode();

        CosmosAsyncClient dummyClient = new CosmosClientBuilder()
                .endpoint(TestConfigurations.HOST)
                .key(TestConfigurations.MASTER_KEY)
                .contentResponseOnWriteEnabled(true)
                .directMode().buildAsyncClient();

        this.cosmosAsyncDatabase = getSharedCosmosDatabase(dummyClient);

        AsyncDocumentClient asyncDocumentClient = ReflectionUtils.getAsyncDocumentClient(dummyClient);
        RxDocumentClientImpl rxDocumentClient = (RxDocumentClientImpl) asyncDocumentClient;
        GlobalEndpointManager globalEndpointManager =
                ReflectionUtils.getGlobalEndpointManager(rxDocumentClient);
        this.databaseAccount = globalEndpointManager.getLatestDatabaseAccount();

        safeClose(dummyClient);
    }

    @Test(groups = {"multi-region"}, dataProvider = "invalidProactiveContainerInitConfigs")
    public void openConnectionsAndInitCachesWithInvalidCosmosClientConfig(List<String> preferredRegions, int numProactiveConnectionRegions, int numContainers) {

        List<CosmosAsyncContainer> asyncContainers = new ArrayList<>();
        List<CosmosContainerIdentity> cosmosContainerIdentities = new ArrayList<>();

        for (int i = 1; i <= numContainers; i++) {
            String containerId = String.format("id%d", i);
            cosmosAsyncDatabase.createContainerIfNotExists(containerId, "/mypk").block();
            asyncContainers.add(cosmosAsyncDatabase.getContainer(containerId));
            cosmosContainerIdentities.add(new CosmosContainerIdentity(cosmosAsyncDatabase.getId(), containerId));
        }

        if (numProactiveConnectionRegions > 5) {
            try {
                new CosmosContainerProactiveInitConfigBuilder(cosmosContainerIdentities)
                    .setProactiveConnectionRegionsCount(numProactiveConnectionRegions)
                    .build();
                fail("Should have thrown exception");
            } catch (IllegalArgumentException illegalArgEx) {}

        } else {
            CosmosContainerProactiveInitConfig proactiveContainerInitConfig = new CosmosContainerProactiveInitConfigBuilder(cosmosContainerIdentities)
                .setProactiveConnectionRegionsCount(numProactiveConnectionRegions)
                .build();

            try {
                CosmosAsyncClient clientWithOpenConnections = new CosmosClientBuilder()
                    .endpoint(TestConfigurations.HOST)
                    .key(TestConfigurations.MASTER_KEY)
                    .endpointDiscoveryEnabled(true)
                    .preferredRegions(preferredRegions)
                    .openConnectionsAndInitCaches(proactiveContainerInitConfig)
                    .directMode()
                    .buildAsyncClient();
                fail("Should have thrown exception");
            } catch (IllegalArgumentException illegalArgEx) {}
        }
    }

    @Test(groups = {"multi-region"}, dataProvider = "proactiveContainerInitConfigs")
    public void openConnectionsAndInitCachesWithCosmosClient(List<String> preferredRegions, int numProactiveConnectionRegions, int numContainers, int ignore) {

        CosmosAsyncClient clientWithOpenConnections = null;

        try {

            List<CosmosAsyncContainer> asyncContainers = new ArrayList<>();
            List<CosmosContainerIdentity> cosmosContainerIdentities = new ArrayList<>();

            for (int i = 1; i <= numContainers; i++) {
                String containerId = String.format("id%d", i);
                cosmosAsyncDatabase.createContainerIfNotExists(containerId, "/mypk").block();
                asyncContainers.add(cosmosAsyncDatabase.getContainer(containerId));
                cosmosContainerIdentities.add(new CosmosContainerIdentity(cosmosAsyncDatabase.getId(), containerId));
            }

            CosmosContainerProactiveInitConfig proactiveContainerInitConfig = new
                    CosmosContainerProactiveInitConfigBuilder(cosmosContainerIdentities)
                    .setProactiveConnectionRegionsCount(numProactiveConnectionRegions)
                    .build();

            clientWithOpenConnections = new CosmosClientBuilder()
                    .endpoint(TestConfigurations.HOST)
                    .key(TestConfigurations.MASTER_KEY)
                    .endpointDiscoveryEnabled(true)
                    .preferredRegions(preferredRegions)
                    .openConnectionsAndInitCaches(proactiveContainerInitConfig)
                    .directMode()
                    .buildAsyncClient();

            RntbdTransportClient rntbdTransportClient = (RntbdTransportClient) ReflectionUtils.getTransportClient(clientWithOpenConnections);
            AsyncDocumentClient asyncDocumentClient = ReflectionUtils.getAsyncDocumentClient(clientWithOpenConnections);
            RxDocumentClientImpl rxDocumentClient = (RxDocumentClientImpl) asyncDocumentClient;
            GlobalAddressResolver globalAddressResolver = ReflectionUtils.getGlobalAddressResolver(rxDocumentClient);
            GlobalEndpointManager globalEndpointManager = ReflectionUtils.getGlobalEndpointManager(rxDocumentClient);
            RntbdEndpoint.Provider provider = ReflectionUtils.getRntbdEndpointProvider(rntbdTransportClient);

            ConcurrentHashMap<String, ?> routingMap = getRoutingMap(rxDocumentClient);
            ConcurrentHashMap<String, ?> collectionInfoByNameMap = getCollectionInfoByNameMap(rxDocumentClient);
            Set<String> endpoints = ConcurrentHashMap.newKeySet();
            UnmodifiableList<URI> readEndpoints = globalEndpointManager.getReadEndpoints();
            List<URI> proactiveConnectionEndpoints = readEndpoints.subList(
                0,
                Math.min(readEndpoints.size(), proactiveContainerInitConfig.getProactiveConnectionRegionsCount()));

            Flux<CosmosAsyncContainer> asyncContainerFlux = Flux.fromIterable(asyncContainers);
            Flux<Utils.ValueHolder<List<PartitionKeyRange>>> partitionKeyRangeFlux =
                    buildPartitionKeyRangeRequestFromAsyncContainersAsFlux(asyncContainers, rxDocumentClient);

            Thread.sleep(0);

            // 1. Extract all preferred read regions to proactively connect to.
            // 2. Obtain partition addresses for a container for one read region, then mark that read region as unavailable.
            // 3. This will force resolveAsync to use the next preferred read region in the next invocation.
            // 4. This way we can verify that connections have been opened to all replicas across all proactive connection regions.
//            for (URI proactiveConnectionEndpoint : proactiveConnectionEndpoints) {
//                Flux.zip(asyncContainerFlux, partitionKeyRangeFlux)
//                        .flatMapIterable(containerToPartitionKeyRanges -> {
//                            List<ImmutablePair<PartitionKeyRange, CosmosAsyncContainer>> pkrToContainer = new ArrayList<>();
//                            for (PartitionKeyRange pkr : containerToPartitionKeyRanges.getT2().v) {
//                                pkrToContainer.add(new ImmutablePair<>(pkr, containerToPartitionKeyRanges.getT1()));
//                            }
//                            return pkrToContainer;
//                        })
//                        .flatMap(partitionKeyRangeToContainer -> {
//                            RxDocumentServiceRequest dummyRequest = RxDocumentServiceRequest.createFromName(
//                                    mockDiagnosticsClientContext(),
//                                    OperationType.Read,
//                                    partitionKeyRangeToContainer.getRight().getLink() + "/docId",
//                                    ResourceType.Document);
//                            dummyRequest.setPartitionKeyRangeIdentity(new PartitionKeyRangeIdentity(partitionKeyRangeToContainer.getLeft().getId()));
//                            return globalAddressResolver.resolveAsync(dummyRequest, false);
//                        })
//                        .delayElements(Duration.ofSeconds(3)).log()
//                        .doOnNext(addressInformations -> {
//                            for (AddressInformation address : addressInformations) {
//                                endpoints.add(address.getPhysicalUri().getURI().getAuthority());
//                            }
//                        })
//                        .blockLast();
//
//                globalEndpointManager.markEndpointUnavailableForRead(proactiveConnectionEndpoint);
//            }

//            assertThat(provider.count()).isEqualTo(endpoints.size());
//            assertThat(collectionInfoByNameMap.size()).isEqualTo(cosmosContainerIdentities.size());
//            assertThat(routingMap.size()).isEqualTo(cosmosContainerIdentities.size());

                for (RntbdEndpoint rntbdEndpoint : provider.list().collect(Collectors.toList())) {
                    System.out.println("Endpoint name : " + rntbdEndpoint.id() + ";" + "Connections count : " + rntbdEndpoint.channelsMetrics());
                }


            for (CosmosAsyncContainer asyncContainer : asyncContainers) {
                asyncContainer.delete().block();
            }

        } catch (InterruptedException e) {
            throw new RuntimeException(e);
        } finally {
            safeClose(clientWithOpenConnections);
        }
    }

    @Test(groups = {"multi-region"}, dataProvider = "proactiveContainerInitConfigs")
    public void openConnectionsAndInitCachesWithContainer(List<String> preferredRegions, int numProactiveConnectionRegions, int ignoredParam3, int ignoredParam4) {
        CosmosAsyncClient asyncClient = null;

        try {

            asyncClient = new CosmosClientBuilder()
                    .endpoint(TestConfigurations.HOST)
                    .key(TestConfigurations.MASTER_KEY)
                    .endpointDiscoveryEnabled(true)
                    .preferredRegions(preferredRegions)
                    .directMode()
                    .buildAsyncClient();

            cosmosAsyncDatabase = getSharedCosmosDatabase(asyncClient);

            List<CosmosContainerIdentity> cosmosContainerIdentities = new ArrayList<>();

            String containerId = "id1";
            cosmosAsyncDatabase.createContainerIfNotExists(containerId, "/mypk").block();

            CosmosAsyncContainer cosmosAsyncContainer = cosmosAsyncDatabase.getContainer(containerId);

            cosmosContainerIdentities.add(new CosmosContainerIdentity(cosmosAsyncDatabase.getId(), containerId));

            CosmosContainerProactiveInitConfig proactiveContainerInitConfig = new CosmosContainerProactiveInitConfigBuilder(cosmosContainerIdentities)
                    .setProactiveConnectionRegionsCount(numProactiveConnectionRegions)
                    .build();

            RntbdTransportClient rntbdTransportClient = (RntbdTransportClient) ReflectionUtils.getTransportClient(asyncClient);
            AsyncDocumentClient asyncDocumentClient = ReflectionUtils.getAsyncDocumentClient(asyncClient);
            RxDocumentClientImpl rxDocumentClient = (RxDocumentClientImpl) asyncDocumentClient;
            GlobalAddressResolver globalAddressResolver = ReflectionUtils.getGlobalAddressResolver(rxDocumentClient);
            GlobalEndpointManager globalEndpointManager = ReflectionUtils.getGlobalEndpointManager(rxDocumentClient);
            RntbdEndpoint.Provider provider = ReflectionUtils.getRntbdEndpointProvider(rntbdTransportClient);

            ConcurrentHashMap<String, ?> routingMap = getRoutingMap(rxDocumentClient);
            ConcurrentHashMap<String, ?> collectionInfoByNameMap = getCollectionInfoByNameMap(rxDocumentClient);
            Set<String> endpoints = ConcurrentHashMap.newKeySet();

            cosmosAsyncContainer.openConnectionsAndInitCaches(numProactiveConnectionRegions).block();

            UnmodifiableList<URI> readEndpoints =
                globalEndpointManager.getReadEndpoints();
            List<URI> proactiveConnectionEndpoints = readEndpoints.subList(
                0,
                Math.min(readEndpoints.size(),proactiveContainerInitConfig.getProactiveConnectionRegionsCount()));

            Mono<CosmosAsyncContainer> asyncContainerMono = Mono.just(cosmosAsyncContainer);

            Mono<Utils.ValueHolder<List<PartitionKeyRange>>> partitionKeyRangeMono = this.buildPartitionKeyRangeRequestFromAsyncContainerAsMono(cosmosAsyncContainer, rxDocumentClient);

            // 1. Extract all preferred read regions to proactively connect to.
            // 2. Obtain partition addresses for a container for one read region, then mark that read region as unavailable.
            // 3. This will force resolveAsync to use the next preferred read region in the next invocation.
            // 4. This way we can verify that connections have been opened to all replicas across all proactive connection regions.
            for (URI proactiveConnectionEndpoint : proactiveConnectionEndpoints) {
                Mono.zip(asyncContainerMono, partitionKeyRangeMono)
                        .flatMapIterable(containerToPartitionKeyRanges -> {
                            List<ImmutablePair<PartitionKeyRange, CosmosAsyncContainer>> pkrToContainer = new ArrayList<>();
                            for (PartitionKeyRange pkr : containerToPartitionKeyRanges.getT2().v) {
                                pkrToContainer.add(new ImmutablePair<>(pkr, containerToPartitionKeyRanges.getT1()));
                            }
                            return pkrToContainer;
                        })
                        .flatMap(partitionKeyRangeToContainer -> {
                            RxDocumentServiceRequest dummyRequest = RxDocumentServiceRequest.createFromName(
                                    mockDiagnosticsClientContext(),
                                    OperationType.Read,
                                    partitionKeyRangeToContainer.getRight().getLink() + "/docId",
                                    ResourceType.Document);
                            dummyRequest.setPartitionKeyRangeIdentity(new PartitionKeyRangeIdentity(partitionKeyRangeToContainer.getLeft().getId()));
                            return globalAddressResolver.resolveAsync(dummyRequest, false);
                        })
                        .delayElements(Duration.ofSeconds(3))
                        .doOnNext(addressInformations -> {
                            for (AddressInformation address : addressInformations) {
                                endpoints.add(address.getPhysicalUri().getURI().getAuthority());
                            }
                        })
                        .blockLast();

                globalEndpointManager.markEndpointUnavailableForRead(proactiveConnectionEndpoint);
            }

            assertThat(provider.count()).isEqualTo(endpoints.size());
            assertThat(collectionInfoByNameMap.size()).isEqualTo(cosmosContainerIdentities.size());
            assertThat(routingMap.size()).isEqualTo(cosmosContainerIdentities.size());

            cosmosAsyncContainer.delete().block();
        } finally {
            safeClose(asyncClient);
        }
    }

    @Test(groups = {"multi-region"}, dataProvider = "proactiveContainerInitConfigs")
    public void openConnectionsAndInitCachesWithCosmosClient_And_PerContainerConnectionPoolSize_ThroughSystemConfig(
            List<String> preferredRegions, int numProactiveConnectionRegions, int numContainers, int minConnectionPoolSizePerEndpoint) {

        CosmosAsyncClient clientWithOpenConnections = null;

        try {

            List<CosmosAsyncContainer> asyncContainers = new ArrayList<>();
            List<CosmosContainerIdentity> cosmosContainerIdentities = new ArrayList<>();

            for (int i = 1; i <= numContainers; i++) {
                String containerId = String.format("id%d", i);
                cosmosAsyncDatabase.createContainerIfNotExists(containerId, "/mypk").block();
                asyncContainers.add(cosmosAsyncDatabase.getContainer(containerId));
                cosmosContainerIdentities.add(new CosmosContainerIdentity(cosmosAsyncDatabase.getId(), containerId));
            }

            CosmosContainerProactiveInitConfig proactiveContainerInitConfig = new
                    CosmosContainerProactiveInitConfigBuilder(cosmosContainerIdentities)
                    .setProactiveConnectionRegionsCount(numProactiveConnectionRegions)
                    .build();

            System.setProperty("COSMOS.MIN_CONNECTION_POOL_SIZE_PER_ENDPOINT", String.valueOf(minConnectionPoolSizePerEndpoint));

            clientWithOpenConnections = new CosmosClientBuilder()
                    .endpoint(TestConfigurations.HOST)
                    .key(TestConfigurations.MASTER_KEY)
                    .endpointDiscoveryEnabled(true)
                    .preferredRegions(preferredRegions)
                    .openConnectionsAndInitCaches(proactiveContainerInitConfig)
                    .directMode()
                    .buildAsyncClient();

            RntbdTransportClient rntbdTransportClient = (RntbdTransportClient) ReflectionUtils.getTransportClient(clientWithOpenConnections);
            AsyncDocumentClient asyncDocumentClient = ReflectionUtils.getAsyncDocumentClient(clientWithOpenConnections);
            RxDocumentClientImpl rxDocumentClient = (RxDocumentClientImpl) asyncDocumentClient;
            GlobalAddressResolver globalAddressResolver = ReflectionUtils.getGlobalAddressResolver(rxDocumentClient);
            GlobalEndpointManager globalEndpointManager = ReflectionUtils.getGlobalEndpointManager(rxDocumentClient);
            RntbdEndpoint.Provider provider = ReflectionUtils.getRntbdEndpointProvider(rntbdTransportClient);

            ConcurrentHashMap<String, ?> routingMap = getRoutingMap(rxDocumentClient);
            ConcurrentHashMap<String, ?> collectionInfoByNameMap = getCollectionInfoByNameMap(rxDocumentClient);
            Set<String> endpoints = ConcurrentHashMap.newKeySet();
            UnmodifiableList<URI> readEndpoints = globalEndpointManager.getReadEndpoints();
            List<URI> proactiveConnectionEndpoints = readEndpoints.subList(
                    0,
                    Math.min(readEndpoints.size(), proactiveContainerInitConfig.getProactiveConnectionRegionsCount()));

            Flux<CosmosAsyncContainer> asyncContainerFlux = Flux.fromIterable(asyncContainers);
            Flux<Utils.ValueHolder<List<PartitionKeyRange>>> partitionKeyRangeFlux =
                    buildPartitionKeyRangeRequestFromAsyncContainersAsFlux(asyncContainers, rxDocumentClient);

            // 1. Extract all preferred read regions to proactively connect to.
            // 2. Obtain partition addresses for a container for one read region, then mark that read region as unavailable.
            // 3. This will force resolveAsync to use the next preferred read region in the next invocation.
            // 4. This way we can verify that connections have been opened to all replicas across all proactive connection regions.
            for (URI proactiveConnectionEndpoint : proactiveConnectionEndpoints) {
                Flux.zip(asyncContainerFlux, partitionKeyRangeFlux)
                        .flatMapIterable(containerToPartitionKeyRanges -> {
                            List<ImmutablePair<PartitionKeyRange, CosmosAsyncContainer>> pkrToContainer = new ArrayList<>();
                            for (PartitionKeyRange pkr : containerToPartitionKeyRanges.getT2().v) {
                                pkrToContainer.add(new ImmutablePair<>(pkr, containerToPartitionKeyRanges.getT1()));
                            }
                            return pkrToContainer;
                        })
                        .flatMap(partitionKeyRangeToContainer -> {
                            RxDocumentServiceRequest dummyRequest = RxDocumentServiceRequest.createFromName(
                                    mockDiagnosticsClientContext(),
                                    OperationType.Read,
                                    partitionKeyRangeToContainer.getRight().getLink() + "/docId",
                                    ResourceType.Document);
                            dummyRequest.setPartitionKeyRangeIdentity(new PartitionKeyRangeIdentity(partitionKeyRangeToContainer.getLeft().getId()));
                            return globalAddressResolver.resolveAsync(dummyRequest, false);
                        })
                        .delayElements(Duration.ofSeconds(3))
                        .doOnNext(addressInformations -> {
                            for (AddressInformation address : addressInformations) {
                                endpoints.add(address.getPhysicalUri().getURI().getAuthority());
                            }
                        })
                        .blockLast();

                globalEndpointManager.markEndpointUnavailableForRead(proactiveConnectionEndpoint);
            }

            assertThat(provider.count()).isEqualTo(endpoints.size());
            assertThat(collectionInfoByNameMap.size()).isEqualTo(cosmosContainerIdentities.size());
            assertThat(routingMap.size()).isEqualTo(cosmosContainerIdentities.size());

            int totalConnectionCountForAllEndpoints = 0;

            for (RntbdEndpoint endpoint : provider.list().collect(Collectors.toList())) {
                totalConnectionCountForAllEndpoints += endpoint.channelsMetrics();
            }

            assertThat(totalConnectionCountForAllEndpoints).isEqualTo(endpoints.size() * minConnectionPoolSizePerEndpoint);

            for (CosmosAsyncContainer asyncContainer : asyncContainers) {
                asyncContainer.delete().block();
            }

        } finally {
            safeClose(clientWithOpenConnections);
        }
    }

    @Test(groups = {"multi-region"}, dataProvider = "proactiveContainerInitConfigs")
    public void openConnectionsAndInitCachesWithCosmosClient_And_PerContainerConnectionPoolSize_ThroughProactiveContainerInitConfig(
            List<String> preferredRegions, int numProactiveConnectionRegions, int numContainers, int minConnectionPoolSizePerEndpoint) {

        CosmosAsyncClient clientWithOpenConnections = null;

        try {

            List<CosmosAsyncContainer> asyncContainers = new ArrayList<>();
            List<CosmosContainerIdentity> cosmosContainerIdentities = new ArrayList<>();

            for (int i = 1; i <= numContainers; i++) {
                String containerId = String.format("id%d", i);
                cosmosAsyncDatabase.createContainerIfNotExists(containerId, "/mypk").block();
                asyncContainers.add(cosmosAsyncDatabase.getContainer(containerId));
                cosmosContainerIdentities.add(new CosmosContainerIdentity(cosmosAsyncDatabase.getId(), containerId));
            }

            CosmosContainerProactiveInitConfigBuilder proactiveContainerInitConfigBuilder = new
                    CosmosContainerProactiveInitConfigBuilder(cosmosContainerIdentities)
                    .setProactiveConnectionRegionsCount(numProactiveConnectionRegions);

            for (int i = 0; i < cosmosContainerIdentities.size(); i++) {
                proactiveContainerInitConfigBuilder = proactiveContainerInitConfigBuilder
                        .withMinConnectionsPerReplicaForContainer(cosmosContainerIdentities.get(i), minConnectionPoolSizePerEndpoint);
            }

            CosmosContainerProactiveInitConfig proactiveContainerInitConfig = proactiveContainerInitConfigBuilder
                    .build();

            clientWithOpenConnections = new CosmosClientBuilder()
                    .endpoint(TestConfigurations.HOST)
                    .key(TestConfigurations.MASTER_KEY)
                    .endpointDiscoveryEnabled(true)
                    .preferredRegions(preferredRegions)
                    .openConnectionsAndInitCaches(proactiveContainerInitConfig)
                    .directMode()
                    .buildAsyncClient();

            RntbdTransportClient rntbdTransportClient = (RntbdTransportClient) ReflectionUtils.getTransportClient(clientWithOpenConnections);
            AsyncDocumentClient asyncDocumentClient = ReflectionUtils.getAsyncDocumentClient(clientWithOpenConnections);
            RxDocumentClientImpl rxDocumentClient = (RxDocumentClientImpl) asyncDocumentClient;
            GlobalAddressResolver globalAddressResolver = ReflectionUtils.getGlobalAddressResolver(rxDocumentClient);
            GlobalEndpointManager globalEndpointManager = ReflectionUtils.getGlobalEndpointManager(rxDocumentClient);
            RntbdEndpoint.Provider provider = ReflectionUtils.getRntbdEndpointProvider(rntbdTransportClient);

            ConcurrentHashMap<String, ?> routingMap = getRoutingMap(rxDocumentClient);
            ConcurrentHashMap<String, ?> collectionInfoByNameMap = getCollectionInfoByNameMap(rxDocumentClient);
            Set<String> endpoints = ConcurrentHashMap.newKeySet();
            UnmodifiableList<URI> readEndpoints = globalEndpointManager.getReadEndpoints();
            List<URI> proactiveConnectionEndpoints = readEndpoints.subList(
                    0,
                    Math.min(readEndpoints.size(), proactiveContainerInitConfig.getProactiveConnectionRegionsCount()));

            Flux<CosmosAsyncContainer> asyncContainerFlux = Flux.fromIterable(asyncContainers);
            Flux<Utils.ValueHolder<List<PartitionKeyRange>>> partitionKeyRangeFlux =
                    buildPartitionKeyRangeRequestFromAsyncContainersAsFlux(asyncContainers, rxDocumentClient);

            // 1. Extract all preferred read regions to proactively connect to.
            // 2. Obtain partition addresses for a container for one read region, then mark that read region as unavailable.
            // 3. This will force resolveAsync to use the next preferred read region in the next invocation.
            // 4. This way we can verify that connections have been opened to all replicas across all proactive connection regions.
            for (URI proactiveConnectionEndpoint : proactiveConnectionEndpoints) {
                Flux.zip(asyncContainerFlux, partitionKeyRangeFlux)
                        .flatMapIterable(containerToPartitionKeyRanges -> {
                            List<ImmutablePair<PartitionKeyRange, CosmosAsyncContainer>> pkrToContainer = new ArrayList<>();
                            for (PartitionKeyRange pkr : containerToPartitionKeyRanges.getT2().v) {
                                pkrToContainer.add(new ImmutablePair<>(pkr, containerToPartitionKeyRanges.getT1()));
                            }
                            return pkrToContainer;
                        })
                        .flatMap(partitionKeyRangeToContainer -> {
                            RxDocumentServiceRequest dummyRequest = RxDocumentServiceRequest.createFromName(
                                    mockDiagnosticsClientContext(),
                                    OperationType.Read,
                                    partitionKeyRangeToContainer.getRight().getLink() + "/docId",
                                    ResourceType.Document);
                            dummyRequest.setPartitionKeyRangeIdentity(new PartitionKeyRangeIdentity(partitionKeyRangeToContainer.getLeft().getId()));
                            return globalAddressResolver.resolveAsync(dummyRequest, false);
                        })
                        .delayElements(Duration.ofSeconds(3))
                        .doOnNext(addressInformations -> {
                            for (AddressInformation address : addressInformations) {
                                endpoints.add(address.getPhysicalUri().getURI().getAuthority());
                            }
                        })
                        .blockLast();

                globalEndpointManager.markEndpointUnavailableForRead(proactiveConnectionEndpoint);
            }

            assertThat(provider.count()).isEqualTo(endpoints.size());
            assertThat(collectionInfoByNameMap.size()).isEqualTo(cosmosContainerIdentities.size());
            assertThat(routingMap.size()).isEqualTo(cosmosContainerIdentities.size());

            int totalConnectionCountForAllEndpoints = 0;

            for (RntbdEndpoint endpoint : provider.list().collect(Collectors.toList())) {
                totalConnectionCountForAllEndpoints += endpoint.channelsMetrics();
            }

            assertThat(totalConnectionCountForAllEndpoints).isEqualTo(endpoints.size() * minConnectionPoolSizePerEndpoint);

            for (CosmosAsyncContainer asyncContainer : asyncContainers) {
                asyncContainer.delete().block();
            }

        } finally {
            safeClose(clientWithOpenConnections);
        }
    }


    @DataProvider(name = "proactiveContainerInitConfigs")
    private Object[][] proactiveContainerInitConfigs() {
        Iterator<DatabaseAccountLocation> locationIterator = this.databaseAccount.getReadableLocations().iterator();
        List<String> preferredLocations = new ArrayList<>();

        while (locationIterator.hasNext()) {
            DatabaseAccountLocation accountLocation = locationIterator.next();
            preferredLocations.add(accountLocation.getName());
            // preferredLocations.add("EastUS");
        }

        // configure list of preferredLocation, no of proactive connection regions, no of containers, min connection pool size per endpoint
        return new Object[][] {
<<<<<<< HEAD
               // new Object[]{preferredLocations, 1, 6},
               new Object[]{preferredLocations, 1, 1}
=======
                new Object[]{preferredLocations, 1, 3, 3},
                new Object[]{preferredLocations, 2, 1, 4}

>>>>>>> 2979984f
        };
    }

    @DataProvider(name = "invalidProactiveContainerInitConfigs")
    private Object[][] invalidProactiveContainerInitConfigs() {
        Iterator<DatabaseAccountLocation> locationIterator = this.databaseAccount.getReadableLocations().iterator();
        List<String> preferredLocations = new ArrayList<>();

        while (locationIterator.hasNext()) {
            DatabaseAccountLocation accountLocation = locationIterator.next();
            preferredLocations.add(accountLocation.getName());
        }

        // configure preferredLocation, no of proactive connection regions, no of containers
        return new Object[][] {
            new Object[]{preferredLocations, preferredLocations.size() + 1, 1},
            new Object[]{
                Collections.unmodifiableList(
                    Arrays.asList("R1", "R2", "R3", "R4", "R5", "R6")),
                6,
                1
            }
        };
    }

    private ConcurrentHashMap<String, ?> getCollectionInfoByNameMap(RxDocumentClientImpl rxDocumentClient) {
        RxClientCollectionCache collectionCache =
                ReflectionUtils.getClientCollectionCache(rxDocumentClient);
        AsyncCache<String, DocumentCollection> collectionInfoByNameCache =
                ReflectionUtils.getCollectionInfoByNameCache(collectionCache);

        return ReflectionUtils.getValueMap(collectionInfoByNameCache);
    }

    private ConcurrentHashMap<String, ?> getRoutingMap(RxDocumentClientImpl rxDocumentClient) {
        RxPartitionKeyRangeCache partitionKeyRangeCache =
                ReflectionUtils.getPartitionKeyRangeCache(rxDocumentClient);
        AsyncCacheNonBlocking<String, CollectionRoutingMap> routingMapAsyncCache =
                ReflectionUtils.getRoutingMapAsyncCacheNonBlocking(partitionKeyRangeCache);

        return ReflectionUtils.getValueMapNonBlockingCache(routingMapAsyncCache);
    }

    private Flux<Utils.ValueHolder<List<PartitionKeyRange>>> buildPartitionKeyRangeRequestFromAsyncContainersAsFlux(
            List<CosmosAsyncContainer> cosmosAsyncContainers, RxDocumentClientImpl rxDocumentClient) {
        return Flux.fromIterable(cosmosAsyncContainers)
                .flatMap(CosmosAsyncContainer::read)
                .flatMap(containerResponse -> rxDocumentClient
                        .getPartitionKeyRangeCache()
                        .tryGetOverlappingRangesAsync(
                                null,
                                containerResponse.getProperties().getResourceId(),
                                PartitionKeyInternalHelper.FullRange,
                                false,
                                null));
    }

    private Mono<Utils.ValueHolder<List<PartitionKeyRange>>> buildPartitionKeyRangeRequestFromAsyncContainerAsMono(
            CosmosAsyncContainer cosmosAsyncContainer, RxDocumentClientImpl rxDocumentClient) {
        return Mono.just(cosmosAsyncContainer)
                .flatMap(CosmosAsyncContainer::read)
                .flatMap(containerResponse -> rxDocumentClient
                        .getPartitionKeyRangeCache()
                        .tryGetOverlappingRangesAsync(
                                null,
                                containerResponse.getProperties().getResourceId(),
                                PartitionKeyInternalHelper.FullRange,
                                false,
                                null));
    }
}<|MERGE_RESOLUTION|>--- conflicted
+++ resolved
@@ -39,7 +39,6 @@
 
 import java.net.URI;
 import java.time.Duration;
-import java.time.temporal.TemporalUnit;
 import java.util.ArrayList;
 import java.util.Arrays;
 import java.util.Collections;
@@ -47,10 +46,6 @@
 import java.util.List;
 import java.util.Set;
 import java.util.concurrent.ConcurrentHashMap;
-<<<<<<< HEAD
-import java.util.concurrent.TimeUnit;
-=======
->>>>>>> 2979984f
 import java.util.stream.Collectors;
 
 import static com.azure.cosmos.implementation.TestUtils.mockDiagnosticsClientContext;
@@ -178,56 +173,47 @@
             Flux<Utils.ValueHolder<List<PartitionKeyRange>>> partitionKeyRangeFlux =
                     buildPartitionKeyRangeRequestFromAsyncContainersAsFlux(asyncContainers, rxDocumentClient);
 
-            Thread.sleep(0);
-
             // 1. Extract all preferred read regions to proactively connect to.
             // 2. Obtain partition addresses for a container for one read region, then mark that read region as unavailable.
             // 3. This will force resolveAsync to use the next preferred read region in the next invocation.
             // 4. This way we can verify that connections have been opened to all replicas across all proactive connection regions.
-//            for (URI proactiveConnectionEndpoint : proactiveConnectionEndpoints) {
-//                Flux.zip(asyncContainerFlux, partitionKeyRangeFlux)
-//                        .flatMapIterable(containerToPartitionKeyRanges -> {
-//                            List<ImmutablePair<PartitionKeyRange, CosmosAsyncContainer>> pkrToContainer = new ArrayList<>();
-//                            for (PartitionKeyRange pkr : containerToPartitionKeyRanges.getT2().v) {
-//                                pkrToContainer.add(new ImmutablePair<>(pkr, containerToPartitionKeyRanges.getT1()));
-//                            }
-//                            return pkrToContainer;
-//                        })
-//                        .flatMap(partitionKeyRangeToContainer -> {
-//                            RxDocumentServiceRequest dummyRequest = RxDocumentServiceRequest.createFromName(
-//                                    mockDiagnosticsClientContext(),
-//                                    OperationType.Read,
-//                                    partitionKeyRangeToContainer.getRight().getLink() + "/docId",
-//                                    ResourceType.Document);
-//                            dummyRequest.setPartitionKeyRangeIdentity(new PartitionKeyRangeIdentity(partitionKeyRangeToContainer.getLeft().getId()));
-//                            return globalAddressResolver.resolveAsync(dummyRequest, false);
-//                        })
-//                        .delayElements(Duration.ofSeconds(3)).log()
-//                        .doOnNext(addressInformations -> {
-//                            for (AddressInformation address : addressInformations) {
-//                                endpoints.add(address.getPhysicalUri().getURI().getAuthority());
-//                            }
-//                        })
-//                        .blockLast();
-//
-//                globalEndpointManager.markEndpointUnavailableForRead(proactiveConnectionEndpoint);
-//            }
-
-//            assertThat(provider.count()).isEqualTo(endpoints.size());
-//            assertThat(collectionInfoByNameMap.size()).isEqualTo(cosmosContainerIdentities.size());
-//            assertThat(routingMap.size()).isEqualTo(cosmosContainerIdentities.size());
-
-                for (RntbdEndpoint rntbdEndpoint : provider.list().collect(Collectors.toList())) {
-                    System.out.println("Endpoint name : " + rntbdEndpoint.id() + ";" + "Connections count : " + rntbdEndpoint.channelsMetrics());
-                }
-
+            for (URI proactiveConnectionEndpoint : proactiveConnectionEndpoints) {
+                Flux.zip(asyncContainerFlux, partitionKeyRangeFlux)
+                        .flatMapIterable(containerToPartitionKeyRanges -> {
+                            List<ImmutablePair<PartitionKeyRange, CosmosAsyncContainer>> pkrToContainer = new ArrayList<>();
+                            for (PartitionKeyRange pkr : containerToPartitionKeyRanges.getT2().v) {
+                                pkrToContainer.add(new ImmutablePair<>(pkr, containerToPartitionKeyRanges.getT1()));
+                            }
+                            return pkrToContainer;
+                        })
+                        .flatMap(partitionKeyRangeToContainer -> {
+                            RxDocumentServiceRequest dummyRequest = RxDocumentServiceRequest.createFromName(
+                                    mockDiagnosticsClientContext(),
+                                    OperationType.Read,
+                                    partitionKeyRangeToContainer.getRight().getLink() + "/docId",
+                                    ResourceType.Document);
+                            dummyRequest.setPartitionKeyRangeIdentity(new PartitionKeyRangeIdentity(partitionKeyRangeToContainer.getLeft().getId()));
+                            return globalAddressResolver.resolveAsync(dummyRequest, false);
+                        })
+                        .delayElements(Duration.ofSeconds(3))
+                        .doOnNext(addressInformations -> {
+                            for (AddressInformation address : addressInformations) {
+                                endpoints.add(address.getPhysicalUri().getURI().getAuthority());
+                            }
+                        })
+                        .blockLast();
+
+                globalEndpointManager.markEndpointUnavailableForRead(proactiveConnectionEndpoint);
+            }
+
+            assertThat(provider.count()).isEqualTo(endpoints.size());
+            assertThat(collectionInfoByNameMap.size()).isEqualTo(cosmosContainerIdentities.size());
+            assertThat(routingMap.size()).isEqualTo(cosmosContainerIdentities.size());
 
             for (CosmosAsyncContainer asyncContainer : asyncContainers) {
                 asyncContainer.delete().block();
             }
 
-        } catch (InterruptedException e) {
-            throw new RuntimeException(e);
         } finally {
             safeClose(clientWithOpenConnections);
         }
@@ -556,19 +542,14 @@
         while (locationIterator.hasNext()) {
             DatabaseAccountLocation accountLocation = locationIterator.next();
             preferredLocations.add(accountLocation.getName());
-            // preferredLocations.add("EastUS");
+            preferredLocations.add("EastUS");
         }
 
         // configure list of preferredLocation, no of proactive connection regions, no of containers, min connection pool size per endpoint
         return new Object[][] {
-<<<<<<< HEAD
-               // new Object[]{preferredLocations, 1, 6},
-               new Object[]{preferredLocations, 1, 1}
-=======
                 new Object[]{preferredLocations, 1, 3, 3},
                 new Object[]{preferredLocations, 2, 1, 4}
 
->>>>>>> 2979984f
         };
     }
 
