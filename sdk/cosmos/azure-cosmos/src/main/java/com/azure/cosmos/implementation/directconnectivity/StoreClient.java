--- conflicted
+++ resolved
@@ -52,13 +52,9 @@
     private final DiagnosticsClientContext diagnosticsClientContext;
     private final Logger logger = LoggerFactory.getLogger(StoreClient.class);
     private final GatewayServiceConfigurationReader serviceConfigurationReader;
-<<<<<<< HEAD
+
+    private final ISessionContainer sessionContainer;
     private final IAddressResolver addressResolver;
-    private final SessionContainer sessionContainer;
-=======
-
-    private final ISessionContainer sessionContainer;
->>>>>>> 9611538f
     private final ReplicatedResourceClient replicatedResourceClient;
     private final TransportClient transportClient;
     private final String ZERO_PARTITION_KEY_RANGE = "0";
@@ -88,7 +84,6 @@
             sessionRetryOptions);
 
         addressResolver.setOpenConnectionsProcessor(this.transportClient.getProactiveOpenConnectionsProcessor());
-        this.addressResolver = addressResolver;
     }
 
     public void enableThroughputControl(ThroughputControlStore throughputControlStore) {
@@ -196,13 +191,6 @@
         RxDocumentServiceResponse rxDocumentServiceResponse =
             new RxDocumentServiceResponse(this.diagnosticsClientContext, storeResponse);
         rxDocumentServiceResponse.setCosmosDiagnostics(request.requestContext.cosmosDiagnostics);
-
-        GlobalPartitionEndpointManagerForCircuitBreaker globalPartitionEndpointManagerForCircuitBreaker = addressResolver.getGlobalPartitionEndpointManagerForCircuitBreaker();
-
-        if (Configs.isPartitionLevelCircuitBreakerEnabled()) {
-            globalPartitionEndpointManagerForCircuitBreaker.handleLocationSuccessForPartitionKeyRange(request);
-        }
-
         return rxDocumentServiceResponse;
     }
 
