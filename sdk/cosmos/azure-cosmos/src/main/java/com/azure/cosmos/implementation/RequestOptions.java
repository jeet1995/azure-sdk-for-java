// Copyright (c) Microsoft Corporation. All rights reserved.
// Licensed under the MIT License.

package com.azure.cosmos.implementation;

import com.azure.cosmos.ConsistencyLevel;
import com.azure.cosmos.CosmosDiagnosticsContext;
import com.azure.cosmos.CosmosDiagnosticsThresholds;
import com.azure.cosmos.CosmosEndToEndOperationLatencyPolicyConfig;
import com.azure.cosmos.CosmosItemSerializer;
import com.azure.cosmos.implementation.spark.OperationContextAndListenerTuple;
import com.azure.cosmos.models.CosmosRequestOptions;
import com.azure.cosmos.models.DedicatedGatewayRequestOptions;
import com.azure.cosmos.models.IndexingDirective;
import com.azure.cosmos.models.PartitionKey;
<<<<<<< HEAD
import com.azure.cosmos.models.ReadOnlyRequestOptions;
import com.azure.cosmos.models.PartitionKeyDefinition;
=======
>>>>>>> bd6173f1
import com.azure.cosmos.models.ThroughputProperties;

import java.util.ArrayList;
import java.util.HashMap;
import java.util.List;
import java.util.Map;
import java.util.concurrent.atomic.AtomicReference;
import java.util.function.Supplier;

/**
 * Encapsulates options that can be specified for a request issued to the Azure Cosmos DB database service.
 */
public class RequestOptions implements OverridableRequestOptions {
    private Map<String, String> customOptions;
    private List<String> preTriggerInclude;
    private List<String> postTriggerInclude;
    private IndexingDirective indexingDirective;
    private ConsistencyLevel consistencyLevel;
    private String sessionToken;
    private Integer resourceTokenExpirySeconds;
    private String offerType;
    private String ifMatchETag;
    private String ifNoneMatchETag;
    private Integer offerThroughput;
    private PartitionKey partitionkey;
    private boolean scriptLoggingEnabled;
    private boolean quotaInfoEnabled;
    private Map<String, Object> properties;
    private ThroughputProperties throughputProperties;
    private Boolean contentResponseOnWriteEnabled;
    private String filterPredicate;
    private String throughputControlGroupName;
    private OperationContextAndListenerTuple operationContextAndListenerTuple;
    private DedicatedGatewayRequestOptions dedicatedGatewayRequestOptions;
    private CosmosDiagnosticsThresholds thresholds;
    private boolean useTrackingIds;
    private String trackingId;
    private Boolean nonIdempotentWriteRetriesEnabled;
    private CosmosEndToEndOperationLatencyPolicyConfig endToEndOperationLatencyConfig;
    private List<String> excludeRegions;

    private Supplier<CosmosDiagnosticsContext> diagnosticsCtxSupplier;
    private CosmosItemSerializer effectiveItemSerializer;

    private final AtomicReference<Runnable> markE2ETimeoutInRequestContextCallbackHook;

    private PartitionKeyDefinition partitionKeyDefinition;

    public RequestOptions() {

        this.markE2ETimeoutInRequestContextCallbackHook = new AtomicReference<>(null);
        this.effectiveItemSerializer = CosmosItemSerializer.DEFAULT_SERIALIZER;
    }

    public RequestOptions(RequestOptions toBeCloned) {
        this.indexingDirective = toBeCloned.indexingDirective;
        this.consistencyLevel = toBeCloned.consistencyLevel;
        this.sessionToken = toBeCloned.sessionToken;
        this.resourceTokenExpirySeconds = toBeCloned.resourceTokenExpirySeconds;
        this.offerType = toBeCloned.offerType;
        this.ifMatchETag = toBeCloned.ifMatchETag;
        this.ifNoneMatchETag = toBeCloned.ifNoneMatchETag;
        this.offerThroughput = toBeCloned.offerThroughput;
        this.partitionkey = toBeCloned.partitionkey;
        this.scriptLoggingEnabled = toBeCloned.scriptLoggingEnabled;
        this.quotaInfoEnabled = toBeCloned.quotaInfoEnabled;
        this.throughputProperties = toBeCloned.throughputProperties;
        this.contentResponseOnWriteEnabled = toBeCloned.contentResponseOnWriteEnabled;
        this.filterPredicate = toBeCloned.filterPredicate;
        this.throughputControlGroupName = toBeCloned.throughputControlGroupName;
        this.operationContextAndListenerTuple = toBeCloned.operationContextAndListenerTuple;
        this.dedicatedGatewayRequestOptions = toBeCloned.dedicatedGatewayRequestOptions;
        this.thresholds = toBeCloned.thresholds;
        this.trackingId = toBeCloned.trackingId;
        this.nonIdempotentWriteRetriesEnabled = toBeCloned.nonIdempotentWriteRetriesEnabled;
        this.endToEndOperationLatencyConfig = toBeCloned.endToEndOperationLatencyConfig;
        this.diagnosticsCtxSupplier = toBeCloned.diagnosticsCtxSupplier;
        this.markE2ETimeoutInRequestContextCallbackHook = new AtomicReference<>(null);
        this.effectiveItemSerializer= toBeCloned.effectiveItemSerializer;
        this.partitionKeyDefinition = toBeCloned.partitionKeyDefinition;

        if (toBeCloned.customOptions != null) {
            this.customOptions = new HashMap<>(toBeCloned.customOptions);
        }

        if (toBeCloned.properties != null) {
            this.properties = new HashMap<>(toBeCloned.properties);
        }

        if (toBeCloned.preTriggerInclude != null) {
            this.preTriggerInclude = new ArrayList<>(toBeCloned.preTriggerInclude);
        }

        if (toBeCloned.postTriggerInclude != null) {
            this.postTriggerInclude = new ArrayList<>(toBeCloned.postTriggerInclude);
        }

        if (toBeCloned.excludeRegions != null) {
            this.excludeRegions = new ArrayList<>(toBeCloned.excludeRegions);
        }
    }

    /**
     * Gets the triggers to be invoked before the operation.
     *
     * @return the triggers to be invoked before the operation.
     */
    public List<String> getPreTriggerInclude() {
        return this.preTriggerInclude;
    }

    OperationContextAndListenerTuple getOperationContextAndListenerTuple() {
        return operationContextAndListenerTuple;
    }

    public void setOperationContextAndListenerTuple (
        Object operationContextAndListenerTupleAsObject) {

        this.operationContextAndListenerTuple =
            (OperationContextAndListenerTuple)operationContextAndListenerTupleAsObject;
    }

    /**
     * Sets the triggers to be invoked before the operation.
     *
     * @param preTriggerInclude the triggers to be invoked before the operation.
     */
    public void setPreTriggerInclude(List<String> preTriggerInclude) {
        this.preTriggerInclude = preTriggerInclude;
    }

    public RequestOptions setNonIdempotentWriteRetriesEnabled(boolean enabled) {
        this.nonIdempotentWriteRetriesEnabled = enabled;

        return this;
    }

    @Override
    public Boolean getNonIdempotentWriteRetriesEnabled() {
        return this.nonIdempotentWriteRetriesEnabled;
    }

    /**
     * Gets the triggers to be invoked after the operation.
     *
     * @return the triggers to be invoked after the operation.
     */
    public List<String> getPostTriggerInclude() {
        return this.postTriggerInclude;
    }

    /**
     * Sets the triggers to be invoked after the operation.
     *
     * @param postTriggerInclude the triggers to be invoked after the operation.
     */
    public void setPostTriggerInclude(List<String> postTriggerInclude) {
        this.postTriggerInclude = postTriggerInclude;
    }

    /**
     * Gets the If-Match (ETag) associated with the request in the Azure Cosmos DB service.
     *
     * @return tthe ifMatchETag associated with the request.
     */
    public String getIfMatchETag() {
        return this.ifMatchETag;
    }

    /**
     * Sets the If-Match (ETag) associated with the request in the Azure Cosmos DB service.
     *
     * @param ifMatchETag the ifMatchETag associated with the request.
     */
    public void setIfMatchETag(String ifMatchETag) {
        this.ifMatchETag = ifMatchETag;
    }

    /**
     * Gets the If-None-Match (ETag) associated with the request in the Azure Cosmos DB service.
     *
     * @return the ifNoneMatchETag associated with the request.
     */
    public String getIfNoneMatchETag() {
        return this.ifNoneMatchETag;
    }

    /**
     * Sets the If-None-Match (ETag) associated with the request in the Azure Cosmos DB service.
     *
     * @param ifNoneMatchETag the ifNoneMatchETag associated with the request.
     */
    public void setIfNoneMatchETag(String ifNoneMatchETag) {
        this.ifNoneMatchETag = ifNoneMatchETag;
    }

    /**
     * Gets the FilterPredicate associated with the request in the Azure Cosmos DB service.
     *
     * @return the FilterPredicate associated with the request.
     */
    public String getFilterPredicate() {
        return this.filterPredicate;
    }

    /**
     * Sets the FilterPredicate associated with the request in the Azure Cosmos DB service.
     *
     * @param filterPredicate the filterPredicate associated with the request.
     */
    public void setFilterPredicate(String filterPredicate) {
        this.filterPredicate = filterPredicate;
    }

    /**
     * Gets the indexing directive (index, do not index etc).
     *
     * @return the indexing directive.
     */
    public IndexingDirective getIndexingDirective() {
        return this.indexingDirective;
    }

    /**
     * Sets the indexing directive (index, do not index etc).
     *
     * @param indexingDirective the indexing directive.
     */
    public void setIndexingDirective(IndexingDirective indexingDirective) {
        this.indexingDirective = indexingDirective;
    }

    public void setTrackingId(String trackingId) {
        this.trackingId = trackingId;
    }

    public String getTrackingId() {
        return this.trackingId;
    }

    /**
     * Gets the consistency level required for the request.
     *
     * @return the consistency level.
     */
    @Override
    public ConsistencyLevel getConsistencyLevel() {
        return this.consistencyLevel;
    }

    /**
     * Sets the consistency level required for the request.
     *
     * @param consistencyLevel the consistency level.
     */
    public void setConsistencyLevel(ConsistencyLevel consistencyLevel) {
        this.consistencyLevel = consistencyLevel;
    }

    /**
     * Gets the token for use with session consistency.
     *
     * @return the session token.
     */
    public String getSessionToken() {
        return this.sessionToken;
    }

    /**
     * Sets the token for use with session consistency.
     *
     * @param sessionToken the session token.
     */
    public void setSessionToken(String sessionToken) {
        this.sessionToken = sessionToken;
    }

    /**
     * Gets the expiry time for resource token. Used when creating, updating, reading permission.
     *
     * @return the resource token expiry seconds.
     */
    public Integer getResourceTokenExpirySeconds() {
        return this.resourceTokenExpirySeconds;
    }

    /**
     * Sets the expiry time for resource token. Used when creating, updating, reading permission.
     *
     * @param resourceTokenExpirySeconds the resource token expiry seconds.
     */
    public void setResourceTokenExpirySeconds(Integer resourceTokenExpirySeconds) {
        this.resourceTokenExpirySeconds = resourceTokenExpirySeconds;
    }

    /**
     * Gets the offer type when creating a container.
     *
     * @return the offer type.
     */
    public String getOfferType() {
        return this.offerType;
    }

    /**
     * Sets the offer type when creating a container.
     *
     * @param offerType the offer type.
     */
    public void setOfferType(String offerType) {
        this.offerType = offerType;
    }

    /**
     * Gets the throughput in the form of Request Units per second when creating a container.
     *
     * @return the throughput value.
     */
    public Integer getOfferThroughput() {
        return this.offerThroughput;
    }

    /**
     * Sets the throughput in the form of Request Units per second when creating a container.
     *
     * @param offerThroughput the throughput value.
     */
    public void setOfferThroughput(Integer offerThroughput) {
        this.offerThroughput = offerThroughput;
    }

    public void setThroughputProperties(ThroughputProperties throughputProperties) {
        this.throughputProperties = throughputProperties;
    }

    public ThroughputProperties getThroughputProperties() {
        return this.throughputProperties;
    }

    /**
     * Gets the partition key used to identify the current request's target partition.
     *
     * @return the partition key value.
     */
    public PartitionKey getPartitionKey() {
        return this.partitionkey;
    }

    /**
     * Sets the partition key used to identify the current request's target partition.
     *
     * @param partitionkey the partition key value.
     */
    public void setPartitionKey(PartitionKey partitionkey) {
        this.partitionkey = partitionkey;
    }

    /**
     * Gets whether Javascript stored procedure logging is enabled for the current request in the Azure Cosmos DB database
     * service or not.
     *
     * @return true if Javascript stored procedure logging is enabled
     */
    public boolean isScriptLoggingEnabled() {
        return scriptLoggingEnabled;
    }

    /**
     * Sets whether Javascript stored procedure logging is enabled for the current request in the Azure Cosmos DB database
     * service or not.
     *
     * @param scriptLoggingEnabled true if stored procedure Javascript logging is enabled
     */
    public void setScriptLoggingEnabled(boolean scriptLoggingEnabled) {
        this.scriptLoggingEnabled = scriptLoggingEnabled;
    }

    /**
     * Gets the quotaInfoEnabled setting for container read requests in the Azure Cosmos DB database service.
     * quotaInfoEnabled is used to enable/disable getting container quota related stats for item
     * container read requests.
     *
     * @return true if quotaInfoEnabled is enabled
     */
    public boolean isQuotaInfoEnabled() {
        return quotaInfoEnabled;
    }

    /**
     * Sets the quotaInfoEnabled setting for container read requests in the Azure Cosmos DB database service.
     * quotaInfoEnabled is used to enable/disable getting container quota related stats for item
     * container read requests.
     *
     * @param quotaInfoEnabled a boolean value indicating whether quotaInfoEnabled is enabled or not
     */
    public void setQuotaInfoEnabled(boolean quotaInfoEnabled) {
        this.quotaInfoEnabled = quotaInfoEnabled;
    }

    /**
     * Sets the custom request option value by key
     *
     * @param name  a string representing the custom option's name
     * @param value a STRING representing the custom option's value
     */
    public void setHeader(String name, String value) {
        if (this.customOptions == null) {
            this.customOptions = new HashMap<>();
        }
        this.customOptions.put(name, value);
    }

    /**
     * Gets the custom request options
     *
     * @return Map of custom request options
     */
    public Map<String, String> getHeaders() {
        return this.customOptions;
    }
    /**
     * Gets the properties
     *
     * @return Map of request options properties
     */
    public Map<String, Object> getProperties() {
        return properties;
    }

    /**
     * Sets the properties used to identify the request token.
     *
     * @param properties the properties.
     */
    public void setProperties(Map<String, Object> properties) {
        this.properties = properties;
    }

    /**
     * Gets the boolean to only return the headers and status code in Cosmos DB response
     * in case of Create, Update and Delete operations on CosmosItem.
     * <p>
     * If set to false, service doesn't return payload in the response. It reduces networking
     * and CPU load by not sending the payload back over the network and serializing it on the client.
     * <p>
     * This feature does not impact RU usage for read or write operations.
     * <p>
     * By-default, this is null.
     *
     * @return a boolean indicating whether payload will be included in the response or not for this request.
     */
    @Override
    public Boolean isContentResponseOnWriteEnabled() {
        return contentResponseOnWriteEnabled;
    }

    /**
     * Sets the boolean to only return the headers and status code in Cosmos DB response
     * in case of Create, Update and Delete operations on CosmosItem.
     * <p>
     * If set to false, service doesn't return payload in the response. It reduces networking
     * and CPU load by not sending the payload back over the network and serializing it on the client.
     * <p>
     * This feature does not impact RU usage for read or write operations.
     * <p>
     * By-default, this is null.
     * <p>
     * NOTE: This flag is also present on {@link com.azure.cosmos.CosmosClientBuilder},
     * however if specified on {@link com.azure.cosmos.models.CosmosItemRequestOptions},
     * it will override the value specified in {@link com.azure.cosmos.CosmosClientBuilder} for this request.
     *
     * @param contentResponseOnWriteEnabled a boolean indicating whether payload will be included
     * in the response or not for this request
     */
    public void setContentResponseOnWriteEnabled(Boolean contentResponseOnWriteEnabled) {
        this.contentResponseOnWriteEnabled = contentResponseOnWriteEnabled;
    }

    @Override
    public String getThroughputControlGroupName() {
        return this.throughputControlGroupName;
    }

    public void setThroughputControlGroupName(String throughputControlGroupName) {
        this.throughputControlGroupName = throughputControlGroupName;
    }

    @Override
    public DedicatedGatewayRequestOptions getDedicatedGatewayRequestOptions() {
        return dedicatedGatewayRequestOptions;
    }

    public void setDedicatedGatewayRequestOptions(DedicatedGatewayRequestOptions dedicatedGatewayRequestOptions) {
        this.dedicatedGatewayRequestOptions = dedicatedGatewayRequestOptions;
    }

    @Override
    public CosmosDiagnosticsThresholds getDiagnosticsThresholds() {
        return this.thresholds;
    }

    @Override
    public Boolean isScanInQueryEnabled() {
        return null;
    }

    @Override
    public Integer getMaxDegreeOfParallelism() {
        return null;
    }

    @Override
    public Integer getMaxBufferedItemCount() {
        return null;
    }

    @Override
    public Integer getResponseContinuationTokenLimitInKb() {
        return null;
    }

    @Override
    public Integer getMaxItemCount() {
        return null;
    }

    @Override
    public Boolean isQueryMetricsEnabled() {
        return null;
    }

    @Override
    public Boolean isIndexMetricsEnabled() {
        return null;
    }

    @Override
    public Integer getMaxPrefetchPageCount() {
        return null;
    }

    @Override
    public String getQueryNameOrDefault(String defaultQueryName) {
        return null;
    }

    public void setDiagnosticsThresholds(CosmosDiagnosticsThresholds thresholds) {
        this.thresholds = thresholds;
    }

    public void setDiagnosticsContextSupplier(Supplier<CosmosDiagnosticsContext> ctxSupplier) {
        this.diagnosticsCtxSupplier = ctxSupplier;
    }

    public CosmosDiagnosticsContext getDiagnosticsContextSnapshot() {
        Supplier<CosmosDiagnosticsContext> ctxSupplierSnapshot = this.diagnosticsCtxSupplier;
        if (ctxSupplierSnapshot == null) {
            return null;
        }

        return ctxSupplierSnapshot.get();
    }

    public void setCosmosEndToEndLatencyPolicyConfig(CosmosEndToEndOperationLatencyPolicyConfig endToEndOperationLatencyPolicyConfig) {
        this.endToEndOperationLatencyConfig = endToEndOperationLatencyPolicyConfig;
    }

    @Override
    public CosmosEndToEndOperationLatencyPolicyConfig getCosmosEndToEndLatencyPolicyConfig(){
        return this.endToEndOperationLatencyConfig;
    }

    @Override
    public List<String> getExcludedRegions() {
        return this.excludeRegions;
    }

    public void setExcludedRegions(List<String> excludeRegions) {
        this.excludeRegions = excludeRegions;
    }

    public AtomicReference<Runnable> getMarkE2ETimeoutInRequestContextCallbackHook() {
        return this.markE2ETimeoutInRequestContextCallbackHook;
    }

    @Override
    public void override(CosmosRequestOptions cosmosCommonRequestOptions) {
        this.consistencyLevel = overrideOption(cosmosCommonRequestOptions.getConsistencyLevel(), this.consistencyLevel);
        this.contentResponseOnWriteEnabled = overrideOption(cosmosCommonRequestOptions.isContentResponseOnWriteEnabled(), this.contentResponseOnWriteEnabled);
        this.nonIdempotentWriteRetriesEnabled = overrideOption(cosmosCommonRequestOptions.getNonIdempotentWriteRetriesEnabled(), this.nonIdempotentWriteRetriesEnabled);
        this.dedicatedGatewayRequestOptions = overrideOption(cosmosCommonRequestOptions.getDedicatedGatewayRequestOptions(), this.dedicatedGatewayRequestOptions);
        this.excludeRegions = overrideOption(cosmosCommonRequestOptions.getExcludedRegions(), this.excludeRegions);
        this.throughputControlGroupName = overrideOption(cosmosCommonRequestOptions.getThroughputControlGroupName(), this.throughputControlGroupName);
        this.thresholds = overrideOption(cosmosCommonRequestOptions.getDiagnosticsThresholds(), this.thresholds);
        this.endToEndOperationLatencyConfig = overrideOption(cosmosCommonRequestOptions.getCosmosEndToEndLatencyPolicyConfig(), this.endToEndOperationLatencyConfig);
    }

    public CosmosItemSerializer getEffectiveItemSerializer() {
        return this.effectiveItemSerializer;
    }

    public void setEffectiveItemSerializer(CosmosItemSerializer serializer) {
        this.effectiveItemSerializer = serializer;
    }

    public void setUseTrackingIds(boolean useTrackingIds) {
        this.useTrackingIds = useTrackingIds;
    }

    public boolean getUseTrackingIds() {
        return this.useTrackingIds;
    }

    public WriteRetryPolicy calculateAndGetEffectiveNonIdempotentRetriesEnabled(
        WriteRetryPolicy clientDefault,
        boolean operationDefault) {

        if (this.nonIdempotentWriteRetriesEnabled != null) {
            return new WriteRetryPolicy(
                this.nonIdempotentWriteRetriesEnabled,
                this.useTrackingIds);
        }

        if (!operationDefault) {
            this.setNonIdempotentWriteRetriesEnabled(false);
            this.setUseTrackingIds(false);
            return WriteRetryPolicy.DISABLED;
        }

        if (clientDefault != null) {
            if (clientDefault.isEnabled()) {
                this.setNonIdempotentWriteRetriesEnabled(true);
                this.setUseTrackingIds(clientDefault.useTrackingIdProperty());
            } else {
                this.setNonIdempotentWriteRetriesEnabled(false);
                this.setUseTrackingIds(false);
            }

            return clientDefault;
        }

        this.setNonIdempotentWriteRetriesEnabled(false);
        this.setUseTrackingIds(false);
        return WriteRetryPolicy.DISABLED;
    }



    public void setPartitionKeyDefinition(PartitionKeyDefinition partitionKeyDefinition) {
        this.partitionKeyDefinition = partitionKeyDefinition;
    }

    public PartitionKeyDefinition getPartitionKeyDefinition() {
        return this.partitionKeyDefinition;
    }
}<|MERGE_RESOLUTION|>--- conflicted
+++ resolved
@@ -13,11 +13,8 @@
 import com.azure.cosmos.models.DedicatedGatewayRequestOptions;
 import com.azure.cosmos.models.IndexingDirective;
 import com.azure.cosmos.models.PartitionKey;
-<<<<<<< HEAD
 import com.azure.cosmos.models.ReadOnlyRequestOptions;
 import com.azure.cosmos.models.PartitionKeyDefinition;
-=======
->>>>>>> bd6173f1
 import com.azure.cosmos.models.ThroughputProperties;
 
 import java.util.ArrayList;
@@ -664,8 +661,6 @@
         return WriteRetryPolicy.DISABLED;
     }
 
-
-
     public void setPartitionKeyDefinition(PartitionKeyDefinition partitionKeyDefinition) {
         this.partitionKeyDefinition = partitionKeyDefinition;
     }
