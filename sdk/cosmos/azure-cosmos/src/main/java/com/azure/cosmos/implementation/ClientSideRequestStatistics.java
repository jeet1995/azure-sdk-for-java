--- conflicted
+++ resolved
@@ -683,16 +683,12 @@
         @JsonSerialize
         private Set<String> sessionTokenEvaluationResults;
 
-<<<<<<< HEAD
         @JsonSerialize
         private Utils.ValueHolder<Map<String, LocationSpecificHealthContext>> locationToLocationSpecificHealthContext;
 
-        public String getExcludedRegions() { return this.excludedRegions; }
-=======
         public String getExcludedRegions() {
             return this.excludedRegions;
         }
->>>>>>> b2be5263
 
         public StoreResultDiagnostics getStoreResult() {
             return storeResult;
