--- conflicted
+++ resolved
@@ -202,7 +202,9 @@
 
         return BackoffRetryUtility.executeRetry(() -> {
                                       this.retries.incrementAndGet();
-<<<<<<< HEAD
+                                      return executeRequestAsync(
+                                          this.itemSerializer,
+                                          req);
                                       return Mono.just(req)
                                           .flatMap(request -> client.populateFeedRangeHeader(request))
                                           .flatMap(request -> client.addPartitionLevelUnavailableRegionsOnRequest(request, cosmosQueryRequestOptions))
@@ -213,11 +215,6 @@
                                               this.factoryMethod,
                                               request);
                                       });
-=======
-                                      return executeRequestAsync(
-                                          this.itemSerializer,
-                                          req);
->>>>>>> 9611538f
                                   }, finalRetryPolicyInstance)
                                   .map(tFeedResponse -> {
                                       this.fetchSchedulingMetrics.stop();
@@ -256,8 +253,7 @@
         RxDocumentServiceRequest request = this.createDocumentServiceRequest(
                 requestHeaders,
                 this.query,
-                this.getPartitionKeyInternal(),
-                this.getPartitionKeyDefinition());
+                this.getPartitionKeyInternal());
 
         if (!StringUtils.isEmpty(getPartitionKeyRangeIdInternal(cosmosQueryRequestOptions))) {
             request.routeTo(new PartitionKeyRangeIdentity(getPartitionKeyRangeIdInternal(cosmosQueryRequestOptions)));
