// Copyright (c) Microsoft Corporation. All rights reserved.
// Licensed under the MIT License.

package com.azure.cosmos.implementation.query;

import com.azure.cosmos.BridgeInternal;
import com.azure.cosmos.CosmosEndToEndOperationLatencyPolicyConfig;
import com.azure.cosmos.implementation.DiagnosticsClientContext;
import com.azure.cosmos.implementation.ImplementationBridgeHelpers;
import com.azure.cosmos.implementation.routing.PartitionKeyInternal;
import com.azure.cosmos.models.CosmosQueryRequestOptions;
import com.azure.cosmos.models.ModelBridgeInternal;
import com.azure.cosmos.models.PartitionKey;
import com.azure.cosmos.models.SqlQuerySpec;
import com.azure.cosmos.implementation.BackoffRetryUtility;
import com.azure.cosmos.implementation.DocumentClientRetryPolicy;
import com.azure.cosmos.implementation.HttpConstants;
import com.azure.cosmos.implementation.OperationType;
import com.azure.cosmos.implementation.ResourceType;
import com.azure.cosmos.implementation.RuntimeConstants;
import com.azure.cosmos.implementation.RxDocumentServiceRequest;
import reactor.core.publisher.Mono;

import java.util.HashMap;
import java.util.Map;
import java.util.function.BiFunction;
import java.util.function.Supplier;

class QueryPlanRetriever {

    private final static
    ImplementationBridgeHelpers.CosmosQueryRequestOptionsHelper.CosmosQueryRequestOptionsAccessor qryOptAccessor =
        ImplementationBridgeHelpers.CosmosQueryRequestOptionsHelper.getCosmosQueryRequestOptionsAccessor();

    private static final String TRUE = "True";
    private static final String SUPPORTED_QUERY_FEATURES = QueryFeature.Aggregate.name() + ", " +
                                                               QueryFeature.CompositeAggregate.name() + ", " +
                                                               QueryFeature.MultipleOrderBy.name() + ", " +
                                                               QueryFeature.MultipleAggregates.name() + ", " +
                                                               QueryFeature.OrderBy.name() + ", " +
                                                               QueryFeature.OffsetAndLimit.name() + ", " +
                                                               QueryFeature.Distinct.name() + ", " +
                                                               QueryFeature.GroupBy.name() + ", " +
                                                               QueryFeature.Top.name() + ", " +
                                                               QueryFeature.DCount.name() + ", " +
                                                               QueryFeature.NonValueAggregate.name();

    static Mono<PartitionedQueryExecutionInfo> getQueryPlanThroughGatewayAsync(DiagnosticsClientContext diagnosticsClientContext,
                                                                               IDocumentQueryClient queryClient,
                                                                               SqlQuerySpec sqlQuerySpec,
                                                                               String resourceLink,
                                                                               CosmosQueryRequestOptions initialQueryRequestOptions) {

        CosmosQueryRequestOptions nonNullRequestOptions = initialQueryRequestOptions != null
            ? initialQueryRequestOptions
            : new CosmosQueryRequestOptions();

        PartitionKey partitionKey = nonNullRequestOptions.getPartitionKey();


        final Map<String, String> requestHeaders = new HashMap<>();
        requestHeaders.put(HttpConstants.HttpHeaders.CONTENT_TYPE, RuntimeConstants.MediaTypes.JSON);
        requestHeaders.put(HttpConstants.HttpHeaders.IS_QUERY_PLAN_REQUEST, TRUE);

        // query clauses supported
        requestHeaders.put(HttpConstants.HttpHeaders.SUPPORTED_QUERY_FEATURES, SUPPORTED_QUERY_FEATURES);
        requestHeaders.put(HttpConstants.HttpHeaders.QUERY_VERSION, HttpConstants.Versions.QUERY_VERSION);

        if (partitionKey != null && partitionKey != PartitionKey.NONE) {
            PartitionKeyInternal partitionKeyInternal = BridgeInternal.getPartitionKeyInternal(partitionKey);
            requestHeaders.put(HttpConstants.HttpHeaders.PARTITION_KEY, partitionKeyInternal.toJson());
        }

        final RxDocumentServiceRequest queryPlanRequest = RxDocumentServiceRequest.create(diagnosticsClientContext,
                                                                                 OperationType.QueryPlan,
                                                                                 ResourceType.Document,
                                                                                 resourceLink,
                                                                                 requestHeaders);
<<<<<<< HEAD
        request.useGatewayMode = true;

        // q: why is it necessary to serialize JSON to byte buffer?
        //      - refer to PR link: https://github.com/Azure/azure-sdk-for-java/pull/7983
        //      - Objective: 1-hop deserialization & serialization
        //      - POJO to ByteBuf in write path; byte[] to POJO in read path
        request.setByteBuffer(ModelBridgeInternal.serializeJsonToByteBuffer(sqlQuerySpec));
=======
        queryPlanRequest.useGatewayMode = true;
        queryPlanRequest.setByteBuffer(ModelBridgeInternal.serializeJsonToByteBuffer(sqlQuerySpec));
>>>>>>> 0ab6b40c

        CosmosEndToEndOperationLatencyPolicyConfig end2EndConfig =
            qryOptAccessor.getEndToEndOperationLatencyPolicyConfig(nonNullRequestOptions);
        if (end2EndConfig != null) {
            queryPlanRequest.requestContext.setEndToEndOperationLatencyPolicyConfig(end2EndConfig);
        }

        BiFunction<Supplier<DocumentClientRetryPolicy>, RxDocumentServiceRequest, Mono<PartitionedQueryExecutionInfo>> executeFunc =
            (retryPolicyFactory, req) -> {
                DocumentClientRetryPolicy retryPolicyInstance = retryPolicyFactory.get();
                retryPolicyInstance.onBeforeSendRequest(req);

                return BackoffRetryUtility.executeRetry(() ->
                    queryClient.executeQueryAsync(req).flatMap(rxDocumentServiceResponse -> {
                        PartitionedQueryExecutionInfo partitionedQueryExecutionInfo =
                            new PartitionedQueryExecutionInfo(rxDocumentServiceResponse.getResponseBodyAsByteArray(), rxDocumentServiceResponse.getGatewayHttpRequestTimeline());
                        return Mono.just(partitionedQueryExecutionInfo);

                    }), retryPolicyInstance);
            };

        return queryClient.executeFeedOperationWithAvailabilityStrategy(
            ResourceType.Document,
            OperationType.QueryPlan,
            () -> queryClient.getResetSessionTokenRetryPolicy().getRequestPolicy(diagnosticsClientContext),
            queryPlanRequest,
            executeFunc
        );
    }
}<|MERGE_RESOLUTION|>--- conflicted
+++ resolved
@@ -76,18 +76,8 @@
                                                                                  ResourceType.Document,
                                                                                  resourceLink,
                                                                                  requestHeaders);
-<<<<<<< HEAD
-        request.useGatewayMode = true;
-
-        // q: why is it necessary to serialize JSON to byte buffer?
-        //      - refer to PR link: https://github.com/Azure/azure-sdk-for-java/pull/7983
-        //      - Objective: 1-hop deserialization & serialization
-        //      - POJO to ByteBuf in write path; byte[] to POJO in read path
-        request.setByteBuffer(ModelBridgeInternal.serializeJsonToByteBuffer(sqlQuerySpec));
-=======
         queryPlanRequest.useGatewayMode = true;
         queryPlanRequest.setByteBuffer(ModelBridgeInternal.serializeJsonToByteBuffer(sqlQuerySpec));
->>>>>>> 0ab6b40c
 
         CosmosEndToEndOperationLatencyPolicyConfig end2EndConfig =
             qryOptAccessor.getEndToEndOperationLatencyPolicyConfig(nonNullRequestOptions);
