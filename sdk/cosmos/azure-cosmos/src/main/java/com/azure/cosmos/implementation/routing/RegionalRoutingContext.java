--- conflicted
+++ resolved
@@ -23,7 +23,6 @@
         this.region = region;
         this.thinclientRegionalEndpoint = null;
         this.thinclientRegionalEndpointAsString = null;
-<<<<<<< HEAD
     }
 
     public RegionalRoutingContext(URI gatewayRegionalEndpoint) {
@@ -32,8 +31,6 @@
 
     public String getRegion() {
         return this.region;
-=======
->>>>>>> 2a4d0c63
     }
 
     public URI getGatewayRegionalEndpoint() {
