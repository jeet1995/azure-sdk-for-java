// Copyright (c) Microsoft Corporation. All rights reserved.
// Licensed under the MIT License.
package com.azure.cosmos.implementation;

import com.azure.cosmos.BridgeInternal;
import com.azure.cosmos.ConsistencyLevel;
import com.azure.cosmos.CosmosContainerProactiveInitConfig;
import com.azure.cosmos.CosmosException;
import com.azure.cosmos.implementation.apachecommons.lang.StringUtils;
import com.azure.cosmos.implementation.caches.RxClientCollectionCache;
import com.azure.cosmos.implementation.caches.RxPartitionKeyRangeCache;
import com.azure.cosmos.implementation.directconnectivity.GatewayServiceConfigurationReader;
import com.azure.cosmos.implementation.directconnectivity.HttpUtils;
import com.azure.cosmos.implementation.directconnectivity.RequestHelper;
import com.azure.cosmos.implementation.directconnectivity.StoreResponse;
import com.azure.cosmos.implementation.directconnectivity.WebExceptionUtility;
import com.azure.cosmos.implementation.faultinjection.GatewayServerErrorInjector;
import com.azure.cosmos.implementation.faultinjection.IFaultInjectorProvider;
import com.azure.cosmos.implementation.http.HttpClient;
import com.azure.cosmos.implementation.http.HttpHeaders;
import com.azure.cosmos.implementation.http.HttpRequest;
import com.azure.cosmos.implementation.http.HttpResponse;
import com.azure.cosmos.implementation.http.ReactorNettyRequestRecord;
import com.azure.cosmos.implementation.routing.PartitionKeyInternal;
import com.azure.cosmos.implementation.routing.PartitionKeyInternalHelper;
import com.azure.cosmos.implementation.throughputControl.ThroughputControlStore;
import com.azure.cosmos.models.CosmosContainerIdentity;
import io.netty.handler.codec.http.HttpMethod;
import io.netty.handler.codec.http.HttpResponseStatus;
import org.slf4j.Logger;
import org.slf4j.LoggerFactory;
import reactor.core.publisher.Flux;
import reactor.core.publisher.Mono;

import java.net.URI;
import java.net.URISyntaxException;
import java.nio.charset.StandardCharsets;
import java.time.Duration;
import java.time.Instant;
import java.util.HashMap;
import java.util.List;
import java.util.Map;
import java.util.Map.Entry;
import java.util.Objects;
import java.util.concurrent.Callable;

import static com.azure.cosmos.implementation.HttpConstants.HttpHeaders.INTENDED_COLLECTION_RID_HEADER;

/**
 * While this class is public, but it is not part of our published public APIs.
 * This is meant to be internally used only by our sdk.
 *
 * Used internally to provide functionality to communicate and process response from GATEWAY in the Azure Cosmos DB database service.
 */
public class RxGatewayStoreModel implements RxStoreModel {
    private final static byte[] EMPTY_BYTE_ARRAY = {};
    private final DiagnosticsClientContext clientContext;
    private final Logger logger = LoggerFactory.getLogger(RxGatewayStoreModel.class);
    private final Map<String, String> defaultHeaders;
    private final HttpClient httpClient;
    private final QueryCompatibilityMode queryCompatibilityMode;
    private final GlobalEndpointManager globalEndpointManager;
    private ConsistencyLevel defaultConsistencyLevel;
    private ISessionContainer sessionContainer;
    private ThroughputControlStore throughputControlStore;
    private boolean useMultipleWriteLocations;
    private RxPartitionKeyRangeCache partitionKeyRangeCache;
    private GatewayServiceConfigurationReader gatewayServiceConfigurationReader;
    private RxClientCollectionCache collectionCache;
    private GatewayServerErrorInjector gatewayServerErrorInjector;

    public RxGatewayStoreModel(
        DiagnosticsClientContext clientContext,
        ISessionContainer sessionContainer,
        ConsistencyLevel defaultConsistencyLevel,
        QueryCompatibilityMode queryCompatibilityMode,
        UserAgentContainer userAgentContainer,
        GlobalEndpointManager globalEndpointManager,
        HttpClient httpClient,
        ApiType apiType) {
        this.clientContext = clientContext;
        this.defaultHeaders = new HashMap<>();
        this.defaultHeaders.put(HttpConstants.HttpHeaders.CACHE_CONTROL,
            "no-cache");
        this.defaultHeaders.put(HttpConstants.HttpHeaders.VERSION,
            HttpConstants.Versions.CURRENT_VERSION);
        this.defaultHeaders.put(
            HttpConstants.HttpHeaders.SDK_SUPPORTED_CAPABILITIES,
            HttpConstants.SDKSupportedCapabilities.SUPPORTED_CAPABILITIES);

        if (apiType != null) {
            this.defaultHeaders.put(HttpConstants.HttpHeaders.API_TYPE, apiType.toString());
        }

        if (userAgentContainer == null) {
            userAgentContainer = new UserAgentContainer();
        }

        this.defaultHeaders.put(HttpConstants.HttpHeaders.USER_AGENT, userAgentContainer.getUserAgent());

        if (defaultConsistencyLevel != null) {
            this.defaultHeaders.put(HttpConstants.HttpHeaders.CONSISTENCY_LEVEL,
                defaultConsistencyLevel.toString());
        }

        this.defaultConsistencyLevel = defaultConsistencyLevel;
        this.globalEndpointManager = globalEndpointManager;
        this.queryCompatibilityMode = queryCompatibilityMode;

        this.httpClient = httpClient;
        this.sessionContainer = sessionContainer;
    }

    void setGatewayServiceConfigurationReader(GatewayServiceConfigurationReader gatewayServiceConfigurationReader) {
        this.gatewayServiceConfigurationReader = gatewayServiceConfigurationReader;
    }

    public void setPartitionKeyRangeCache(RxPartitionKeyRangeCache partitionKeyRangeCache) {
        this.partitionKeyRangeCache = partitionKeyRangeCache;
    }

    public void setUseMultipleWriteLocations(boolean useMultipleWriteLocations) {
        this.useMultipleWriteLocations = useMultipleWriteLocations;
    }

    boolean isUseMultipleWriteLocations() {
        return useMultipleWriteLocations;
    }

    RxPartitionKeyRangeCache getPartitionKeyRangeCache() {
        return partitionKeyRangeCache;
    }

    GatewayServiceConfigurationReader getGatewayServiceConfigurationReader() {
        return gatewayServiceConfigurationReader;
    }

    RxClientCollectionCache getCollectionCache() {
        return collectionCache;
    }

    public void setCollectionCache(RxClientCollectionCache collectionCache) {
        this.collectionCache = collectionCache;
    }

    private Mono<RxDocumentServiceResponse> create(RxDocumentServiceRequest request) {
        return this.performRequest(request, HttpMethod.POST);
    }

    private Mono<RxDocumentServiceResponse> patch(RxDocumentServiceRequest request) {
        return this.performRequest(request, HttpMethod.PATCH);
    }

    private Mono<RxDocumentServiceResponse> upsert(RxDocumentServiceRequest request) {
        return this.performRequest(request, HttpMethod.POST);
    }

    private Mono<RxDocumentServiceResponse> read(RxDocumentServiceRequest request) {
        return this.performRequest(request, HttpMethod.GET);
    }

    private Mono<RxDocumentServiceResponse> replace(RxDocumentServiceRequest request) {
        return this.performRequest(request, HttpMethod.PUT);
    }

    private Mono<RxDocumentServiceResponse> delete(RxDocumentServiceRequest request) {
        return this.performRequest(request, HttpMethod.DELETE);
    }

    private Mono<RxDocumentServiceResponse> deleteByPartitionKey(RxDocumentServiceRequest request) {
        return this.performRequest(request, HttpMethod.POST);
    }

    private Mono<RxDocumentServiceResponse> execute(RxDocumentServiceRequest request) {
        return this.performRequest(request, HttpMethod.POST);
    }

    private Mono<RxDocumentServiceResponse> readFeed(RxDocumentServiceRequest request) {
        return this.performRequest(request, HttpMethod.GET);
    }

    private Mono<RxDocumentServiceResponse> query(RxDocumentServiceRequest request) {
        if (request.getOperationType() != OperationType.QueryPlan) {
            request.getHeaders().put(HttpConstants.HttpHeaders.IS_QUERY, "true");
        }

        switch (this.queryCompatibilityMode) {
            case SqlQuery:
                request.getHeaders().put(HttpConstants.HttpHeaders.CONTENT_TYPE,
                    RuntimeConstants.MediaTypes.SQL);
                break;
            case Default:
            case Query:
            default:
                request.getHeaders().put(HttpConstants.HttpHeaders.CONTENT_TYPE,
                    RuntimeConstants.MediaTypes.QUERY_JSON);
                break;
        }
        return this.performRequest(request, HttpMethod.POST);
    }

    public Mono<RxDocumentServiceResponse> performRequest(RxDocumentServiceRequest request, HttpMethod method) {
        try {
            if (request.requestContext.cosmosDiagnostics == null) {
                request.requestContext.cosmosDiagnostics = clientContext.createDiagnostics();
            }

            URI uri = getUri(request);
            request.requestContext.resourcePhysicalAddress = uri.toString();

            if (this.throughputControlStore != null) {
                return this.throughputControlStore.processRequest(request, performRequestInternal(request, method, uri));
            }

            return this.performRequestInternal(request, method, uri);
        } catch (Exception e) {
            return Mono.error(e);
        }
    }

    /**
     * Given the request it creates an flux which upon subscription issues HTTP call and emits one RxDocumentServiceResponse.
     *
     * @param request
     * @param method
     * @param requestUri
     * @return Flux<RxDocumentServiceResponse>
     */
    public Mono<RxDocumentServiceResponse> performRequestInternal(RxDocumentServiceRequest request, HttpMethod method, URI requestUri) {

        try {

            HttpHeaders httpHeaders = this.getHttpRequestHeaders(request.getHeaders());

            Flux<byte[]> contentAsByteArray = request.getContentAsByteArrayFlux();

            HttpRequest httpRequest = new HttpRequest(method,
                requestUri,
                requestUri.getPort(),
                httpHeaders,
                contentAsByteArray);

            Duration responseTimeout = Duration.ofSeconds(Configs.getHttpResponseTimeoutInSeconds());
            if (OperationType.QueryPlan.equals(request.getOperationType())) {
                responseTimeout = Duration.ofSeconds(Configs.getQueryPlanResponseTimeoutInSeconds());
            } else if (request.isAddressRefresh()) {
                responseTimeout = Duration.ofSeconds(Configs.getAddressRefreshResponseTimeoutInSeconds());
            }

            Mono<HttpResponse> httpResponseMono = this.httpClient.send(httpRequest, responseTimeout);

<<<<<<< HEAD
            MetadataRequestRetryPolicy metadataRequestRetryPolicy = new MetadataRequestRetryPolicy(globalEndpointManager);
            metadataRequestRetryPolicy.onBeforeSendRequest(request);

            return BackoffRetryUtility.executeRetry(() -> toDocumentServiceResponse(httpResponseMono, request, httpRequest), metadataRequestRetryPolicy);
=======
            if (this.gatewayServerErrorInjector != null) {
                httpResponseMono = this.gatewayServerErrorInjector.injectGatewayErrors(responseTimeout, httpRequest, request, httpResponseMono);
            }

            return toDocumentServiceResponse(httpResponseMono, request, httpRequest);
>>>>>>> ba4ce1d9

        } catch (Exception e) {
            return Mono.error(e);
        }
    }

    private HttpHeaders getHttpRequestHeaders(Map<String, String> headers) {
        HttpHeaders httpHeaders = new HttpHeaders(this.defaultHeaders.size());
        // Add default headers.
        for (Entry<String, String> entry : this.defaultHeaders.entrySet()) {
            if (!headers.containsKey(entry.getKey())) {
                // populate default header only if there is no overwrite by the request header
                httpHeaders.set(entry.getKey(), entry.getValue());
            }
        }

        // Add override headers.
        if (headers != null) {
            for (Entry<String, String> entry : headers.entrySet()) {
                if (entry.getValue() == null) {
                    // netty doesn't allow setting null value in header
                    httpHeaders.set(entry.getKey(), "");
                } else {
                    httpHeaders.set(entry.getKey(), entry.getValue());
                }
            }
        }
        return httpHeaders;
    }

    private URI getUri(RxDocumentServiceRequest request) throws URISyntaxException {
        URI rootUri = request.getEndpointOverride();
        if (rootUri == null) {
            if (request.getIsMedia()) {
                // For media read request, always use the write endpoint.
                rootUri = this.globalEndpointManager.getWriteEndpoints().get(0);
            } else {
                rootUri = this.globalEndpointManager.resolveServiceEndpoint(request);
            }
        }

        String path = PathsHelper.generatePath(request.getResourceType(), request, request.isFeed);
        if (request.getResourceType().equals(ResourceType.DatabaseAccount)) {
            path = StringUtils.EMPTY;
        }

        return new URI("https",
            null,
            rootUri.getHost(),
            rootUri.getPort(),
            ensureSlashPrefixed(path),
            null,  // Query string not used.
            null);
    }

    private String ensureSlashPrefixed(String path) {
        if (path == null) {
            return null;
        }

        if (path.startsWith("/")) {
            return path;
        }

        return "/" + path;
    }

    /**
     * Transforms the reactor netty's client response Observable to RxDocumentServiceResponse Observable.
     *
     *
     * Once the customer code subscribes to the observable returned by the CRUD APIs,
     * the subscription goes up till it reaches the source reactor netty's observable, and at that point the HTTP invocation will be made.
     *
     * @param httpResponseMono
     * @param request
     * @return {@link Mono}
     */
    private Mono<RxDocumentServiceResponse> toDocumentServiceResponse(Mono<HttpResponse> httpResponseMono,
                                                                      RxDocumentServiceRequest request,
                                                                      HttpRequest httpRequest) {

        return httpResponseMono.flatMap(httpResponse -> {

            // header key/value pairs
            HttpHeaders httpResponseHeaders = httpResponse.headers();
            int httpResponseStatus = httpResponse.statusCode();

            Mono<byte[]> contentObservable = httpResponse
                .bodyAsByteArray()
                .switchIfEmpty(Mono.just(EMPTY_BYTE_ARRAY));

            return contentObservable
                .map(content -> {
                    // Capture transport client request timeline
                    ReactorNettyRequestRecord reactorNettyRequestRecord = httpResponse.request().reactorNettyRequestRecord();
                    if (reactorNettyRequestRecord != null) {
                        reactorNettyRequestRecord.setTimeCompleted(Instant.now());
                    }

                    // If there is any error in the header response this throws exception
                    validateOrThrow(request, HttpResponseStatus.valueOf(httpResponseStatus), httpResponseHeaders, content);

                    StoreResponse rsp = new StoreResponse(httpResponseStatus,
                        HttpUtils.unescape(httpResponseHeaders.toMap()),
                        content);

                    if (reactorNettyRequestRecord != null) {
                        rsp.setRequestTimeline(reactorNettyRequestRecord.takeTimelineSnapshot());

                        if (this.gatewayServerErrorInjector != null) {
                            // only configure when fault injection is used
                            rsp.setFaultInjectionRuleId(
                                request
                                    .faultInjectionRequestContext
                                    .getFaultInjectionRuleId(reactorNettyRequestRecord.getTransportRequestId()));

                            rsp.setFaultInjectionRuleEvaluationResults(
                                request
                                    .faultInjectionRequestContext
                                    .getFaultInjectionRuleEvaluationResults(reactorNettyRequestRecord.getTransportRequestId()));
                        }
                    }

                    if (request.requestContext.cosmosDiagnostics != null) {
                        BridgeInternal.recordGatewayResponse(request.requestContext.cosmosDiagnostics, request, rsp, globalEndpointManager);
                    }
                    return rsp;
                })
                .single();

        }).map(rsp -> {
            RxDocumentServiceResponse rxDocumentServiceResponse;
            if (httpRequest.reactorNettyRequestRecord() != null) {
                rxDocumentServiceResponse =
                    new RxDocumentServiceResponse(this.clientContext, rsp,
                        httpRequest.reactorNettyRequestRecord().takeTimelineSnapshot());

            } else {
                rxDocumentServiceResponse =
                    new RxDocumentServiceResponse(this.clientContext, rsp);
            }
            rxDocumentServiceResponse.setCosmosDiagnostics(request.requestContext.cosmosDiagnostics);
            return rxDocumentServiceResponse;
        }).onErrorResume(throwable -> {
            Throwable unwrappedException = reactor.core.Exceptions.unwrap(throwable);
            if (!(unwrappedException instanceof Exception)) {
                // fatal error
                logger.error("Unexpected failure {}", unwrappedException.getMessage(), unwrappedException);
                return Mono.error(unwrappedException);
            }

            Exception exception = (Exception) unwrappedException;
            CosmosException dce;
            if (!(exception instanceof CosmosException)) {
                // wrap in CosmosException
                logger.error("Network failure", exception);

                int statusCode = 0;
                if (WebExceptionUtility.isNetworkFailure(exception)) {
                    if (WebExceptionUtility.isReadTimeoutException(exception)) {
                        statusCode = HttpConstants.StatusCodes.REQUEST_TIMEOUT;
                    } else {
                        statusCode = HttpConstants.StatusCodes.SERVICE_UNAVAILABLE;
                    }
                }

                dce = BridgeInternal.createCosmosException(request.requestContext.resourcePhysicalAddress, statusCode, exception);
                BridgeInternal.setRequestHeaders(dce, request.getHeaders());
            } else {
                dce = (CosmosException) exception;
            }

            if (WebExceptionUtility.isNetworkFailure(dce)) {
                if (WebExceptionUtility.isReadTimeoutException(dce)) {
                    BridgeInternal.setSubStatusCode(dce, HttpConstants.SubStatusCodes.GATEWAY_ENDPOINT_READ_TIMEOUT);
                } else {
                    BridgeInternal.setSubStatusCode(dce, HttpConstants.SubStatusCodes.GATEWAY_ENDPOINT_UNAVAILABLE);
                }
            }

            if (request.requestContext.cosmosDiagnostics != null) {
                if (httpRequest.reactorNettyRequestRecord() != null) {
                    ReactorNettyRequestRecord reactorNettyRequestRecord = httpRequest.reactorNettyRequestRecord();
                    BridgeInternal.setRequestTimeline(dce, reactorNettyRequestRecord.takeTimelineSnapshot());

                    ImplementationBridgeHelpers
                        .CosmosExceptionHelper
                        .getCosmosExceptionAccessor()
                        .setFaultInjectionRuleId(
                            dce,
                            request.faultInjectionRequestContext
                                .getFaultInjectionRuleId(reactorNettyRequestRecord.getTransportRequestId()));

                    ImplementationBridgeHelpers
                        .CosmosExceptionHelper
                        .getCosmosExceptionAccessor()
                        .setFaultInjectionEvaluationResults(
                            dce,
                            request.faultInjectionRequestContext
                                .getFaultInjectionRuleEvaluationResults(reactorNettyRequestRecord.getTransportRequestId()));
                }

                BridgeInternal.recordGatewayResponse(request.requestContext.cosmosDiagnostics, request, dce, globalEndpointManager);
            }

            return Mono.error(dce);
        });
    }

    private void validateOrThrow(RxDocumentServiceRequest request,
                                 HttpResponseStatus status,
                                 HttpHeaders headers,
                                 byte[] bodyAsBytes) {

        int statusCode = status.code();

        if (statusCode >= HttpConstants.StatusCodes.MINIMUM_STATUSCODE_AS_ERROR_GATEWAY) {
            String statusCodeString = status.reasonPhrase() != null
                ? status.reasonPhrase().replace(" ", "")
                : "";

            String body = bodyAsBytes != null ? new String(bodyAsBytes, StandardCharsets.UTF_8) : null;
            CosmosError cosmosError;
            cosmosError = (StringUtils.isNotEmpty(body)) ? new CosmosError(body) : new CosmosError();
            cosmosError = new CosmosError(statusCodeString,
                String.format("%s, StatusCode: %s", cosmosError.getMessage(), statusCodeString),
                cosmosError.getPartitionedQueryExecutionInfo());

            CosmosException dce = BridgeInternal.createCosmosException(request.requestContext.resourcePhysicalAddress, statusCode, cosmosError, headers.toMap());
            BridgeInternal.setRequestHeaders(dce, request.getHeaders());
            throw dce;
        }
    }

    private Mono<RxDocumentServiceResponse> invokeAsyncInternal(RxDocumentServiceRequest request) {
        switch (request.getOperationType()) {
            case Create:
            case Batch:
                return this.create(request);
            case Patch:
                return this.patch(request);
            case Upsert:
                return this.upsert(request);
            case Delete:
                if (request.getResourceType() == ResourceType.PartitionKey) {
                    return this.deleteByPartitionKey(request);
                }
                return this.delete(request);
            case ExecuteJavaScript:
                return this.execute(request);
            case Read:
                return this.read(request);
            case ReadFeed:
                return this.readFeed(request);
            case Replace:
                return this.replace(request);
            case SqlQuery:
            case Query:
            case QueryPlan:
                return this.query(request);
            default:
                throw new IllegalStateException("Unknown operation setType " + request.getOperationType());
        }
    }

    private Mono<RxDocumentServiceResponse> invokeAsync(RxDocumentServiceRequest request) {

        Callable<Mono<RxDocumentServiceResponse>> funcDelegate = () -> invokeAsyncInternal(request).single();
        return BackoffRetryUtility.executeRetry(funcDelegate, new WebExceptionRetryPolicy(BridgeInternal.getRetryContext(request.requestContext.cosmosDiagnostics)));
    }

    @Override
    public Mono<RxDocumentServiceResponse> processMessage(RxDocumentServiceRequest request) {
        Mono<RxDocumentServiceResponse> responseObs = this.addIntendedCollectionRidAndSessionToken(request).then(invokeAsync(request));

        return responseObs.onErrorResume(
            e -> {
                CosmosException dce = Utils.as(e, CosmosException.class);

                if (dce == null) {
                    logger.error("unexpected failure {}", e.getMessage(), e);
                    return Mono.error(e);
                }

                if ((!ReplicatedResourceClientUtils.isMasterResource(request.getResourceType())) &&
                    (dce.getStatusCode() == HttpConstants.StatusCodes.PRECONDITION_FAILED ||
                        dce.getStatusCode() == HttpConstants.StatusCodes.CONFLICT ||
                        (
                            dce.getStatusCode() == HttpConstants.StatusCodes.NOTFOUND &&
                                !Exceptions.isSubStatusCode(dce,
                                    HttpConstants.SubStatusCodes.READ_SESSION_NOT_AVAILABLE)))) {
                    this.captureSessionToken(request, dce.getResponseHeaders());
                }

                if (Exceptions.isThroughputControlRequestRateTooLargeException(dce)) {
                    if (request.requestContext.cosmosDiagnostics != null) {
                        BridgeInternal.recordGatewayResponse(request.requestContext.cosmosDiagnostics, request, dce, globalEndpointManager);
                    }
                }

                return Mono.error(dce);
            }
        ).flatMap(response ->
            this.captureSessionTokenAndHandlePartitionSplit(request, response.getResponseHeaders()).then(Mono.just(response))
        );
    }

    @Override
    public void enableThroughputControl(ThroughputControlStore throughputControlStore) {
        // no-op
        // Disable throughput control for gateway mode
    }

    @Override
    public Flux<Void> submitOpenConnectionTasksAndInitCaches(CosmosContainerProactiveInitConfig proactiveContainerInitConfig) {
        return Flux.empty();
    }

    @Override
    public void configureFaultInjectorProvider(IFaultInjectorProvider injectorProvider, Configs configs) {
        if (this.gatewayServerErrorInjector == null) {
            this.gatewayServerErrorInjector = new GatewayServerErrorInjector(configs);
        }

        this.gatewayServerErrorInjector.registerServerErrorInjector(injectorProvider.getServerErrorInjector());
    }

    @Override
    public void recordOpenConnectionsAndInitCachesCompleted(List<CosmosContainerIdentity> cosmosContainerIdentities) {
        //no-op
    }

    @Override
    public void recordOpenConnectionsAndInitCachesStarted(List<CosmosContainerIdentity> cosmosContainerIdentities) {
        //no-op
    }

    private void captureSessionToken(RxDocumentServiceRequest request, Map<String, String> responseHeaders) {
        if (request.getResourceType() == ResourceType.DocumentCollection &&
            request.getOperationType() == OperationType.Delete) {

            String resourceId;
            if (request.getIsNameBased()) {
                resourceId = responseHeaders.get(HttpConstants.HttpHeaders.OWNER_ID);
            } else {
                resourceId = request.getResourceId();
            }
            this.sessionContainer.clearTokenByResourceId(resourceId);
        } else {
            this.sessionContainer.setSessionToken(request, responseHeaders);
        }
    }

    private Mono<Void> captureSessionTokenAndHandlePartitionSplit(RxDocumentServiceRequest request,
                                                                  Map<String, String> responseHeaders) {
        this.captureSessionToken(request, responseHeaders);
        if (request.requestContext.resolvedPartitionKeyRange != null &&
            StringUtils.isNotEmpty(request.requestContext.resolvedCollectionRid) &&
            StringUtils.isNotEmpty(responseHeaders.get(HttpConstants.HttpHeaders.PARTITION_KEY_RANGE_ID)) &&
            !responseHeaders.get(HttpConstants.HttpHeaders.PARTITION_KEY_RANGE_ID).equals(request.requestContext.resolvedPartitionKeyRange.getId())) {
            return this.partitionKeyRangeCache.refreshAsync(BridgeInternal.getMetaDataDiagnosticContext(request.requestContext.cosmosDiagnostics), request.requestContext.resolvedCollectionRid)
                .flatMap(collectionRoutingMapValueHolder -> Mono.empty());
        }
        return Mono.empty();
    }

    private Mono<Void> addIntendedCollectionRidAndSessionToken(RxDocumentServiceRequest request) {
        return applySessionToken(request).then(addIntendedCollectionRid(request));
    }

    private Mono<Void> addIntendedCollectionRid(RxDocumentServiceRequest request) {
        if (this.collectionCache != null && request.getResourceType().equals(ResourceType.Document)) {
            return this.collectionCache.resolveCollectionAsync(BridgeInternal.getMetaDataDiagnosticContext(request.requestContext.cosmosDiagnostics), request).flatMap(documentCollectionValueHolder -> {
                if (StringUtils.isEmpty(request.getHeaders().get(INTENDED_COLLECTION_RID_HEADER))) {
                    request.getHeaders().put(INTENDED_COLLECTION_RID_HEADER,
                        request.requestContext.resolvedCollectionRid);
                } else {
                    request.intendedCollectionRidPassedIntoSDK = true;
                }
                return Mono.empty();
            });
        }
        return Mono.empty();
    }

    private Mono<Void> applySessionToken(RxDocumentServiceRequest request) {
        Map<String, String> headers = request.getHeaders();
        Objects.requireNonNull(headers, "RxDocumentServiceRequest::headers is required and cannot be null");

        // Master resource operations don't require session token.
        if (isMasterOperation(request.getResourceType(), request.getOperationType())) {
            if (!Strings.isNullOrEmpty(request.getHeaders().get(HttpConstants.HttpHeaders.SESSION_TOKEN))) {
                request.getHeaders().remove(HttpConstants.HttpHeaders.SESSION_TOKEN);
            }
            return Mono.empty();
        }

        boolean sessionConsistency = RequestHelper.getConsistencyLevelToUse(this.gatewayServiceConfigurationReader,
            request) == ConsistencyLevel.SESSION;

        if (!Strings.isNullOrEmpty(request.getHeaders().get(HttpConstants.HttpHeaders.SESSION_TOKEN))) {
            if (!sessionConsistency ||
                (!request.isReadOnlyRequest() && request.getOperationType() != OperationType.Batch && !this.useMultipleWriteLocations)) {
                request.getHeaders().remove(HttpConstants.HttpHeaders.SESSION_TOKEN);
            }
            return Mono.empty(); //User is explicitly controlling the session.
        }

        if (!sessionConsistency ||
            (!request.isReadOnlyRequest() && request.getOperationType() != OperationType.Batch && !this.useMultipleWriteLocations)) {
            return Mono.empty();
            // Only apply the session token in case of session consistency and if request is read only,
            // apply token for write request only if batch operation or multi master
        }

        if (this.collectionCache != null && this.partitionKeyRangeCache != null) {
            return this.collectionCache.resolveCollectionAsync(BridgeInternal.getMetaDataDiagnosticContext(request.requestContext.cosmosDiagnostics), request).
                flatMap(collectionValueHolder -> {

                    if (collectionValueHolder == null || collectionValueHolder.v == null) {
                        //Apply the ambient session.
                        String sessionToken = this.sessionContainer.resolveGlobalSessionToken(request);

                        if (!Strings.isNullOrEmpty(sessionToken)) {
                            headers.put(HttpConstants.HttpHeaders.SESSION_TOKEN, sessionToken);
                        }
                        return Mono.empty();
                    }
                    return partitionKeyRangeCache.tryLookupAsync(BridgeInternal.getMetaDataDiagnosticContext(request.requestContext.cosmosDiagnostics),
                        collectionValueHolder.v.getResourceId(),
                        null,
                        null).flatMap(collectionRoutingMapValueHolder -> {
                        if (collectionRoutingMapValueHolder == null || collectionRoutingMapValueHolder.v == null) {
                            //Apply the ambient session.
                            String sessionToken = this.sessionContainer.resolveGlobalSessionToken(request);

                            if (!Strings.isNullOrEmpty(sessionToken)) {
                                headers.put(HttpConstants.HttpHeaders.SESSION_TOKEN, sessionToken);
                            }
                            return Mono.empty();
                        }
                        String partitionKeyRangeId =
                            request.getHeaders().get(HttpConstants.HttpHeaders.PARTITION_KEY_RANGE_ID);
                        PartitionKeyInternal partitionKeyInternal = request.getPartitionKeyInternal();

                        if (StringUtils.isNotEmpty(partitionKeyRangeId)) {
                            PartitionKeyRange range =
                                collectionRoutingMapValueHolder.v.getRangeByPartitionKeyRangeId(partitionKeyRangeId);
                            request.requestContext.resolvedPartitionKeyRange = range;
                            if (request.requestContext.resolvedPartitionKeyRange == null) {
                                SessionTokenHelper.setPartitionLocalSessionToken(request, partitionKeyRangeId,
                                    sessionContainer);
                            } else {
                                SessionTokenHelper.setPartitionLocalSessionToken(request, sessionContainer);
                            }
                        } else if (partitionKeyInternal != null) {
                            String effectivePartitionKeyString = PartitionKeyInternalHelper
                                .getEffectivePartitionKeyString(
                                    partitionKeyInternal,
                                    collectionValueHolder.v.getPartitionKey());
                            PartitionKeyRange range =
                                collectionRoutingMapValueHolder.v.getRangeByEffectivePartitionKey(effectivePartitionKeyString);
                            request.requestContext.resolvedPartitionKeyRange = range;
                            SessionTokenHelper.setPartitionLocalSessionToken(request, sessionContainer);
                        } else {
                            //Apply the ambient session.
                            String sessionToken = this.sessionContainer.resolveGlobalSessionToken(request);

                            if (!Strings.isNullOrEmpty(sessionToken)) {
                                headers.put(HttpConstants.HttpHeaders.SESSION_TOKEN, sessionToken);
                            }
                        }

                        return Mono.empty();
                    });
                });
        } else {
            //Apply the ambient session.
            String sessionToken = this.sessionContainer.resolveGlobalSessionToken(request);

            if (!Strings.isNullOrEmpty(sessionToken)) {
                headers.put(HttpConstants.HttpHeaders.SESSION_TOKEN, sessionToken);
            }
            return Mono.empty();
        }
    }

    private static boolean isMasterOperation(ResourceType resourceType, OperationType operationType) {
        // Stored procedures, trigger, and user defined functions CRUD operations are done on
        // master so they do not require the session token.
        // Stored procedures execute is not a master operation
        return ReplicatedResourceClientUtils.isMasterResource(resourceType) ||
            isStoredProcedureMasterOperation(resourceType, operationType) ||
            operationType == OperationType.QueryPlan;
    }

    private static boolean isStoredProcedureMasterOperation(ResourceType resourceType, OperationType operationType) {
        return resourceType == ResourceType.StoredProcedure && operationType != OperationType.ExecuteJavaScript;
    }
}<|MERGE_RESOLUTION|>--- conflicted
+++ resolved
@@ -249,18 +249,14 @@
 
             Mono<HttpResponse> httpResponseMono = this.httpClient.send(httpRequest, responseTimeout);
 
-<<<<<<< HEAD
+            if (this.gatewayServerErrorInjector != null) {
+                httpResponseMono = this.gatewayServerErrorInjector.injectGatewayErrors(responseTimeout, httpRequest, request, httpResponseMono);
+            }
+
             MetadataRequestRetryPolicy metadataRequestRetryPolicy = new MetadataRequestRetryPolicy(globalEndpointManager);
             metadataRequestRetryPolicy.onBeforeSendRequest(request);
 
             return BackoffRetryUtility.executeRetry(() -> toDocumentServiceResponse(httpResponseMono, request, httpRequest), metadataRequestRetryPolicy);
-=======
-            if (this.gatewayServerErrorInjector != null) {
-                httpResponseMono = this.gatewayServerErrorInjector.injectGatewayErrors(responseTimeout, httpRequest, request, httpResponseMono);
-            }
-
-            return toDocumentServiceResponse(httpResponseMono, request, httpRequest);
->>>>>>> ba4ce1d9
 
         } catch (Exception e) {
             return Mono.error(e);
