--- conflicted
+++ resolved
@@ -69,12 +69,7 @@
     // Track request timelines of HTTP requests which were in transit when RxGatewayStoreModel#invokeAsync pipeline is cancelled
     public final List<GatewayRequestTimelineContext> cancelledGatewayRequestTimelineContexts = new CopyOnWriteArrayList<>(new ArrayList<>());
 
-<<<<<<< HEAD
-    private volatile CrossRegionAvailabilityContextForRxDocumentServiceRequest crossRegionAvailabilityContextForRequest
-        = new CrossRegionAvailabilityContextForRxDocumentServiceRequest(null, null, null);
-=======
     private volatile CrossRegionAvailabilityContextForRxDocumentServiceRequest crossRegionAvailabilityContextForRequest;
->>>>>>> 9238c69e
 
     private volatile Supplier<DocumentClientRetryPolicy> clientRetryPolicySupplier;
 
