// Copyright (c) Microsoft Corporation. All rights reserved.
// Licensed under the MIT License.
package com.azure.cosmos.implementation.changefeed.common;

import com.azure.cosmos.implementation.changefeed.ChangeFeedObserver;
import com.azure.cosmos.implementation.changefeed.ChangeFeedObserverCloseReason;
import com.azure.cosmos.implementation.changefeed.ChangeFeedObserverContext;
import com.azure.cosmos.ChangeFeedProcessorContext;
import org.slf4j.Logger;
import org.slf4j.LoggerFactory;
import reactor.core.publisher.Mono;

import java.util.List;
import java.util.function.BiConsumer;
import java.util.function.Consumer;

public class DefaultObserver<T> implements ChangeFeedObserver<T> {
    private static final Logger log = LoggerFactory.getLogger(DefaultObserver.class);
    private final Consumer<List<T>> consumer;
    private final BiConsumer<List<T>, ChangeFeedProcessorContext> biConsumer;

    public DefaultObserver(Consumer<List<T>> consumer) {
        this.consumer = consumer;
        this.biConsumer = null;
    }

    public DefaultObserver(BiConsumer<List<T>, ChangeFeedProcessorContext> biConsumer) {
        this.biConsumer = biConsumer;
        this.consumer = null;
    }

    @Override
    public void open(ChangeFeedObserverContext<T> context) {
        log.info("Open processing from thread {}", Thread.currentThread().getId());
    }

    @Override
    public void close(ChangeFeedObserverContext<T> context, ChangeFeedObserverCloseReason reason) {
        log.info("Close processing from thread {}", Thread.currentThread().getId());
    }

    @Override
    public Mono<Void> processChanges(ChangeFeedObserverContext<T> context, List<T> docs) {
        log.info("Start processing from thread {}", Thread.currentThread().getId());
        try {
<<<<<<< HEAD
            // consumer => lambda passed by the user
            consumer.accept(docs);
=======

            if (consumer != null) {
                consumer.accept(docs);
            } else if (biConsumer != null) {
                biConsumer.accept(docs, new ChangeFeedProcessorContextImpl<>(context));
            }

>>>>>>> 0ab6b40c
            log.info("Done processing from thread {}", Thread.currentThread().getId());
        } catch (Exception ex) {
            log.warn("Unexpected exception thrown from thread {}", Thread.currentThread().getId(), ex);
            return Mono.error(ex);
        }
        return Mono.empty();
    }
}<|MERGE_RESOLUTION|>--- conflicted
+++ resolved
@@ -43,10 +43,6 @@
     public Mono<Void> processChanges(ChangeFeedObserverContext<T> context, List<T> docs) {
         log.info("Start processing from thread {}", Thread.currentThread().getId());
         try {
-<<<<<<< HEAD
-            // consumer => lambda passed by the user
-            consumer.accept(docs);
-=======
 
             if (consumer != null) {
                 consumer.accept(docs);
@@ -54,7 +50,6 @@
                 biConsumer.accept(docs, new ChangeFeedProcessorContextImpl<>(context));
             }
 
->>>>>>> 0ab6b40c
             log.info("Done processing from thread {}", Thread.currentThread().getId());
         } catch (Exception ex) {
             log.warn("Unexpected exception thrown from thread {}", Thread.currentThread().getId(), ex);
