// Copyright (c) Microsoft Corporation. All rights reserved.
// Licensed under the MIT License.

package com.azure.cosmos;

import java.time.Duration;

/**
 * Represents End to end operation latency policy config
 * This enables requests to get cancelled by the client once the specified timeout is reached
 */
public final class CosmosEndToEndOperationLatencyPolicyConfig {
    private final boolean isEnabled;
    private Duration endToEndOperationTimeout;
    private final AvailabilityStrategy availabilityStrategy;

    private final String toStringValue;

    /**
     * Constructor
     *
     * @param isEnabled                    toggle if the policy should be enabled or disabled
     * @param endToEndOperationTimeout     the timeout for request cancellation in {@link Duration}. Setting very low timeouts
     *                                     can cause the request to never succeed.
     * @param availabilityStrategy         the availability strategy to be used for the policy
     */
    CosmosEndToEndOperationLatencyPolicyConfig(
        boolean isEnabled,
        Duration endToEndOperationTimeout,
        AvailabilityStrategy availabilityStrategy) {

        this.isEnabled = isEnabled;
        this.endToEndOperationTimeout = endToEndOperationTimeout;
        this.availabilityStrategy = availabilityStrategy;
        this.toStringValue = this.createStringRepresentation();
    }

    /**
     * Returns if the policy is enabled or not
     *
     * @return if the policy is enabled or not
     */
    public boolean isEnabled() {
        return this.isEnabled;
    }

    /**
     * Gets the defined end to end operation timeout
     *
     * @return the end to end operation timeout
     */
    public Duration getEndToEndOperationTimeout() {
        return endToEndOperationTimeout;
    }

    /**
     * Gets the availability strategy to be used for the policy.
     *
     * @return the availability strategy to be used for the policy
     */
    public AvailabilityStrategy getAvailabilityStrategy() {
        return availabilityStrategy;
    }

<<<<<<< HEAD
    /**
     * Sets the end to end operation timeout
     *
     * @param endToEndOperationTimeout the end to end operation timeout
     */
    public void setEndToEndOperationTimeout(Duration endToEndOperationTimeout) {

        if (endToEndOperationTimeout == null) {
            throw new IllegalArgumentException("end-to-end operation timeout cannot be set to null.");
        }

        this.endToEndOperationTimeout = endToEndOperationTimeout;
    }
=======
    @Override
    public String toString() {
        return this.toStringValue;
    }

    private String createStringRepresentation() {

        if (this.endToEndOperationTimeout == null) {
            return "";
        }

        String availabilityStrategyAsString = "";
        if (this.availabilityStrategy != null) {
            availabilityStrategyAsString = availabilityStrategy.toString();
        }

        return "{" +
            "e2eto=" + this.endToEndOperationTimeout +
            ", as=" + availabilityStrategyAsString +
            "}";
    }

>>>>>>> 177aca74
}<|MERGE_RESOLUTION|>--- conflicted
+++ resolved
@@ -45,7 +45,7 @@
     }
 
     /**
-     * Gets the defined end to end operation timeout
+     * Gets the defined end to end operatoin timeout
      *
      * @return the end to end operation timeout
      */
@@ -62,21 +62,6 @@
         return availabilityStrategy;
     }
 
-<<<<<<< HEAD
-    /**
-     * Sets the end to end operation timeout
-     *
-     * @param endToEndOperationTimeout the end to end operation timeout
-     */
-    public void setEndToEndOperationTimeout(Duration endToEndOperationTimeout) {
-
-        if (endToEndOperationTimeout == null) {
-            throw new IllegalArgumentException("end-to-end operation timeout cannot be set to null.");
-        }
-
-        this.endToEndOperationTimeout = endToEndOperationTimeout;
-    }
-=======
     @Override
     public String toString() {
         return this.toStringValue;
@@ -99,5 +84,17 @@
             "}";
     }
 
->>>>>>> 177aca74
+    /**
+     * Sets the end to end operation timeout
+     *
+     * @param endToEndOperationTimeout the end to end operation timeout
+     */
+    public void setEndToEndOperationTimeout(Duration endToEndOperationTimeout) {
+
+        if (endToEndOperationTimeout == null) {
+            throw new IllegalArgumentException("end-to-end operation timeout cannot be set to null.");
+        }
+
+        this.endToEndOperationTimeout = endToEndOperationTimeout;
+    }
 }