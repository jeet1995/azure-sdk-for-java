--- conflicted
+++ resolved
@@ -701,8 +701,6 @@
      * error.
      */
     public <T> CosmosPagedFlux<T> queryItems(String query, Class<T> classType) {
-
-        /*read*/
         return queryItemsInternal(new SqlQuerySpec(query), new CosmosQueryRequestOptions(), classType);
     }
 
@@ -936,7 +934,6 @@
     <T> CosmosPagedFlux<T> queryItemsInternal(
         SqlQuerySpec sqlQuerySpec, CosmosQueryRequestOptions cosmosQueryRequestOptions, Class<T> classType) {
         if (cosmosQueryRequestOptions != null) {
-            // why is setting the partition key and feed range at the same time not allowed?
             if (cosmosQueryRequestOptions.getPartitionKey() != null && cosmosQueryRequestOptions
                                                                            .getFeedRange() != null) {
                 throw new IllegalArgumentException("Setting partitionKey and feedRange at the same time is not " +
@@ -961,12 +958,6 @@
                 : nonNullOptions;
             String spanName = this.queryItemsSpanName;
 
-<<<<<<< HEAD
-            // max item per page is set on CosmosPagedFluxOptions instance
-            queryOptionsAccessor.applyMaxItemCount(options, pagedFluxOptions);
-
-=======
->>>>>>> 63c4cd90
             pagedFluxOptions.setTracerAndTelemetryInformation(
                 spanName,
                 database.getId(),
@@ -1006,6 +997,7 @@
                 queryOptionsAccessor.withEmptyPageDiagnosticsEnabled(nonNullOptions, true)
                 : nonNullOptions;
             String spanName = this.queryItemsSpanName;
+            queryOptionsAccessor.applyMaxItemCount(options, pagedFluxOptions);
             pagedFluxOptions.setTracerAndTelemetryInformation(
                 spanName,
                 database.getId(),
@@ -1095,6 +1087,7 @@
 
             CosmosAsyncClient client = this.getDatabase().getClient();
             String spanName = this.queryChangeFeedSpanName;
+            cfOptionsAccessor.applyMaxItemCount(cosmosChangeFeedRequestOptions, pagedFluxOptions);
             pagedFluxOptions.setTracerAndTelemetryInformation(
                 spanName,
                 database.getId(),
@@ -1246,7 +1239,7 @@
                         .getConsistencyLevel(cosmosBatchRequestOptions),
                     OperationType.Batch,
                     ResourceType.Document,
-                    requestOptionsInternal);
+                    client.getEffectiveDiagnosticsThresholds(requestOptionsInternal.getDiagnosticsThresholds()));
         });
     }
 
@@ -1565,6 +1558,7 @@
         requestOptions.setPartitionKey(partitionKey);
 
         return UtilBridgeInternal.createCosmosPagedFlux(pagedFluxOptions -> {
+            queryOptionsAccessor.applyMaxItemCount(options, pagedFluxOptions);
             pagedFluxOptions.setTracerAndTelemetryInformation(
                 this.readAllItemsOfLogicalPartitionSpanName,
                 database.getId(),
@@ -2095,7 +2089,7 @@
                 requestOptions.getConsistencyLevel(),
                 OperationType.Delete,
                 ResourceType.Document,
-                requestOptions,
+                client.getEffectiveDiagnosticsThresholds(requestOptions.getDiagnosticsThresholds()),
                 null);
     }
 
@@ -2121,7 +2115,7 @@
                 requestOptions.getConsistencyLevel(),
                 OperationType.Delete,
                 ResourceType.PartitionKey,
-                requestOptions,
+                client.getEffectiveDiagnosticsThresholds(requestOptions.getDiagnosticsThresholds()),
                 null);
     }
 
@@ -2129,9 +2123,10 @@
         Class<T> itemType,
         String itemId,
         Document doc,
-        RequestOptions requestOptions,
+        CosmosItemRequestOptions options,
         String trackingId) {
 
+        RequestOptions requestOptions = ModelBridgeInternal.toRequestOptions(options);
         requestOptions.setTrackingId(trackingId);
 
         return this.getDatabase()
@@ -2180,15 +2175,14 @@
                 true);
 
         CosmosItemRequestOptions effectiveOptions = getEffectiveOptions(nonIdempotentWriteRetryPolicy, options);
-        RequestOptions requestOptions = ModelBridgeInternal.toRequestOptions(effectiveOptions);
 
         Mono<CosmosItemResponse<T>> responseMono;
         String trackingId = null;
         if (nonIdempotentWriteRetryPolicy.isEnabled() && nonIdempotentWriteRetryPolicy.useTrackingIdProperty()) {
             trackingId = UUID.randomUUID().toString();
-            responseMono = this.replaceItemWithTrackingId(itemType, itemId, doc, requestOptions, trackingId);
+            responseMono = this.replaceItemWithTrackingId(itemType, itemId, doc, effectiveOptions, trackingId);
         } else {
-            responseMono = this.replaceItemInternalCore(itemType, itemId, doc, requestOptions, null);
+            responseMono = this.replaceItemInternalCore(itemType, itemId, doc, effectiveOptions, null);
         }
 
         CosmosAsyncClient client = database
@@ -2205,7 +2199,8 @@
                 ModelBridgeInternal.getConsistencyLevel(effectiveOptions),
                 OperationType.Replace,
                 ResourceType.Document,
-                requestOptions,
+                client.getEffectiveDiagnosticsThresholds(
+                    itemOptionsAccessor.getDiagnosticsThresholds(effectiveOptions)),
                 trackingId);
     }
 
@@ -2246,7 +2241,7 @@
                 ModelBridgeInternal.getConsistencyLevel(options),
                 OperationType.Patch,
                 ResourceType.Document,
-                requestOptions,
+                client.getEffectiveDiagnosticsThresholds(itemOptionsAccessor.getDiagnosticsThresholds(options)),
                 null);
     }
 
@@ -2285,7 +2280,8 @@
                 ModelBridgeInternal.getConsistencyLevel(effectiveOptions),
                 OperationType.Upsert,
                 ResourceType.Document,
-                requestOptions,
+                client.getEffectiveDiagnosticsThresholds(
+                    itemOptionsAccessor.getDiagnosticsThresholds(effectiveOptions)),
                 null);
     }
 
@@ -2311,7 +2307,7 @@
                 requestOptions.getConsistencyLevel(),
                 OperationType.Read,
                 ResourceType.Document,
-                requestOptions,
+                client.getEffectiveDiagnosticsThresholds(requestOptions.getDiagnosticsThresholds()),
                 null);
     }
 
@@ -2337,7 +2333,7 @@
                 null,
                 OperationType.Read,
                 ResourceType.DocumentCollection,
-                requestOptions);
+                client.getEffectiveDiagnosticsThresholds(requestOptions.getDiagnosticsThresholds()));
     }
 
     private Mono<CosmosContainerResponse> deleteInternal(CosmosContainerRequestOptions options, Context context) {
@@ -2362,7 +2358,7 @@
                 null,
                 OperationType.Replace,
                 ResourceType.DocumentCollection,
-                requestOptions);
+                client.getEffectiveDiagnosticsThresholds(requestOptions.getDiagnosticsThresholds()));
     }
 
     private Mono<CosmosContainerResponse> replaceInternal(CosmosContainerProperties containerProperties,
@@ -2387,7 +2383,7 @@
                 null,
                 OperationType.Replace,
                 ResourceType.DocumentCollection,
-                requestOptions);
+                client.getEffectiveDiagnosticsThresholds(requestOptions.getDiagnosticsThresholds()));
     }
 
     private Mono<ThroughputResponse> readThroughputInternal(Context context) {
@@ -2414,7 +2410,7 @@
                 null,
                 OperationType.Read,
                 ResourceType.Offer,
-                requestOptions);
+                client.getEffectiveDiagnosticsThresholds(requestOptions.getDiagnosticsThresholds()));
     }
 
     private Mono<ThroughputResponse> readThroughputInternal(Mono<CosmosContainerResponse> responseMono) {
@@ -2467,7 +2463,7 @@
                 null,
                 OperationType.Replace,
                 ResourceType.Offer,
-                requestOptions);
+                client.getEffectiveDiagnosticsThresholds(requestOptions.getDiagnosticsThresholds()));
     }
 
     private Mono<ThroughputResponse> replaceThroughputInternal(Mono<CosmosContainerResponse> responseMono,
@@ -2718,25 +2714,6 @@
 
                     return cosmosAsyncContainer.readMany(itemIdentityList, requestOptions, classType);
                 }
-
-                @Override
-                public <T> Function<CosmosPagedFluxOptions, Flux<FeedResponse<T>>> queryItemsInternalFunc(
-                    CosmosAsyncContainer cosmosAsyncContainer,
-                    SqlQuerySpec sqlQuerySpec,
-                    CosmosQueryRequestOptions cosmosQueryRequestOptions,
-                    Class<T> classType) {
-
-                    return cosmosAsyncContainer.queryItemsInternalFunc(sqlQuerySpec, cosmosQueryRequestOptions, classType);
-                }
-
-                @Override
-                public <T> Function<CosmosPagedFluxOptions, Flux<FeedResponse<T>>> queryItemsInternalFuncWithMonoSqlQuerySpec(
-                    CosmosAsyncContainer cosmosAsyncContainer,
-                    Mono<SqlQuerySpec> sqlQuerySpecMono,
-                    CosmosQueryRequestOptions cosmosQueryRequestOptions,
-                    Class<T> classType) {
-                    return cosmosAsyncContainer.queryItemsInternalFunc(sqlQuerySpecMono, cosmosQueryRequestOptions, classType);
-                }
             });
     }
 
