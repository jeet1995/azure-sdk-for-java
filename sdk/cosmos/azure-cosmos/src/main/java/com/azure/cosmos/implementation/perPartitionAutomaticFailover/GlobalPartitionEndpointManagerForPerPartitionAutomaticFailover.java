// Copyright (c) Microsoft Corporation. All rights reserved.
// Licensed under the MIT License.

package com.azure.cosmos.implementation.perPartitionAutomaticFailover;

<<<<<<< HEAD
import com.azure.cosmos.ConnectionMode;
import com.azure.cosmos.implementation.Configs;
import com.azure.cosmos.implementation.ConnectionPolicy;
import com.azure.cosmos.implementation.CrossRegionAvailabilityContextForRxDocumentServiceRequest;
=======
>>>>>>> 3bbcb40d
import com.azure.cosmos.implementation.GlobalEndpointManager;
import com.azure.cosmos.implementation.OperationType;
import com.azure.cosmos.implementation.PartitionKeyRange;
import com.azure.cosmos.implementation.PartitionKeyRangeWrapper;
import com.azure.cosmos.implementation.ResourceType;
import com.azure.cosmos.implementation.RxDocumentServiceRequest;
import com.azure.cosmos.implementation.apachecommons.lang.StringUtils;
import org.slf4j.Logger;
import org.slf4j.LoggerFactory;

import java.net.URI;
import java.util.Collections;
import java.util.List;
import java.util.concurrent.ConcurrentHashMap;

import static com.azure.cosmos.implementation.guava25.base.Preconditions.checkNotNull;

public class GlobalPartitionEndpointManagerForPerPartitionAutomaticFailover {
    private static final Logger logger = LoggerFactory.getLogger(GlobalPartitionEndpointManagerForPerPartitionAutomaticFailover.class);
    private final ConcurrentHashMap<PartitionKeyRangeWrapper, PartitionLevelFailoverInfo> partitionKeyRangeToLocation;
    private final GlobalEndpointManager globalEndpointManager;
    private final boolean isPerPartitionAutomaticFailoverEnabled;

    public GlobalPartitionEndpointManagerForPerPartitionAutomaticFailover(
        GlobalEndpointManager globalEndpointManager,
        boolean isPerPartitionAutomaticFailoverEnabled) {

        this.globalEndpointManager = globalEndpointManager;
        this.partitionKeyRangeToLocation = new ConcurrentHashMap<>();
        this.isPerPartitionAutomaticFailoverEnabled = isPerPartitionAutomaticFailoverEnabled;
    }

    public boolean tryAddPartitionLevelLocationOverride(RxDocumentServiceRequest request) {

        if (!this.isPerPartitionAutomaticFailoverEnabled) {
            return false;
        }

        checkNotNull(request, "Argument 'request' cannot be null!");
        checkNotNull(request.requestContext, "Argument 'request.requestContext' cannot be null!");


        if (request.getResourceType() != ResourceType.Document) {
            return false;
        }

        if (request.getOperationType() == OperationType.QueryPlan) {
            return false;
        }

        PartitionKeyRange partitionKeyRange = request.requestContext.resolvedPartitionKeyRangeForPerPartitionAutomaticFailover;
        String resolvedCollectionRid = request.requestContext.resolvedCollectionRid;

        if (partitionKeyRange == null) {
            return false;
        }

        if (StringUtils.isEmpty(resolvedCollectionRid)) {
            return false;
        }

        if (request.getResourceType() != ResourceType.Document) {
            return false;
        }

        if (request.getOperationType() == OperationType.QueryPlan) {
            return false;
        }

        if (request.isReadOnlyRequest()) {
            CrossRegionAvailabilityContextForRxDocumentServiceRequest crossRegionAvailabilityContextForRequest
                = request.requestContext.getCrossRegionAvailabilityContext();

            checkNotNull(crossRegionAvailabilityContextForRequest, "Argument 'crossRegionAvailabilityContextForRequest' cannot be null!");

            if (!crossRegionAvailabilityContextForRequest.shouldUsePerPartitionAutomaticFailoverOverride()) {
                return false;
            }
        }

        PartitionKeyRangeWrapper partitionKeyRangeWrapper = new PartitionKeyRangeWrapper(partitionKeyRange, resolvedCollectionRid);
        PartitionLevelFailoverInfo partitionLevelFailoverInfo = this.partitionKeyRangeToLocation.get(partitionKeyRangeWrapper);

        if (partitionLevelFailoverInfo != null) {
            request.requestContext.routeToLocation(partitionLevelFailoverInfo.getCurrent());
            request.requestContext.setPerPartitionAutomaticFailoverInfoHolder(partitionLevelFailoverInfo);
            return true;
        }

        return false;
    }

    public boolean tryMarkEndpointAsUnavailableForPartitionKeyRange(RxDocumentServiceRequest request) {

        if (!this.isPerPartitionAutomaticFailoverEnabled) {
            return false;
        }

        checkNotNull(request, "Argument 'request' cannot be null!");
        checkNotNull(request.requestContext, "Argument 'request.requestContext' cannot be null!");

        if (request.isReadOnlyRequest()) {
            return false;
        }

        if (!isPerPartitionAutomaticFailoverApplicable(request)) {
            return false;
        }

        PartitionKeyRange partitionKeyRange = request.requestContext.resolvedPartitionKeyRangeForPerPartitionAutomaticFailover;
        String resolvedCollectionRid = request.requestContext.resolvedCollectionRid;

        if (partitionKeyRange == null) {
            return false;
        }

        if (StringUtils.isEmpty(resolvedCollectionRid)) {
            return false;
        }

        PartitionKeyRangeWrapper partitionKeyRangeWrapper = new PartitionKeyRangeWrapper(partitionKeyRange, resolvedCollectionRid);
        URI failedLocation = request.requestContext.locationEndpointToRoute;

        if (failedLocation == null) {
            return false;
        }

        PartitionLevelFailoverInfo partitionLevelFailoverInfo
            = this.partitionKeyRangeToLocation.computeIfAbsent(partitionKeyRangeWrapper, partitionKeyRangeWrapper1 -> new PartitionLevelFailoverInfo(failedLocation, this.globalEndpointManager));

        // Rely on account-level read endpoints for new write region discovery
        List<URI> accountLevelReadEndpoints = this.globalEndpointManager.getAvailableReadEndpoints();

        if (partitionLevelFailoverInfo.tryMoveToNextLocation(accountLevelReadEndpoints, failedLocation)) {

            request.requestContext.setPerPartitionAutomaticFailoverInfoHolder(partitionLevelFailoverInfo);
            return true;
        }

        this.partitionKeyRangeToLocation.remove(partitionKeyRangeWrapper);
        return false;
    }

    public boolean isPerPartitionAutomaticFailoverEnabled() {
        return this.isPerPartitionAutomaticFailoverEnabled;
    }

    public boolean isPerPartitionAutomaticFailoverApplicable(RxDocumentServiceRequest request) {

        if (!this.isPerPartitionAutomaticFailoverEnabled) {
            return false;
        }

        if (this.globalEndpointManager.getApplicableReadEndpoints(Collections.emptyList()).size() <= 1) {
            return false;
        }

        checkNotNull(request, "Argument 'request' cannot be null!");

        ResourceType resourceType = request.getResourceType();
        OperationType operationType = request.getOperationType();

        checkNotNull(resourceType, "Argument 'resourceType' cannot be null!");
        checkNotNull(operationType, "Argument 'operationType' cannot be null!");

        if (request.getOperationType() == OperationType.QueryPlan) {
            return false;
        }

        if (resourceType == ResourceType.Document ||
            (resourceType == ResourceType.StoredProcedure && operationType == OperationType.ExecuteJavaScript)) {

            if (!this.globalEndpointManager.canUseMultipleWriteLocations(request)) {
                return true;
            }
        }

        return false;
    }
}<|MERGE_RESOLUTION|>--- conflicted
+++ resolved
@@ -3,13 +3,10 @@
 
 package com.azure.cosmos.implementation.perPartitionAutomaticFailover;
 
-<<<<<<< HEAD
 import com.azure.cosmos.ConnectionMode;
 import com.azure.cosmos.implementation.Configs;
 import com.azure.cosmos.implementation.ConnectionPolicy;
 import com.azure.cosmos.implementation.CrossRegionAvailabilityContextForRxDocumentServiceRequest;
-=======
->>>>>>> 3bbcb40d
 import com.azure.cosmos.implementation.GlobalEndpointManager;
 import com.azure.cosmos.implementation.OperationType;
 import com.azure.cosmos.implementation.PartitionKeyRange;
@@ -17,12 +14,18 @@
 import com.azure.cosmos.implementation.ResourceType;
 import com.azure.cosmos.implementation.RxDocumentServiceRequest;
 import com.azure.cosmos.implementation.apachecommons.lang.StringUtils;
+import com.fasterxml.jackson.core.JsonGenerator;
+import com.fasterxml.jackson.databind.JsonSerializer;
+import com.fasterxml.jackson.databind.SerializerProvider;
 import org.slf4j.Logger;
 import org.slf4j.LoggerFactory;
 
+import java.io.IOException;
+import java.io.Serializable;
 import java.net.URI;
 import java.util.Collections;
 import java.util.List;
+import java.util.Set;
 import java.util.concurrent.ConcurrentHashMap;
 
 import static com.azure.cosmos.implementation.guava25.base.Preconditions.checkNotNull;
@@ -68,14 +71,6 @@
         }
 
         if (StringUtils.isEmpty(resolvedCollectionRid)) {
-            return false;
-        }
-
-        if (request.getResourceType() != ResourceType.Document) {
-            return false;
-        }
-
-        if (request.getOperationType() == OperationType.QueryPlan) {
             return false;
         }
 
