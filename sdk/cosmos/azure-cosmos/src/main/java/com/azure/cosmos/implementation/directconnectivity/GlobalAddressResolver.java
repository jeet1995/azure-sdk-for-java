--- conflicted
+++ resolved
@@ -4,10 +4,6 @@
 package com.azure.cosmos.implementation.directconnectivity;
 
 import com.azure.cosmos.CosmosContainerProactiveInitConfig;
-<<<<<<< HEAD
-import com.azure.cosmos.implementation.*;
-import com.azure.cosmos.implementation.apachecommons.lang.tuple.ImmutablePair;
-=======
 import com.azure.cosmos.implementation.ApiType;
 import com.azure.cosmos.implementation.Configs;
 import com.azure.cosmos.implementation.ConnectionPolicy;
@@ -20,21 +16,22 @@
 import com.azure.cosmos.implementation.OpenConnectionResponse;
 import com.azure.cosmos.implementation.RxDocumentServiceRequest;
 import com.azure.cosmos.implementation.UserAgentContainer;
->>>>>>> 2979984f
 import com.azure.cosmos.implementation.caches.RxCollectionCache;
 import com.azure.cosmos.implementation.caches.RxPartitionKeyRangeCache;
-import com.azure.cosmos.implementation.directconnectivity.rntbd.ProactiveOpenConnectionsProcessor;
 import com.azure.cosmos.implementation.http.HttpClient;
 import com.azure.cosmos.implementation.routing.PartitionKeyInternalHelper;
 import com.azure.cosmos.implementation.routing.PartitionKeyRangeIdentity;
-import com.azure.cosmos.models.CosmosContainerIdentity;
 import org.slf4j.Logger;
 import org.slf4j.LoggerFactory;
 import reactor.core.publisher.Flux;
 import reactor.core.publisher.Mono;
 
 import java.net.URI;
-import java.util.*;
+import java.util.ArrayList;
+import java.util.Collections;
+import java.util.LinkedList;
+import java.util.List;
+import java.util.Map;
 import java.util.concurrent.ConcurrentHashMap;
 import java.util.stream.Collectors;
 
@@ -44,8 +41,6 @@
     private static final Logger logger = LoggerFactory.getLogger(GlobalAddressResolver.class);
 
     private final static int MaxBackupReadRegions = 3;
-    private final static int MaxContainerCountToBatch = 5;
-    private final static int MaxAddressesToBuffer = 100;
     private final DiagnosticsClientContext diagnosticsClientContext;
     private final GlobalEndpointManager endpointManager;
     private final Protocol protocol;
@@ -61,7 +56,6 @@
 
     private HttpClient httpClient;
     private IOpenConnectionsHandler openConnectionsHandler;
-    private ProactiveOpenConnectionsProcessor proactiveOpenConnectionsProcessor;
     private ConnectionPolicy connectionPolicy;
 
     public GlobalAddressResolver(
@@ -102,114 +96,45 @@
     }
 
     @Override
-    public Flux<List<OpenConnectionResponse>> openConnectionsAndInitCaches(
+    public Flux<OpenConnectionResponse> openConnectionsAndInitCaches(
         CosmosContainerProactiveInitConfig proactiveContainerInitConfig) {
-        return openConnectionsAndInitCaches(proactiveContainerInitConfig, "AGGRESSIVE", false);
-    }
-
-    @Override
-    public Flux<List<OpenConnectionResponse>> openConnectionsAndInitCaches(
-            CosmosContainerProactiveInitConfig proactiveContainerInitConfig,
-            String openConnectionsConcurrencyMode,
-            boolean isBackgroundFlow
-    ) {
+
         // Strip the leading "/", which follows the same format for document requests
         // TODO: currently, the cache key used for collectionCache is inconsistent: some are using path with "/",
         //  some use path with stripped leading "/",
         // TODO: ideally it should have been consistent across
-        List<Flux<ImmutablePair<DocumentCollection, AddressInformation>>> addressResolutionFluxList = new ArrayList<>();
-
-        for (CosmosContainerIdentity containerIdentity : proactiveContainerInitConfig.getCosmosContainerIdentities()) {
-            Flux<ImmutablePair<DocumentCollection, AddressInformation>> addressResolutionFlux = Flux.just(containerIdentity)
-                    .flatMap(cosmosContainerIdentity ->
-                            this
-                                    .collectionCache
-                                    .resolveByNameAsync(
+        return Flux.fromIterable(proactiveContainerInitConfig.getCosmosContainerIdentities())
+                .flatMap(containerIdentity ->
+                    this
+                        .collectionCache
+                        .resolveByNameAsync(
+                            null,
+                            ImplementationBridgeHelpers
+                                .CosmosContainerIdentityHelper
+                                .getCosmosContainerIdentityAccessor()
+                                .getContainerLink(containerIdentity),
+                            null)
+                        .flatMapMany(collection -> {
+                            if (collection == null) {
+                                logger.warn("Can not find the collection, no connections will be opened");
+                                return Mono.empty();
+                            }
+
+                            return this.routingMapProvider.tryGetOverlappingRangesAsync(
                                             null,
-                                            ImplementationBridgeHelpers
-                                                    .CosmosContainerIdentityHelper
-                                                    .getCosmosContainerIdentityAccessor()
-                                                    .getContainerLink(cosmosContainerIdentity),
+                                            collection.getResourceId(),
+                                            PartitionKeyInternalHelper.FullRange,
+                                            true,
                                             null)
-                                    .flatMapMany(collection -> {
-                                        if (collection == null) {
-                                            logger.warn("Can not find the collection, no connections will be opened");
-                                            return Mono.empty();
+                                    .map(valueHolder -> {
+
+                                        if (valueHolder == null || valueHolder.v == null || valueHolder.v.size() == 0) {
+                                            logger.warn(
+                                                    "There is no pkRanges found for collection {}, no connections will be opened",
+                                                    collection.getResourceId());
+                                            return new ArrayList<PartitionKeyRangeIdentity>();
                                         }
 
-<<<<<<< HEAD
-                                        return this.routingMapProvider.tryGetOverlappingRangesAsync(
-                                                        null,
-                                                        collection.getResourceId(),
-                                                        PartitionKeyInternalHelper.FullRange,
-                                                        true,
-                                                        null)
-                                                .map(valueHolder -> {
-
-                                                    if (valueHolder == null || valueHolder.v == null || valueHolder.v.size() == 0) {
-                                                        logger.warn(
-                                                                "There is no pkRanges found for collection {}, no connections will be opened",
-                                                                collection.getResourceId());
-                                                        return new ArrayList<PartitionKeyRangeIdentity>();
-                                                    }
-
-                                                    return valueHolder.v
-                                                            .stream()
-                                                            .map(pkRange -> new PartitionKeyRangeIdentity(collection.getResourceId(), pkRange.getId()))
-                                                            .collect(Collectors.toList());
-                                                })
-                                                .flatMapMany(pkRangeIdentities -> this.resolveAddressesPerCollection(
-                                                                collection,
-                                                                pkRangeIdentities,
-                                                                proactiveContainerInitConfig,
-                                                                openConnectionsConcurrencyMode
-                                                        ).log("Line 149")
-                                                );
-                                    }), 1, 1);
-            addressResolutionFluxList.add(addressResolutionFlux);
-        }
-
-        Comparator<ImmutablePair<DocumentCollection, AddressInformation>> comparator = (o1, o2) -> {
-            if (o1 == null || o2 == null) return -1;
-
-            DocumentCollection coll1 = o1.getLeft();
-            DocumentCollection coll2 = o2.getLeft();
-
-            return coll1.getSelfLink().compareTo(coll2.getSelfLink());
-        };
-
-        System.out.println("Address resolution flux list : " + addressResolutionFluxList.size());
-
-        List<Flux<List<OpenConnectionResponse>>> openConnectionTasks = new ArrayList<>();
-
-        for (int i = 0; i < addressResolutionFluxList.size(); i++) {
-
-            int startIdx = i;
-            int endIdx = Math.min(i + MaxContainerCountToBatch, addressResolutionFluxList.size());
-
-            Flux<List<OpenConnectionResponse>> openConnectionTask = getMergeCompareFluxOfVariousPublisherCount(startIdx, endIdx, comparator, addressResolutionFluxList)
-                    .publishOn(CosmosSchedulers.OPEN_CONNECTIONS_BOUNDED_ELASTIC)
-                    .buffer(MaxAddressesToBuffer)
-                    .flatMap(immutablePairs -> {
-                        Collections.shuffle(immutablePairs);
-                        return Mono.just(immutablePairs);
-                    })
-                    .flatMapIterable(immutablePairs -> immutablePairs)
-                    .flatMap(pair -> this.openConnectionInternal(
-                                    pair.right,
-                                    pair.left,
-                                    proactiveContainerInitConfig,
-                                    openConnectionsConcurrencyMode,
-                                    isBackgroundFlow
-                            )
-                    )
-                    .subscribeOn(CosmosSchedulers.OPEN_CONNECTIONS_BOUNDED_ELASTIC);
-
-            openConnectionTasks.add(openConnectionTask);
-        }
-
-        return Flux.mergeSequential(openConnectionTasks);
-=======
                                         return valueHolder.v
                                                 .stream()
                                                 .map(pkRange -> new PartitionKeyRangeIdentity(collection.getResourceId(), pkRange.getId()))
@@ -232,28 +157,15 @@
                                             }
                                     );
                         }));
->>>>>>> 2979984f
-    }
-
-    @SuppressWarnings("unchecked")
-    public static Flux<ImmutablePair<DocumentCollection, AddressInformation>> getMergeCompareFluxOfVariousPublisherCount(
-            int startIdx,
-            int endIdx,
-            Comparator<ImmutablePair<DocumentCollection, AddressInformation>> comparator,
-            List<Flux<ImmutablePair<DocumentCollection, AddressInformation>>> addressResolutionFluxList) {
-        return Flux.mergeComparing(1, comparator, addressResolutionFluxList.subList(startIdx, endIdx).toArray(new Flux[0]));
-    }
-
-    private Flux<ImmutablePair<DocumentCollection, AddressInformation>> resolveAddressesPerCollection(
+    }
+
+    private Flux<OpenConnectionResponse> openConnectionsAndInitCachesInternal(
             DocumentCollection collection,
             List<PartitionKeyRangeIdentity> partitionKeyRangeIdentities,
             CosmosContainerProactiveInitConfig proactiveContainerInitConfig,
-<<<<<<< HEAD
-            String openConnectionsConcurrencyMode
-=======
             int connectionsPerReplicaCount
->>>>>>> 2979984f
     ) {
+
         if (proactiveContainerInitConfig.getProactiveConnectionRegionsCount() > 0) {
             return Flux.fromStream(this.endpointManager.getReadEndpoints().stream())
                     .take(proactiveContainerInitConfig.getProactiveConnectionRegionsCount())
@@ -261,72 +173,7 @@
                         if (this.addressCacheByEndpoint.containsKey(readEndpoint)) {
                             return this.addressCacheByEndpoint.get(readEndpoint)
                                     .addressCache
-                                    .resolveAddressesAndInitCaches(
-                                            collection,
-                                            partitionKeyRangeIdentities,
-                                            openConnectionsConcurrencyMode
-                                    );
-                        }
-                        return Flux.empty();
-                    }, 1);
-        }
-
-        return Flux.empty();
-    }
-
-    private Flux<List<OpenConnectionResponse>> openConnectionInternal(
-            AddressInformation address,
-            DocumentCollection documentCollection,
-            CosmosContainerProactiveInitConfig proactiveContainerInitConfig,
-            String openConnectionsConcurrencyMode,
-            boolean isBackgroundFlow
-    ) {
-        if (proactiveContainerInitConfig.getProactiveConnectionRegionsCount() > 0) {
-            return Flux.fromStream(this.endpointManager.getReadEndpoints().stream())
-                    .take(proactiveContainerInitConfig.getProactiveConnectionRegionsCount())
-                    .flatMap(readEndpoint -> {
-                        if (this.addressCacheByEndpoint.containsKey(readEndpoint)) {
-                            return this.addressCacheByEndpoint.get(readEndpoint)
-                                    .addressCache
-<<<<<<< HEAD
-                                    .openConnection(
-                                            address,
-                                            documentCollection,
-                                            openConnectionsConcurrencyMode,
-                                            isBackgroundFlow
-                                    );
-                        }
-                        return Flux.empty();
-                    }, 1);
-        }
-
-        return Flux.empty();
-    }
-
-    private Flux<List<OpenConnectionResponse>> openConnectionsAndInitCachesInternal(
-            DocumentCollection collection,
-            List<PartitionKeyRangeIdentity> partitionKeyRangeIdentities,
-            CosmosContainerProactiveInitConfig proactiveContainerInitConfig,
-            String openConnectionsConcurrencyMode,
-            boolean isBackgroundFlow
-    ) {
-
-        if (proactiveContainerInitConfig.getProactiveConnectionRegionsCount() > 0) {
-            return Flux.fromStream(this.endpointManager.getReadEndpoints().stream())
-                    .take(proactiveContainerInitConfig.getProactiveConnectionRegionsCount())
-                    .flatMap(readEndpoint -> {
-                        if (this.addressCacheByEndpoint.containsKey(readEndpoint)) {
-                            return this.addressCacheByEndpoint.get(readEndpoint)
-                                    .addressCache
-                                    .openConnectionsAndInitCaches(
-                                            collection,
-                                            partitionKeyRangeIdentities,
-                                            openConnectionsConcurrencyMode,
-                                            isBackgroundFlow
-                                    );
-=======
                                     .openConnectionsAndInitCaches(collection, partitionKeyRangeIdentities, connectionsPerReplicaCount);
->>>>>>> 2979984f
                         }
                         return Flux.empty();
                     });
@@ -343,17 +190,6 @@
         // For the new ones added later, the openConnectionHandler will pass through constructor
         for (EndpointCache endpointCache : this.addressCacheByEndpoint.values()) {
             endpointCache.addressCache.setOpenConnectionsHandler(openConnectionsHandler);
-        }
-    }
-
-    @Override
-    public void setOpenConnectionsExecutor(ProactiveOpenConnectionsProcessor proactiveOpenConnectionsProcessor) {
-        this.proactiveOpenConnectionsProcessor = proactiveOpenConnectionsProcessor;
-
-        // setup openConnectionExecutor for existing address cache
-        // For the new ones added later, the openConnectionsExecutor will pass through constructor
-        for (EndpointCache endpointCache : this.addressCacheByEndpoint.values()) {
-            endpointCache.addressCache.setOpenConnectionsExecutor(proactiveOpenConnectionsProcessor);
         }
     }
 
@@ -386,9 +222,7 @@
                 this.apiType,
                 this.endpointManager,
                 this.connectionPolicy,
-                this.openConnectionsHandler,
-                    this.proactiveOpenConnectionsProcessor
-                    );
+                this.openConnectionsHandler);
             AddressResolver addressResolver = new AddressResolver();
             addressResolver.initializeCaches(this.collectionCache, this.routingMapProvider, gatewayAddressCache);
             EndpointCache cache = new EndpointCache();
