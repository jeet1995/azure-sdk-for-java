// Copyright (c) Microsoft Corporation. All rights reserved.
// Licensed under the MIT License.
package com.azure.cosmos.implementation.directconnectivity.rntbd;

import com.azure.cosmos.implementation.Configs;
import com.azure.cosmos.implementation.CosmosSchedulers;
import com.azure.cosmos.implementation.IOpenConnectionsHandler;
import com.azure.cosmos.implementation.ImplementationBridgeHelpers;
import com.azure.cosmos.implementation.OpenConnectionResponse;
import com.azure.cosmos.implementation.ShouldRetryResult;
import com.azure.cosmos.implementation.directconnectivity.Uri;
import com.azure.cosmos.models.CosmosContainerIdentity;
import org.slf4j.Logger;
import org.slf4j.LoggerFactory;
import reactor.core.Disposable;
import reactor.core.publisher.Flux;
import reactor.core.publisher.Mono;
import reactor.core.publisher.SignalType;
import reactor.core.publisher.Sinks;

import java.io.Closeable;
import java.io.IOException;
import java.net.URI;
import java.time.Duration;
import java.util.ArrayList;
import java.util.Arrays;
import java.util.HashMap;
import java.util.List;
import java.util.Map;
<<<<<<< HEAD
import java.util.Set;
=======
import java.util.concurrent.CompletableFuture;
>>>>>>> a3ad8811
import java.util.concurrent.ConcurrentHashMap;
import java.util.concurrent.atomic.AtomicReference;
import java.util.concurrent.locks.ReentrantReadWriteLock;
import java.util.stream.Collectors;

public final class ProactiveOpenConnectionsProcessor implements Closeable {

    private static final Logger logger = LoggerFactory.getLogger(ProactiveOpenConnectionsProcessor.class);
    private Sinks.Many<OpenConnectionTask> openConnectionsTaskSink;
    private Sinks.Many<OpenConnectionTask> openConnectionsTaskSinkBackUp;
    private final ConcurrentHashMap<String, List<OpenConnectionTask>> endpointsUnderMonitorMap;
    private final ReentrantReadWriteLock.WriteLock endpointsUnderMonitorMapWriteLock;
    private final Set<String> containersUnderOpenConnectionAndInitCaches;
    private final AtomicReference<ConnectionOpenFlowAggressivenessHint> aggressivenessHint;
    private final AtomicReference<Boolean> isClosed = new AtomicReference<>(false);
    private static final Map<ConnectionOpenFlowAggressivenessHint, ConcurrencyConfiguration> concurrencySettings = new HashMap<>();
    private final IOpenConnectionsHandler openConnectionsHandler;
    private final RntbdEndpoint.Provider endpointProvider;
    private Disposable openConnectionBackgroundTask;
<<<<<<< HEAD
=======
    private final Duration aggressiveWarmupDuration;
>>>>>>> a3ad8811
    private final Sinks.EmitFailureHandler serializedEmitFailureHandler;
    private final CompletableFuture<Boolean> aggressiveWarmUpCompletionTracker = new CompletableFuture<>();
    private static final int OPEN_CONNECTION_SINK_BUFFER_SIZE = 100_000;

    public ProactiveOpenConnectionsProcessor(final RntbdEndpoint.Provider endpointProvider) {
<<<<<<< HEAD
=======
        this(endpointProvider, null);
    }

    public ProactiveOpenConnectionsProcessor(final RntbdEndpoint.Provider endpointProvider, Duration aggressiveWarmupDuration) {
>>>>>>> a3ad8811
        this.openConnectionsTaskSink = Sinks.many().multicast().onBackpressureBuffer(OPEN_CONNECTION_SINK_BUFFER_SIZE);
        this.openConnectionsTaskSinkBackUp = Sinks.many().multicast().onBackpressureBuffer(OPEN_CONNECTION_SINK_BUFFER_SIZE);
        this.aggressivenessHint = new AtomicReference<>(ConnectionOpenFlowAggressivenessHint.DEFENSIVE);
        this.endpointsUnderMonitorMap = new ConcurrentHashMap<>();

        ReentrantReadWriteLock endpointsUnderMonitorMapWriteLock = new ReentrantReadWriteLock();
        this.endpointsUnderMonitorMapWriteLock = endpointsUnderMonitorMapWriteLock.writeLock();

        this.openConnectionsHandler = new RntbdOpenConnectionsHandler(endpointProvider);
        this.endpointProvider = endpointProvider;
<<<<<<< HEAD
        this.serializedEmitFailureHandler = new SerializedEmitFailureHandler();
        this.containersUnderOpenConnectionAndInitCaches = ConcurrentHashMap.newKeySet();

        concurrencySettings.put(
            ConnectionOpenFlowAggressivenessHint.AGGRESSIVE,
            new ConcurrencyConfiguration(Configs.getAggressiveWarmupConcurrency(), Configs.getAggressiveWarmupConcurrency()));
        concurrencySettings.put(
            ConnectionOpenFlowAggressivenessHint.DEFENSIVE,
            new ConcurrencyConfiguration(Configs.getDefensiveWarmupConcurrency(), Configs.getDefensiveWarmupConcurrency()));
=======
        this.aggressiveWarmupDuration = aggressiveWarmupDuration;
        this.serializedEmitFailureHandler = new SerializedEmitFailureHandler();
        concurrencySettings.put(WarmupFlowAggressivenessHint.AGGRESSIVE, new ConcurrencyConfiguration(Configs.getAggressiveWarmupConcurrency(), Configs.getAggressiveWarmupConcurrency()));
        concurrencySettings.put(WarmupFlowAggressivenessHint.DEFENSIVE, new ConcurrencyConfiguration(Configs.getDefensiveWarmupConcurrency(), Configs.getDefensiveWarmupConcurrency()));
    }

    public void init() {

        if (aggressiveWarmupDuration != null && aggressiveWarmupDuration.compareTo(Duration.ZERO) > 0) {

            Flux<Integer> backgroundOpenConnectionsSinkReInstantiationTask = Flux
                    .just(1)
                    .delayElements(aggressiveWarmupDuration);

            this.isConcurrencySwitchFlow.set(true);

            backgroundOpenConnectionsSinkReInstantiationTask
                    .doOnComplete(() -> {
                        this.reInstantiateOpenConnectionsPublisherAndSubscribe(true);
                        this.isConcurrencySwitchFlow.set(false);
                    })
                    .subscribeOn(CosmosSchedulers.OPEN_CONNECTIONS_BOUNDED_ELASTIC)
                    .subscribe();
        }

        // start as a background task
        openConnectionBackgroundTask = this.getBackgroundOpenConnectionsPublisher();

        // this is to keep track of the completion status of warm up flow
        // which is purely blocking
        if (aggressiveWarmupDuration == null || aggressiveWarmupDuration.equals(Duration.ZERO)) {
            aggressiveWarmUpCompletionTracker.whenComplete((isCompletionSuccess, throwable) -> {
                if (isCompletionSuccess) {
                    logger.debug("Aggressive warm up is done, switch to defensively opening connections");
                    this.reInstantiateOpenConnectionsPublisherAndSubscribe(true);
                }
            });
        }
>>>>>>> a3ad8811
    }

    public OpenConnectionTask submitOpenConnectionTaskOutsideLoop(
            String collectionRid,
            URI serviceEndpoint,
            Uri addressUri,
            int minConnectionsRequiredForEndpoint) {

        OpenConnectionTask openConnectionTask = new OpenConnectionTask(collectionRid, serviceEndpoint, addressUri, minConnectionsRequiredForEndpoint);
        this.submitOpenConnectionTaskOutsideLoopInternal(openConnectionTask);

        return openConnectionTask;
    }

     public void completeWarmUpFlow() {
        if (!aggressiveWarmUpCompletionTracker.isDone()) {
            aggressiveWarmUpCompletionTracker.complete(true);
        }
    }

    private void submitOpenConnectionTaskOutsideLoopInternal(OpenConnectionTask openConnectionTask) {
        String addressUriAsString = openConnectionTask.getAddressUri().getURIAsString();

        this.endpointsUnderMonitorMap.compute(addressUriAsString, (key, taskList) -> {
            if (taskList == null) {
                taskList = new ArrayList<>();
            }

            taskList.add(openConnectionTask);

            if (taskList.size() == 1) {
                this.submitOpenConnectionWithinLoopInternal(openConnectionTask);
            }

            return taskList;
        });

        RntbdEndpoint endpoint = this.endpointProvider.createIfAbsent(
                openConnectionTask.getServiceEndpoint(),
                openConnectionTask.getAddressUri().getURI(),
                this,
                openConnectionTask.getMinConnectionsRequiredForEndpoint());

        endpoint.setMinChannelsRequired(Math.max(openConnectionTask.getMinConnectionsRequiredForEndpoint(), endpoint.getMinChannelsRequired()));
    }

    // There are two major kind tasks will be submitted
    // 1. Tasks from up caller -> in this case, before we enqueue a task we would want to check whether the endpoint has already in the map
    // 2. Tasks from existing flow -> for each endpoint, each time we will only 1 connection, if the connection count < the mini connection requirements,then re-queue.
    // for this case, then there is no need to validate whether the endpoint exists
    private synchronized void submitOpenConnectionWithinLoopInternal(OpenConnectionTask openConnectionTask) {
        openConnectionsTaskSink.emitNext(openConnectionTask, serializedEmitFailureHandler);
    }

    @Override
    public void close() throws IOException {
        if (isClosed.compareAndSet(false, true)) {
            logger.info("Shutting down ProactiveOpenConnectionsProcessor...");
            completeSink(openConnectionsTaskSink);
            completeSink(openConnectionsTaskSinkBackUp);
        }
    }

<<<<<<< HEAD
    public void recordOpenConnectionsAndInitCachesCompleted(List<CosmosContainerIdentity> containerIdentities) {

        endpointsUnderMonitorMapWriteLock.lock();
        try {
            for (CosmosContainerIdentity containerIdentity : containerIdentities) {
                this.containersUnderOpenConnectionAndInitCaches.remove(
                    ImplementationBridgeHelpers
                        .CosmosContainerIdentityHelper
                        .getCosmosContainerIdentityAccessor()
                        .getContainerLink(containerIdentity)
                );
            }

            // only switch to defensive mode if there is no container under openConnectionAndInitCachesFlow
            if (this.containersUnderOpenConnectionAndInitCaches.isEmpty()) {
                this.aggressivenessHint.set(ConnectionOpenFlowAggressivenessHint.DEFENSIVE);
                this.reInstantiateOpenConnectionsPublisherAndSubscribe(true);
            } else {
                logger.debug(
                    "Cannot switch to defensive mode as some of the containers are still under openConnectionAndInitCaches flow: [{}]",
                    this.containersUnderOpenConnectionAndInitCaches);
            }
        } finally {
            endpointsUnderMonitorMapWriteLock.unlock();
        }

    }

    public void recordOpenConnectionsAndInitCachesStarted(List<CosmosContainerIdentity> cosmosContainerIdentities) {

        endpointsUnderMonitorMapWriteLock.lock();
        boolean shouldReInstantiatePublisher = false;
        try {
            shouldReInstantiatePublisher = this.containersUnderOpenConnectionAndInitCaches.size() == 0;
            for (CosmosContainerIdentity containerIdentity : cosmosContainerIdentities) {
                this.containersUnderOpenConnectionAndInitCaches.add(
                    ImplementationBridgeHelpers
                        .CosmosContainerIdentityHelper
                        .getCosmosContainerIdentityAccessor()
                        .getContainerLink(containerIdentity)
                );
            }
        } finally {
            endpointsUnderMonitorMapWriteLock.unlock();
        }

        if (shouldReInstantiatePublisher) {
            this.aggressivenessHint.set(ConnectionOpenFlowAggressivenessHint.AGGRESSIVE);
            this.reInstantiateOpenConnectionsPublisherAndSubscribe(false);
        }
    }

    public Disposable getOpenConnectionsPublisher() {
=======
    public Disposable getBackgroundOpenConnectionsPublisher() {
>>>>>>> a3ad8811

        ConcurrencyConfiguration concurrencyConfiguration = concurrencySettings.get(aggressivenessHint.get());
        Map<String, List<OpenConnectionTask>> mapSnapshot = new ConcurrentHashMap<>();
        mapSnapshot.putAll(this.endpointsUnderMonitorMap);

        Flux<OpenConnectionTask> initialFlux  = Flux.fromIterable(
            mapSnapshot
                .keySet()
                .stream()
                .map(endpoint -> mapSnapshot.get(endpoint).get(0))
                .collect(Collectors.toList()));

        return Flux.from(openConnectionsTaskSink.asFlux())
                .mergeWith(initialFlux)
                .publishOn(CosmosSchedulers.OPEN_CONNECTIONS_BOUNDED_ELASTIC)
                .onErrorResume(throwable -> {
                    logger.warn("An error occurred with proactiveOpenConnectionsProcessor, re-initializing open connections sink", throwable);
                    this.reInstantiateOpenConnectionsPublisherAndSubscribe(false);
                    return Mono.empty();
                })
                .parallel(concurrencyConfiguration.openConnectionOperationEmissionConcurrency)
                .runOn(CosmosSchedulers.OPEN_CONNECTIONS_BOUNDED_ELASTIC)
                .flatMap(openConnectionTask -> {
                    Uri addressUri = openConnectionTask.getAddressUri();
                    URI serviceEndpoint = openConnectionTask.getServiceEndpoint();
                    int minConnectionsForEndpoint = openConnectionTask.getMinConnectionsRequiredForEndpoint();
                    String collectionRid = openConnectionTask.getCollectionRid();

                    return Flux.zip(Mono.just(openConnectionTask), openConnectionsHandler.openConnections(
                                    collectionRid,
                                    serviceEndpoint,
                                    Arrays.asList(addressUri),
                                    this,
                                    minConnectionsForEndpoint))
                            .onErrorResume(throwable -> {
                                logger.warn("An error occurred in proactiveOpenConnectionsProcessor", throwable);
                                return Flux.empty();
                            });
                }, true, concurrencyConfiguration.openConnectionExecutionConcurrency)
                .flatMap(openConnectionTaskToResponse -> {
                    OpenConnectionTask openConnectionTask = openConnectionTaskToResponse.getT1();
                    OpenConnectionResponse openConnectionResponse = openConnectionTaskToResponse.getT2();

                    if (openConnectionResponse.isConnected() && openConnectionResponse.isOpenConnectionAttempted()) {
                        this.submitOpenConnectionWithinLoopInternal(openConnectionTask);
                        return Mono.just(openConnectionResponse);
                    }

                    // open connections handler has created the min. required connections for the endpoint
                    if (openConnectionResponse.isConnected() && !openConnectionResponse.isOpenConnectionAttempted()) {
                        // for the specific service endpoint, it has met the mini pool size requirements, so remove from the map
                        // TODO: response should reflect all previous opened connection
                        this.removeEndpointFromMonitor(openConnectionTask.getAddressUri().toString(), openConnectionResponse);
                        return Mono.just(openConnectionResponse);
                    }

                    return openConnectionTask
                            .getRetryPolicy()
                            .shouldRetry((Exception) openConnectionResponse.getException())
                            .flatMap(shouldRetryResult -> {
                                if (shouldRetryResult.shouldRetry) {
                                    return enqueueOpenConnectionOpsForRetry(openConnectionTask, shouldRetryResult)
                                            .onErrorResume(throwable -> {
                                                logger.warn("An error occurred in proactiveOpenConnectionsProcessor", throwable);
                                                return Mono.empty();
                                            });
                                }

                                // TODO: response should reflect all previous opened connection
                                this.removeEndpointFromMonitor(openConnectionTask.getAddressUri().toString(), openConnectionResponse);
                                return Mono.just(openConnectionResponse);
                            });
                }, true)
                .subscribe();
    }

    private void removeEndpointFromMonitor(String addressUriString, OpenConnectionResponse openConnectionResponse) {
        List<OpenConnectionTask> openConnectionTasks = this.endpointsUnderMonitorMap.remove(addressUriString);

        if (openConnectionTasks != null && !openConnectionTasks.isEmpty()) {
            for (OpenConnectionTask connectionTask : openConnectionTasks) {
                connectionTask.complete(openConnectionResponse);
            }
        }
    }

    private synchronized void reInstantiateOpenConnectionsPublisherAndSubscribe(boolean shouldForceDefensiveOpenConnections) {
        if (shouldForceDefensiveOpenConnections) {
            logger.debug("Force defensive opening of connections");
            this.forceDefensiveOpenConnections();
        }
        logger.debug("Re-instantiate openConnectionsTaskSink");
        this.instantiateOpenConnectionsPublisher();
<<<<<<< HEAD

        // If this is not the first time we are initiating the publisher
        // then we are going to dispose the previous one
        if (this.openConnectionBackgroundTask != null) {
            this.openConnectionBackgroundTask.dispose();
        }
        this.openConnectionBackgroundTask = this.getOpenConnectionsPublisher();
=======
        this.openConnectionBackgroundTask.dispose();
        this.openConnectionBackgroundTask = this.getBackgroundOpenConnectionsPublisher();
>>>>>>> a3ad8811
    }

    private Mono<OpenConnectionResponse> enqueueOpenConnectionOpsForRetry(
            OpenConnectionTask op,
            ShouldRetryResult retryResult) {
        if (retryResult.backOffTime == Duration.ZERO || retryResult.backOffTime == null) {
            this.submitOpenConnectionWithinLoopInternal(op);
            return Mono.empty();
        } else {
            return Mono
                    .delay(retryResult.backOffTime)
                    .flatMap(ignore -> {
                        this.submitOpenConnectionWithinLoopInternal(op);
                        return Mono.empty();
                    });
        }
    }

    // when the flux associated with openConnectionsTaskSink is cancelled
    // this method provides for a way to resume emitting pushed tasks to
    // the sink
    private void instantiateOpenConnectionsPublisher() {
        logger.debug("Re-instantiate open connections task sink");
        openConnectionsTaskSink = Sinks.many().multicast().onBackpressureBuffer(OPEN_CONNECTION_SINK_BUFFER_SIZE);
    }

    private void forceDefensiveOpenConnections() {
        if (aggressivenessHint.get() == ConnectionOpenFlowAggressivenessHint.AGGRESSIVE) {
            aggressivenessHint.set(ConnectionOpenFlowAggressivenessHint.DEFENSIVE);
        }
    }

    private void completeSink(Sinks.Many<OpenConnectionTask> sink) {
        Sinks.EmitResult completeEmitResult = sink.tryEmitComplete();

        if (completeEmitResult == Sinks.EmitResult.OK) {
            logger.debug("Sink completed.");
        } else if (completeEmitResult == Sinks.EmitResult.FAIL_CANCELLED ||
                completeEmitResult == Sinks.EmitResult.FAIL_TERMINATED) {
            logger.debug("Sink already completed, EmitResult: {}", completeEmitResult);
        } else {
            logger.warn("Sink completion failed, EmitResult: {}", completeEmitResult);
        }
    }

    private static class ConcurrencyConfiguration {
        final int openConnectionOperationEmissionConcurrency;
        final int openConnectionExecutionConcurrency;

        public ConcurrencyConfiguration(int openConnectionOperationEmissionConcurrency, int openConnectionExecutionConcurrency) {
            this.openConnectionOperationEmissionConcurrency = openConnectionOperationEmissionConcurrency;
            this.openConnectionExecutionConcurrency = openConnectionExecutionConcurrency;
        }
    }

    private static class SerializedEmitFailureHandler implements Sinks.EmitFailureHandler {

        @Override
        public boolean onEmitFailure(SignalType signalType, Sinks.EmitResult emitResult) {
            if (emitResult.equals(Sinks.EmitResult.FAIL_NON_SERIALIZED) || emitResult.equals(Sinks.EmitResult.FAIL_OVERFLOW)) {
                logger.debug("SerializedEmitFailureHandler.onEmitFailure - Signal:{}, Result: {}", signalType, emitResult);

                return true;
            }

            logger.debug("SerializedEmitFailureHandler.onEmitFailure - Signal:{}, Result: {}", signalType, emitResult);
            return false;
        }
    }

    private enum ConnectionOpenFlowAggressivenessHint {
        AGGRESSIVE, DEFENSIVE
    }
}<|MERGE_RESOLUTION|>--- conflicted
+++ resolved
@@ -27,11 +27,7 @@
 import java.util.HashMap;
 import java.util.List;
 import java.util.Map;
-<<<<<<< HEAD
 import java.util.Set;
-=======
-import java.util.concurrent.CompletableFuture;
->>>>>>> a3ad8811
 import java.util.concurrent.ConcurrentHashMap;
 import java.util.concurrent.atomic.AtomicReference;
 import java.util.concurrent.locks.ReentrantReadWriteLock;
@@ -43,7 +39,6 @@
     private Sinks.Many<OpenConnectionTask> openConnectionsTaskSink;
     private Sinks.Many<OpenConnectionTask> openConnectionsTaskSinkBackUp;
     private final ConcurrentHashMap<String, List<OpenConnectionTask>> endpointsUnderMonitorMap;
-    private final ReentrantReadWriteLock.WriteLock endpointsUnderMonitorMapWriteLock;
     private final Set<String> containersUnderOpenConnectionAndInitCaches;
     private final AtomicReference<ConnectionOpenFlowAggressivenessHint> aggressivenessHint;
     private final AtomicReference<Boolean> isClosed = new AtomicReference<>(false);
@@ -51,33 +46,17 @@
     private final IOpenConnectionsHandler openConnectionsHandler;
     private final RntbdEndpoint.Provider endpointProvider;
     private Disposable openConnectionBackgroundTask;
-<<<<<<< HEAD
-=======
-    private final Duration aggressiveWarmupDuration;
->>>>>>> a3ad8811
     private final Sinks.EmitFailureHandler serializedEmitFailureHandler;
-    private final CompletableFuture<Boolean> aggressiveWarmUpCompletionTracker = new CompletableFuture<>();
     private static final int OPEN_CONNECTION_SINK_BUFFER_SIZE = 100_000;
 
     public ProactiveOpenConnectionsProcessor(final RntbdEndpoint.Provider endpointProvider) {
-<<<<<<< HEAD
-=======
-        this(endpointProvider, null);
-    }
-
-    public ProactiveOpenConnectionsProcessor(final RntbdEndpoint.Provider endpointProvider, Duration aggressiveWarmupDuration) {
->>>>>>> a3ad8811
         this.openConnectionsTaskSink = Sinks.many().multicast().onBackpressureBuffer(OPEN_CONNECTION_SINK_BUFFER_SIZE);
         this.openConnectionsTaskSinkBackUp = Sinks.many().multicast().onBackpressureBuffer(OPEN_CONNECTION_SINK_BUFFER_SIZE);
         this.aggressivenessHint = new AtomicReference<>(ConnectionOpenFlowAggressivenessHint.DEFENSIVE);
         this.endpointsUnderMonitorMap = new ConcurrentHashMap<>();
 
-        ReentrantReadWriteLock endpointsUnderMonitorMapWriteLock = new ReentrantReadWriteLock();
-        this.endpointsUnderMonitorMapWriteLock = endpointsUnderMonitorMapWriteLock.writeLock();
-
         this.openConnectionsHandler = new RntbdOpenConnectionsHandler(endpointProvider);
         this.endpointProvider = endpointProvider;
-<<<<<<< HEAD
         this.serializedEmitFailureHandler = new SerializedEmitFailureHandler();
         this.containersUnderOpenConnectionAndInitCaches = ConcurrentHashMap.newKeySet();
 
@@ -87,46 +66,6 @@
         concurrencySettings.put(
             ConnectionOpenFlowAggressivenessHint.DEFENSIVE,
             new ConcurrencyConfiguration(Configs.getDefensiveWarmupConcurrency(), Configs.getDefensiveWarmupConcurrency()));
-=======
-        this.aggressiveWarmupDuration = aggressiveWarmupDuration;
-        this.serializedEmitFailureHandler = new SerializedEmitFailureHandler();
-        concurrencySettings.put(WarmupFlowAggressivenessHint.AGGRESSIVE, new ConcurrencyConfiguration(Configs.getAggressiveWarmupConcurrency(), Configs.getAggressiveWarmupConcurrency()));
-        concurrencySettings.put(WarmupFlowAggressivenessHint.DEFENSIVE, new ConcurrencyConfiguration(Configs.getDefensiveWarmupConcurrency(), Configs.getDefensiveWarmupConcurrency()));
-    }
-
-    public void init() {
-
-        if (aggressiveWarmupDuration != null && aggressiveWarmupDuration.compareTo(Duration.ZERO) > 0) {
-
-            Flux<Integer> backgroundOpenConnectionsSinkReInstantiationTask = Flux
-                    .just(1)
-                    .delayElements(aggressiveWarmupDuration);
-
-            this.isConcurrencySwitchFlow.set(true);
-
-            backgroundOpenConnectionsSinkReInstantiationTask
-                    .doOnComplete(() -> {
-                        this.reInstantiateOpenConnectionsPublisherAndSubscribe(true);
-                        this.isConcurrencySwitchFlow.set(false);
-                    })
-                    .subscribeOn(CosmosSchedulers.OPEN_CONNECTIONS_BOUNDED_ELASTIC)
-                    .subscribe();
-        }
-
-        // start as a background task
-        openConnectionBackgroundTask = this.getBackgroundOpenConnectionsPublisher();
-
-        // this is to keep track of the completion status of warm up flow
-        // which is purely blocking
-        if (aggressiveWarmupDuration == null || aggressiveWarmupDuration.equals(Duration.ZERO)) {
-            aggressiveWarmUpCompletionTracker.whenComplete((isCompletionSuccess, throwable) -> {
-                if (isCompletionSuccess) {
-                    logger.debug("Aggressive warm up is done, switch to defensively opening connections");
-                    this.reInstantiateOpenConnectionsPublisherAndSubscribe(true);
-                }
-            });
-        }
->>>>>>> a3ad8811
     }
 
     public OpenConnectionTask submitOpenConnectionTaskOutsideLoop(
@@ -139,12 +78,6 @@
         this.submitOpenConnectionTaskOutsideLoopInternal(openConnectionTask);
 
         return openConnectionTask;
-    }
-
-     public void completeWarmUpFlow() {
-        if (!aggressiveWarmUpCompletionTracker.isDone()) {
-            aggressiveWarmUpCompletionTracker.complete(true);
-        }
     }
 
     private void submitOpenConnectionTaskOutsideLoopInternal(OpenConnectionTask openConnectionTask) {
@@ -190,11 +123,9 @@
         }
     }
 
-<<<<<<< HEAD
     public void recordOpenConnectionsAndInitCachesCompleted(List<CosmosContainerIdentity> containerIdentities) {
 
-        endpointsUnderMonitorMapWriteLock.lock();
-        try {
+        synchronized (this) {
             for (CosmosContainerIdentity containerIdentity : containerIdentities) {
                 this.containersUnderOpenConnectionAndInitCaches.remove(
                     ImplementationBridgeHelpers
@@ -213,17 +144,12 @@
                     "Cannot switch to defensive mode as some of the containers are still under openConnectionAndInitCaches flow: [{}]",
                     this.containersUnderOpenConnectionAndInitCaches);
             }
-        } finally {
-            endpointsUnderMonitorMapWriteLock.unlock();
-        }
-
+        }
     }
 
     public void recordOpenConnectionsAndInitCachesStarted(List<CosmosContainerIdentity> cosmosContainerIdentities) {
-
-        endpointsUnderMonitorMapWriteLock.lock();
-        boolean shouldReInstantiatePublisher = false;
-        try {
+        boolean shouldReInstantiatePublisher;
+        synchronized (this) {
             shouldReInstantiatePublisher = this.containersUnderOpenConnectionAndInitCaches.size() == 0;
             for (CosmosContainerIdentity containerIdentity : cosmosContainerIdentities) {
                 this.containersUnderOpenConnectionAndInitCaches.add(
@@ -233,8 +159,6 @@
                         .getContainerLink(containerIdentity)
                 );
             }
-        } finally {
-            endpointsUnderMonitorMapWriteLock.unlock();
         }
 
         if (shouldReInstantiatePublisher) {
@@ -243,10 +167,7 @@
         }
     }
 
-    public Disposable getOpenConnectionsPublisher() {
-=======
     public Disposable getBackgroundOpenConnectionsPublisher() {
->>>>>>> a3ad8811
 
         ConcurrencyConfiguration concurrencyConfiguration = concurrencySettings.get(aggressivenessHint.get());
         Map<String, List<OpenConnectionTask>> mapSnapshot = new ConcurrentHashMap<>();
@@ -340,18 +261,13 @@
         }
         logger.debug("Re-instantiate openConnectionsTaskSink");
         this.instantiateOpenConnectionsPublisher();
-<<<<<<< HEAD
 
         // If this is not the first time we are initiating the publisher
         // then we are going to dispose the previous one
         if (this.openConnectionBackgroundTask != null) {
             this.openConnectionBackgroundTask.dispose();
         }
-        this.openConnectionBackgroundTask = this.getOpenConnectionsPublisher();
-=======
-        this.openConnectionBackgroundTask.dispose();
         this.openConnectionBackgroundTask = this.getBackgroundOpenConnectionsPublisher();
->>>>>>> a3ad8811
     }
 
     private Mono<OpenConnectionResponse> enqueueOpenConnectionOpsForRetry(
