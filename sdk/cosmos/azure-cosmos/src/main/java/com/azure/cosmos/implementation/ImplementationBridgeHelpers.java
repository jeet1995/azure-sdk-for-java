// Copyright (c) Microsoft Corporation. All rights reserved.
// Licensed under the MIT License.

package com.azure.cosmos.implementation;

import com.azure.core.http.ProxyOptions;
import com.azure.core.util.tracing.Tracer;
import com.azure.cosmos.BridgeInternal;
import com.azure.cosmos.ConsistencyLevel;
import com.azure.cosmos.CosmosAsyncClient;
import com.azure.cosmos.CosmosAsyncClientEncryptionKey;
import com.azure.cosmos.CosmosAsyncContainer;
import com.azure.cosmos.CosmosAsyncDatabase;
import com.azure.cosmos.CosmosClient;
import com.azure.cosmos.CosmosClientBuilder;
import com.azure.cosmos.CosmosContainerProactiveInitConfig;
import com.azure.cosmos.CosmosDiagnostics;
import com.azure.cosmos.CosmosDiagnosticsContext;
import com.azure.cosmos.CosmosDiagnosticsHandler;
import com.azure.cosmos.CosmosDiagnosticsThresholds;
import com.azure.cosmos.CosmosEndToEndOperationLatencyPolicyConfig;
import com.azure.cosmos.CosmosException;
import com.azure.cosmos.CosmosRegionSwitchHint;
import com.azure.cosmos.CosmosItemSerializer;
import com.azure.cosmos.DirectConnectionConfig;
import com.azure.cosmos.GlobalThroughputControlConfig;
import com.azure.cosmos.SessionRetryOptions;
import com.azure.cosmos.ThroughputControlGroupConfig;
import com.azure.cosmos.implementation.apachecommons.lang.tuple.Pair;
import com.azure.cosmos.implementation.batch.BulkExecutorDiagnosticsTracker;
import com.azure.cosmos.implementation.batch.ItemBatchOperation;
import com.azure.cosmos.implementation.batch.PartitionScopeThresholds;
import com.azure.cosmos.implementation.clienttelemetry.ClientTelemetry;
import com.azure.cosmos.implementation.clienttelemetry.CosmosMeterOptions;
import com.azure.cosmos.implementation.clienttelemetry.MetricCategory;
import com.azure.cosmos.implementation.clienttelemetry.TagName;
import com.azure.cosmos.implementation.directconnectivity.ContainerDirectConnectionMetadata;
import com.azure.cosmos.implementation.directconnectivity.Uri;
import com.azure.cosmos.implementation.directconnectivity.rntbd.RntbdChannelStatistics;
import com.azure.cosmos.implementation.faultinjection.IFaultInjectorProvider;
import com.azure.cosmos.implementation.patch.PatchOperation;
import com.azure.cosmos.implementation.routing.PartitionKeyInternal;
import com.azure.cosmos.implementation.spark.OperationContextAndListenerTuple;
import com.azure.cosmos.models.CosmosBatch;
import com.azure.cosmos.models.CosmosBatchOperationResult;
import com.azure.cosmos.models.CosmosBatchRequestOptions;
import com.azure.cosmos.models.CosmosBatchResponse;
import com.azure.cosmos.models.CosmosBulkExecutionOptions;
import com.azure.cosmos.models.CosmosBulkExecutionThresholdsState;
import com.azure.cosmos.models.CosmosBulkItemResponse;
import com.azure.cosmos.models.CosmosChangeFeedRequestOptions;
import com.azure.cosmos.models.CosmosClientEncryptionKeyResponse;
import com.azure.cosmos.models.CosmosClientTelemetryConfig;
import com.azure.cosmos.models.CosmosContainerIdentity;
import com.azure.cosmos.models.CosmosContainerProperties;
import com.azure.cosmos.models.CosmosItemIdentity;
import com.azure.cosmos.models.CosmosItemRequestOptions;
import com.azure.cosmos.models.CosmosItemResponse;
import com.azure.cosmos.models.CosmosMetricName;
import com.azure.cosmos.models.CosmosPatchItemRequestOptions;
import com.azure.cosmos.models.CosmosPatchOperations;
import com.azure.cosmos.models.CosmosQueryRequestOptions;
import com.azure.cosmos.models.CosmosReadManyRequestOptions;
import com.azure.cosmos.models.FeedRange;
import com.azure.cosmos.models.FeedResponse;
import com.azure.cosmos.models.ModelBridgeInternal;
import com.azure.cosmos.models.PartitionKey;
import com.azure.cosmos.models.PartitionKeyDefinition;
import com.azure.cosmos.models.PriorityLevel;
import com.azure.cosmos.models.CosmosRequestOptionsTransformer;
import com.azure.cosmos.models.SqlQuerySpec;
import com.azure.cosmos.util.CosmosPagedFlux;
import com.azure.cosmos.util.UtilBridgeInternal;
import com.fasterxml.jackson.databind.JsonNode;
import com.fasterxml.jackson.databind.node.ObjectNode;
import io.micrometer.core.instrument.MeterRegistry;
import io.micrometer.core.instrument.Tag;
import org.slf4j.Logger;
import org.slf4j.LoggerFactory;
import reactor.core.publisher.Flux;
import reactor.core.publisher.Mono;

import java.time.Duration;
import java.util.Collection;
import java.util.EnumSet;
import java.util.List;
import java.util.Map;
import java.util.concurrent.Callable;
import java.util.concurrent.ConcurrentMap;
import java.util.concurrent.atomic.AtomicBoolean;
import java.util.concurrent.atomic.AtomicReference;
import java.util.function.Consumer;
import java.util.function.Function;

public class ImplementationBridgeHelpers {
    private final static Logger logger = LoggerFactory.getLogger(ImplementationBridgeHelpers.class);

    private static void  initializeAllAccessors() {
        BridgeInternal.initializeAllAccessors();
        ModelBridgeInternal.initializeAllAccessors();
        UtilBridgeInternal.initializeAllAccessors();
    }

    public static final class CosmosClientBuilderHelper {
        private static final AtomicReference<CosmosClientBuilderAccessor> accessor = new AtomicReference<>();
        private static final AtomicBoolean cosmosClientBuilderClassLoaded = new AtomicBoolean(false);

        private CosmosClientBuilderHelper() {}

        public static void setCosmosClientBuilderAccessor(final CosmosClientBuilderAccessor newAccessor) {
            if (!accessor.compareAndSet(null, newAccessor)) {
                logger.debug("CosmosClientBuilderAccessor already initialized!");
            } else {
                logger.debug("Setting CosmosClientBuilderAccessor...");
                cosmosClientBuilderClassLoaded.set(true);
            }
        }

        public static CosmosClientBuilderAccessor getCosmosClientBuilderAccessor() {
            if (!cosmosClientBuilderClassLoaded.get()) {
                logger.debug("Initializing CosmosClientBuilderAccessor...");
                initializeAllAccessors();
            }

            CosmosClientBuilderAccessor snapshot = accessor.get();
            if (snapshot == null) {
                logger.error("CosmosClientBuilderAccessor is not initialized yet!");
            }

            return snapshot;
        }

        public interface CosmosClientBuilderAccessor {
            void setCosmosClientMetadataCachesSnapshot(CosmosClientBuilder builder,
                                                       CosmosClientMetadataCachesSnapshot metadataCache);

            CosmosClientMetadataCachesSnapshot getCosmosClientMetadataCachesSnapshot(CosmosClientBuilder builder);

            void setCosmosClientApiType(CosmosClientBuilder builder, ApiType apiType);

            ApiType getCosmosClientApiType(CosmosClientBuilder builder);

            ConnectionPolicy getConnectionPolicy(CosmosClientBuilder builder);

            ConnectionPolicy buildConnectionPolicy(CosmosClientBuilder builder);

            Configs getConfigs(CosmosClientBuilder builder);

            ConsistencyLevel getConsistencyLevel(CosmosClientBuilder builder);

            String getEndpoint(CosmosClientBuilder builder);

            CosmosItemSerializer getDefaultCustomSerializer(CosmosClientBuilder builder);
        }
    }

    public static final class PartitionKeyHelper {
        private final static AtomicBoolean partitionKeyClassLoaded = new AtomicBoolean(false);
        private final static AtomicReference<PartitionKeyAccessor> accessor = new AtomicReference<>();

        private PartitionKeyHelper() {}

        public static void setPartitionKeyAccessor(final PartitionKeyAccessor newAccessor) {
            if (!accessor.compareAndSet(null, newAccessor)) {
                logger.debug("PartitionKeyAccessor already initialized!");
            } else {
                logger.debug("Setting PartitionKeyAccessor...");
                partitionKeyClassLoaded.set(true);
            }
        }

        public static PartitionKeyAccessor getPartitionKeyAccessor() {
            if (!partitionKeyClassLoaded.get()) {
                logger.debug("Initializing PartitionKeyAccessor...");
                initializeAllAccessors();
            }

            PartitionKeyAccessor snapshot = accessor.get();
            if (snapshot == null) {
                logger.error("PartitionKeyAccessor is not initialized yet!");
            }

            return snapshot;
        }

        public interface PartitionKeyAccessor {
            PartitionKey toPartitionKey(PartitionKeyInternal partitionKeyInternal);
            PartitionKey toPartitionKey(List<Object> values, boolean strict);
        }
    }

    public static final class DirectConnectionConfigHelper {
        private final static AtomicBoolean directConnectionConfigClassLoaded = new AtomicBoolean(false);
        private final static AtomicReference<DirectConnectionConfigAccessor> accessor = new AtomicReference<>();

        private DirectConnectionConfigHelper() {}

        public static void setDirectConnectionConfigAccessor(final DirectConnectionConfigAccessor newAccessor) {
            if (!accessor.compareAndSet(null, newAccessor)) {
                logger.debug("DirectConnectionConfigAccessor already initialized!");
            } else {
                logger.debug("Setting DirectConnectionConfigAccessor...");
                directConnectionConfigClassLoaded.set(true);
            }
        }

        public static DirectConnectionConfigAccessor getDirectConnectionConfigAccessor() {
            if (!directConnectionConfigClassLoaded.get()) {
                logger.debug("Initializing DirectConnectionConfigAccessor...");
                initializeAllAccessors();
            }

            DirectConnectionConfigAccessor snapshot = accessor.get();
            if (snapshot == null) {
                logger.error("DirectConnectionConfigAccessor is not initialized yet!");
            }

            return snapshot;
        }

        public interface DirectConnectionConfigAccessor {
            int getIoThreadCountPerCoreFactor(DirectConnectionConfig config);
            DirectConnectionConfig setIoThreadCountPerCoreFactor(
                DirectConnectionConfig config, int ioThreadCountPerCoreFactor);
            int getIoThreadPriority(DirectConnectionConfig config);
            DirectConnectionConfig setIoThreadPriority(
                DirectConnectionConfig config, int ioThreadPriority);
            DirectConnectionConfig setHealthCheckTimeoutDetectionEnabled(
                DirectConnectionConfig directConnectionConfig, boolean timeoutDetectionEnabled);
            boolean isHealthCheckTimeoutDetectionEnabled(DirectConnectionConfig directConnectionConfig);
            DirectConnectionConfig setMinConnectionPoolSizePerEndpoint(DirectConnectionConfig directConnectionConfig, int minConnectionPoolSizePerEndpoint);

            int getMinConnectionPoolSizePerEndpoint(DirectConnectionConfig directConnectionConfig);
        }
    }

    public static final class CosmosQueryRequestOptionsHelper {
        private final static AtomicBoolean cosmosQueryRequestOptionsClassLoaded = new AtomicBoolean(false);
        private final static AtomicReference<CosmosQueryRequestOptionsAccessor> accessor = new AtomicReference<>();

        private CosmosQueryRequestOptionsHelper() {}

        public static void setCosmosQueryRequestOptionsAccessor(final CosmosQueryRequestOptionsAccessor newAccessor) {
            if (!accessor.compareAndSet(null, newAccessor)) {
                logger.debug("CosmosQueryRequestOptionsAccessor already initialized!");
            } else {
                logger.debug("Setting CosmosQueryRequestOptionsAccessor...");
                cosmosQueryRequestOptionsClassLoaded.set(true);
            }
        }

        public static CosmosQueryRequestOptionsAccessor getCosmosQueryRequestOptionsAccessor() {
            if (!cosmosQueryRequestOptionsClassLoaded.get()) {
                logger.debug("Initializing CosmosQueryRequestOptionsAccessor...");
                initializeAllAccessors();
            }

            CosmosQueryRequestOptionsAccessor snapshot = accessor.get();
            if (snapshot == null) {
                logger.error("CosmosQueryRequestOptionsAccessor is not initialized yet!");
            }

            return snapshot;
        }

        public interface CosmosQueryRequestOptionsAccessor {
            CosmosQueryRequestOptionsBase<?> getImpl(CosmosQueryRequestOptions options);
            CosmosQueryRequestOptions clone(CosmosQueryRequestOptions toBeCloned);
            CosmosQueryRequestOptions clone(CosmosQueryRequestOptionsBase<?> toBeCloned);
            boolean isQueryPlanRetrievalDisallowed(CosmosQueryRequestOptions queryRequestOptions);
            CosmosQueryRequestOptions disallowQueryPlanRetrieval(CosmosQueryRequestOptions queryRequestOptions);
            boolean isEmptyPageDiagnosticsEnabled(CosmosQueryRequestOptions queryRequestOptions);
            String getQueryNameOrDefault(CosmosQueryRequestOptions queryRequestOptions, String defaultQueryName);
            RequestOptions toRequestOptions(CosmosQueryRequestOptions queryRequestOptions);
            List<CosmosDiagnostics> getCancelledRequestDiagnosticsTracker(CosmosQueryRequestOptions options);
            void setCancelledRequestDiagnosticsTracker(
                CosmosQueryRequestOptions options,
                List<CosmosDiagnostics> cancelledRequestDiagnosticsTracker);
            void setAllowEmptyPages(CosmosQueryRequestOptions options, boolean emptyPagesAllowed);

            boolean getAllowEmptyPages(CosmosQueryRequestOptions options);

            Integer getMaxItemCount(CosmosQueryRequestOptions options);

            String getRequestContinuation(CosmosQueryRequestOptions options);
        }
    }

    public static final class CosmosReadManyRequestOptionsHelper {
        private final static AtomicBoolean cosmosReadManyRequestOptionsClassLoaded = new AtomicBoolean(false);
        private final static AtomicReference<CosmosReadManyRequestOptionsAccessor> accessor = new AtomicReference<>();

        private CosmosReadManyRequestOptionsHelper() {}

        public static void setCosmosReadManyRequestOptionsAccessor(final CosmosReadManyRequestOptionsAccessor newAccessor) {
            if (!accessor.compareAndSet(null, newAccessor)) {
                logger.debug("CosmosReadManyRequestOptionsAccessor already initialized!");
            } else {
                logger.debug("Setting CosmosReadManyRequestOptionsAccessor...");
                cosmosReadManyRequestOptionsClassLoaded.set(true);
            }
        }

        public static CosmosReadManyRequestOptionsAccessor getCosmosReadManyRequestOptionsAccessor() {
            if (!cosmosReadManyRequestOptionsClassLoaded.get()) {
                logger.debug("Initializing CosmosReadManyRequestOptionsAccessor...");
                initializeAllAccessors();
            }

            CosmosReadManyRequestOptionsAccessor snapshot = accessor.get();
            if (snapshot == null) {
                logger.error("CosmosReadManyRequestOptionsAccessor is not initialized yet!");
            }

            return snapshot;
        }

        public interface CosmosReadManyRequestOptionsAccessor {
            public CosmosQueryRequestOptionsBase<?> getImpl(CosmosReadManyRequestOptions options);
        }
    }

    public static final class CosmosChangeFeedRequestOptionsHelper {
        private final static AtomicBoolean cosmosChangeFeedRequestOptionsClassLoaded = new AtomicBoolean(false);
        private final static AtomicReference<CosmosChangeFeedRequestOptionsAccessor> accessor = new AtomicReference<>();

        private CosmosChangeFeedRequestOptionsHelper() {}

        public static void setCosmosChangeFeedRequestOptionsAccessor(final CosmosChangeFeedRequestOptionsAccessor newAccessor) {
            if (!accessor.compareAndSet(null, newAccessor)) {
                logger.debug("CosmosChangeFeedRequestOptionsAccessor already initialized!");
            } else {
                logger.debug("Setting CosmosChangeFeedRequestOptionsAccessor...");
                cosmosChangeFeedRequestOptionsClassLoaded.set(true);
            }
        }

        public static CosmosChangeFeedRequestOptionsAccessor getCosmosChangeFeedRequestOptionsAccessor() {
            if (!cosmosChangeFeedRequestOptionsClassLoaded.get()) {
                logger.debug("Initializing CosmosChangeFeedRequestOptionsAccessor...");
                initializeAllAccessors();
            }

            CosmosChangeFeedRequestOptionsAccessor snapshot = accessor.get();
            if (snapshot == null) {
                logger.error("CosmosChangeFeedRequestOptionsAccessor is not initialized yet!");
            }

            return snapshot;
        }

        public interface CosmosChangeFeedRequestOptionsAccessor {
            CosmosChangeFeedRequestOptions setHeader(CosmosChangeFeedRequestOptions changeFeedRequestOptions, String name, String value);
            Map<String, String> getHeader(CosmosChangeFeedRequestOptions changeFeedRequestOptions);
            void setOperationContext(CosmosChangeFeedRequestOptions changeFeedRequestOptions, OperationContextAndListenerTuple operationContext);
            OperationContextAndListenerTuple getOperationContext(CosmosChangeFeedRequestOptions changeFeedRequestOptions);
            CosmosDiagnosticsThresholds getDiagnosticsThresholds(CosmosChangeFeedRequestOptions options);
            List<String> getExcludeRegions(CosmosChangeFeedRequestOptions cosmosChangeFeedRequestOptions);
            CosmosChangeFeedRequestOptions createForProcessingFromContinuation(String continuation, FeedRange targetRange, String continuationLsn);

            CosmosChangeFeedRequestOptions clone(CosmosChangeFeedRequestOptions toBeCloned);
        }
    }

    public static final class CosmosItemRequestOptionsHelper {
        private final static AtomicBoolean cosmosItemRequestOptionsClassLoaded = new AtomicBoolean(false);
        private final static AtomicReference<CosmosItemRequestOptionsAccessor> accessor = new AtomicReference<>();

        private CosmosItemRequestOptionsHelper() {}

        public static void setCosmosItemRequestOptionsAccessor(final CosmosItemRequestOptionsAccessor newAccessor) {
            if (!accessor.compareAndSet(null, newAccessor)) {
                logger.debug("CosmosItemRequestOptionsAccessor already initialized!");
            } else {
                logger.debug("Setting CosmosItemRequestOptionsAccessor...");
                cosmosItemRequestOptionsClassLoaded.set(true);
            }
        }

        public static CosmosItemRequestOptionsAccessor getCosmosItemRequestOptionsAccessor() {
            if (!cosmosItemRequestOptionsClassLoaded.get()) {
                logger.debug("Initializing CosmosItemRequestOptionsAccessor...");
                initializeAllAccessors();
            }

            CosmosItemRequestOptionsAccessor snapshot = accessor.get();
            if (snapshot == null) {
                logger.error("CosmosItemRequestOptionsAccessor is not initialized yet!");
            }

            return snapshot;
        }

        public interface CosmosItemRequestOptionsAccessor {
            RequestOptions toRequestOptions(CosmosItemRequestOptions itemRequestOptions, CosmosItemSerializer effectiveItemSerializer);
            void setOperationContext(CosmosItemRequestOptions queryRequestOptions, OperationContextAndListenerTuple operationContext);
            OperationContextAndListenerTuple getOperationContext(CosmosItemRequestOptions queryRequestOptions);
            CosmosItemRequestOptions clone(CosmosItemRequestOptions options);
            CosmosItemRequestOptions setHeader(CosmosItemRequestOptions cosmosItemRequestOptions, String name, String value);
            Map<String, String> getHeader(CosmosItemRequestOptions cosmosItemRequestOptions);
            CosmosDiagnosticsThresholds getDiagnosticsThresholds(CosmosItemRequestOptions cosmosItemRequestOptions);
            CosmosItemRequestOptions setNonIdempotentWriteRetryPolicy(
                CosmosItemRequestOptions options,
                boolean enabled,
                boolean useTrackingIds);
            WriteRetryPolicy calculateAndGetEffectiveNonIdempotentRetriesEnabled(
                CosmosItemRequestOptions cosmosItemRequestOptions,
                WriteRetryPolicy clientDefault,
                boolean operationDefault);

            CosmosEndToEndOperationLatencyPolicyConfig getEndToEndOperationLatencyPolicyConfig(
                CosmosItemRequestOptions options);

            CosmosPatchItemRequestOptions clonePatchItemRequestOptions(CosmosPatchItemRequestOptions options);
        }
    }

    public static final class CosmosBulkExecutionOptionsHelper {
        private final static AtomicBoolean cosmosBulkExecutionOptionsClassLoaded = new AtomicBoolean(false);
        private final static AtomicReference<CosmosBulkExecutionOptionsAccessor> accessor = new AtomicReference<>();

        private CosmosBulkExecutionOptionsHelper() {}

        public static void setCosmosBulkExecutionOptionsAccessor(final CosmosBulkExecutionOptionsAccessor newAccessor) {
            if (!accessor.compareAndSet(null, newAccessor)) {
                logger.debug("CosmosBulkExecutionOptionsAccessor already initialized!");
            } else {
                logger.debug("Setting CosmosBulkExecutionOptionsAccessor...");
                cosmosBulkExecutionOptionsClassLoaded.set(true);
            }
        }

        public static CosmosBulkExecutionOptionsAccessor getCosmosBulkExecutionOptionsAccessor() {
            if (!cosmosBulkExecutionOptionsClassLoaded.get()) {
                logger.debug("Initializing CosmosBulkExecutionOptionsAccessor...");
                initializeAllAccessors();
            }

            CosmosBulkExecutionOptionsAccessor snapshot = accessor.get();
            if (snapshot == null) {
                logger.error("CosmosBulkExecutionOptionsAccessor is not initialized yet!");
            }

            return snapshot;
        }

        public interface CosmosBulkExecutionOptionsAccessor {
            void setOperationContext(
                CosmosBulkExecutionOptions options,
                OperationContextAndListenerTuple operationContext);

            OperationContextAndListenerTuple getOperationContext(CosmosBulkExecutionOptions options);

            <T> T getLegacyBatchScopedContext(CosmosBulkExecutionOptions options);

            double getMinTargetedMicroBatchRetryRate(CosmosBulkExecutionOptions options);

            double getMaxTargetedMicroBatchRetryRate(CosmosBulkExecutionOptions options);

            CosmosBulkExecutionOptions setTargetedMicroBatchRetryRate(
                CosmosBulkExecutionOptions options,
                double minRetryRate,
                double maxRetryRate);

            int getMaxMicroBatchPayloadSizeInBytes(CosmosBulkExecutionOptions options);

            CosmosBulkExecutionOptions setMaxMicroBatchPayloadSizeInBytes(CosmosBulkExecutionOptions options, int maxMicroBatchPayloadSizeInBytes);

            int getMaxMicroBatchConcurrency(CosmosBulkExecutionOptions options);

            Integer getMaxConcurrentCosmosPartitions(CosmosBulkExecutionOptions options);

            CosmosBulkExecutionOptions setMaxConcurrentCosmosPartitions(
                CosmosBulkExecutionOptions options, int mxConcurrentCosmosPartitions);

            Duration getMaxMicroBatchInterval(CosmosBulkExecutionOptions options);

            CosmosBulkExecutionOptions setHeader(CosmosBulkExecutionOptions cosmosBulkExecutionOptions,
                                                 String name, String value);

            Map<String, String> getHeader(CosmosBulkExecutionOptions cosmosBulkExecutionOptions);

            Map<String, String> getCustomOptions(CosmosBulkExecutionOptions cosmosBulkExecutionOptions);
            List<String> getExcludeRegions(CosmosBulkExecutionOptions cosmosBulkExecutionOptions);
            int getMaxMicroBatchSize(CosmosBulkExecutionOptions cosmosBulkExecutionOptions);
            void setDiagnosticsTracker(CosmosBulkExecutionOptions cosmosBulkExecutionOptions, BulkExecutorDiagnosticsTracker tracker);
            BulkExecutorDiagnosticsTracker getDiagnosticsTracker(CosmosBulkExecutionOptions cosmosBulkExecutionOptions);

            CosmosBulkExecutionOptions clone(CosmosBulkExecutionOptions toBeCloned);
        }
    }

    public static final class CosmosItemResponseHelper {
        private final static AtomicBoolean cosmosItemResponseClassLoaded = new AtomicBoolean(false);
        private final static AtomicReference<CosmosItemResponseBuilderAccessor> accessor = new AtomicReference<>();

        private CosmosItemResponseHelper() {
        }


        public static void setCosmosItemResponseBuilderAccessor(final CosmosItemResponseBuilderAccessor newAccessor) {
            if (!accessor.compareAndSet(null, newAccessor)) {
                logger.debug("CosmosItemResponseBuilderAccessor already initialized!");
            } else {
                logger.debug("Setting CosmosItemResponseBuilderAccessor...");
                cosmosItemResponseClassLoaded.set(true);
            }
        }

        public static CosmosItemResponseBuilderAccessor getCosmosItemResponseBuilderAccessor() {
            if (!cosmosItemResponseClassLoaded.get()) {
                logger.debug("Initializing CosmosItemResponseBuilderAccessor...");
                initializeAllAccessors();
            }

            CosmosItemResponseBuilderAccessor snapshot = accessor.get();
            if (snapshot == null) {
                logger.error("CosmosItemResponseBuilderAccessor is not initialized yet!");
            }

            return snapshot;
        }

        public interface CosmosItemResponseBuilderAccessor {
            <T> CosmosItemResponse<T> createCosmosItemResponse(CosmosItemResponse<byte[]> response,
                                                               Class<T> classType,
                                                               CosmosItemSerializer serializer);

            <T> CosmosItemResponse<T> createCosmosItemResponse(ResourceResponse<Document> response,
                                                               Class<T> classType,
                                                               CosmosItemSerializer serializer);


            <T> CosmosItemResponse<T> withRemappedStatusCode(
                CosmosItemResponse<T> originalResponse,
                int newStatusCode,
                double additionalRequestCharge,
                boolean isContentResponseOnWriteEnabled);

            byte[] getByteArrayContent(CosmosItemResponse<byte[]> response);

            void setByteArrayContent(CosmosItemResponse<byte[]> response, Pair<byte[], JsonNode> content);

            ResourceResponse<Document> getResourceResponse(CosmosItemResponse<byte[]> response);

            boolean hasTrackingId(CosmosItemResponse<?> response, String candidate);
        }
    }

    public static final class CosmosClientHelper {
        private final static AtomicBoolean cosmosClientClassLoaded = new AtomicBoolean(false);
        private final static AtomicReference<CosmosClientAccessor> accessor = new AtomicReference<>();

        private CosmosClientHelper() {
        }

        public static void setCosmosClientAccessor(final CosmosClientAccessor newAccessor) {
            if (!accessor.compareAndSet(null, newAccessor)) {
                logger.debug("CosmosClientAccessor already initialized!");
            } else {
                logger.debug("Setting CosmosClientAccessor...");
                cosmosClientClassLoaded.set(true);
            }
        }

        public static CosmosClientAccessor getCosmosClientAccessor() {
            if (!cosmosClientClassLoaded.get()) {
                logger.debug("Initializing CosmosClientAccessor...");
                initializeAllAccessors();
            }

            CosmosClientAccessor snapshot = accessor.get();
            if (snapshot == null) {
                logger.error("CosmosClientAccessor is not initialized yet!");
            }

            return snapshot;
        }

        public interface CosmosClientAccessor {
            CosmosAsyncClient getCosmosAsyncClient(CosmosClient cosmosClient);
        }
    }

    public static final class CosmosContainerPropertiesHelper {
        private final static AtomicBoolean cosmosContainerPropertiesClassLoaded = new AtomicBoolean(false);
        private final static AtomicReference<CosmosContainerPropertiesAccessor> accessor = new AtomicReference<>();

        private CosmosContainerPropertiesHelper() {
        }

        public static void setCosmosContainerPropertiesAccessor(final CosmosContainerPropertiesAccessor newAccessor) {
            if (!accessor.compareAndSet(null, newAccessor)) {
                logger.debug("CosmosContainerPropertiesAccessor already initialized!");
            } else {
                logger.debug("Setting CosmosContainerPropertiesAccessor...");
                cosmosContainerPropertiesClassLoaded.set(true);
            }
        }

        public static CosmosContainerPropertiesAccessor getCosmosContainerPropertiesAccessor() {
            if (!cosmosContainerPropertiesClassLoaded.get()) {
                logger.debug("Initializing CosmosContainerPropertiesAccessor...");
                initializeAllAccessors();
            }

            CosmosContainerPropertiesAccessor snapshot = accessor.get();
            if (snapshot == null) {
                logger.error("CosmosContainerPropertiesAccessor is not initialized yet!");
            }

            return snapshot;
        }

        public interface CosmosContainerPropertiesAccessor {
            CosmosContainerProperties create(DocumentCollection documentCollection);
            String getSelfLink(CosmosContainerProperties cosmosContainerProperties);
            void setSelfLink(CosmosContainerProperties cosmosContainerProperties, String selfLink);
        }
    }

    public static final class CosmosPageFluxHelper {
        private final static AtomicBoolean cosmosPagedFluxClassLoaded = new AtomicBoolean(false);
        private final static AtomicReference<CosmosPageFluxAccessor> accessor = new AtomicReference<>();

        private CosmosPageFluxHelper() {
        }

        public static <T> void setCosmosPageFluxAccessor(final CosmosPageFluxAccessor newAccessor) {
            if (!accessor.compareAndSet(null, newAccessor)) {
                logger.debug("CosmosPageFluxAccessor already initialized!");
            } else {
                logger.debug("Setting CosmosPageFluxAccessor...");
                cosmosPagedFluxClassLoaded.set(true);
            }
        }

        public static <T> CosmosPageFluxAccessor getCosmosPageFluxAccessor() {
            if (!cosmosPagedFluxClassLoaded.get()) {
                logger.debug("Initializing CosmosPageFluxAccessor...");
                initializeAllAccessors();
            }

            CosmosPageFluxAccessor snapshot = accessor.get();
            if (snapshot == null) {
                logger.error("CosmosPageFluxAccessor is not initialized yet!");
            }

            return snapshot;
        }

        public interface CosmosPageFluxAccessor {
            <T> CosmosPagedFlux<T> getCosmosPagedFlux(Function<CosmosPagedFluxOptions, Flux<FeedResponse<T>>> optionsFluxFunction);
        }
    }

    public static final class CosmosAsyncDatabaseHelper {
        private final static AtomicBoolean cosmosAsyncDatabaseClassLoaded = new AtomicBoolean(false);
        private final static AtomicReference<CosmosAsyncDatabaseAccessor> accessor = new AtomicReference<>();

        private CosmosAsyncDatabaseHelper() {
        }

        public static <T> void setCosmosAsyncDatabaseAccessor(final CosmosAsyncDatabaseAccessor newAccessor) {
            if (!accessor.compareAndSet(null, newAccessor)) {
                logger.debug("CosmosAsyncDatabaseAccessor already initialized!");
            } else {
                logger.debug("Setting CosmosAsyncDatabaseAccessor...");
                cosmosAsyncDatabaseClassLoaded.set(true);
            }
        }

        public static <T> CosmosAsyncDatabaseAccessor getCosmosAsyncDatabaseAccessor() {
            if (!cosmosAsyncDatabaseClassLoaded.get()) {
                logger.debug("Initializing CosmosAsyncDatabaseAccessor...");
                initializeAllAccessors();
            }

            CosmosAsyncDatabaseAccessor snapshot = accessor.get();
            if (snapshot == null) {
                logger.error("CosmosAsyncDatabaseAccessor is not initialized yet!");
            }

            return snapshot;
        }

        public interface CosmosAsyncDatabaseAccessor {
            CosmosAsyncClient getCosmosAsyncClient(CosmosAsyncDatabase cosmosAsyncDatabase);
            String getLink(CosmosAsyncDatabase cosmosAsyncDatabase);
        }
    }

    public static final class CosmosBulkExecutionThresholdsStateHelper {
        private final static AtomicBoolean cosmosBulkExecutionThresholdsStateClassLoaded = new AtomicBoolean(false);
        private final static AtomicReference<CosmosBulkExecutionThresholdsStateAccessor> accessor = new AtomicReference<>();

        private CosmosBulkExecutionThresholdsStateHelper() {
        }

        public static void setBulkExecutionThresholdsAccessor(final CosmosBulkExecutionThresholdsStateAccessor newAccessor) {
            if (!accessor.compareAndSet(null, newAccessor)) {
                logger.debug("CosmosBulkExecutionThresholdsStateAccessor already initialized!");
            } else {
                logger.debug("Setting CosmosBulkExecutionThresholdsStateAccessor...");
                cosmosBulkExecutionThresholdsStateClassLoaded.set(true);
            }
        }

        public static CosmosBulkExecutionThresholdsStateAccessor getBulkExecutionThresholdsAccessor() {
            if (!cosmosBulkExecutionThresholdsStateClassLoaded.get()) {
                logger.debug("Initializing CosmosBulkExecutionThresholdsStateAccessor...");
                initializeAllAccessors();
            }

            CosmosBulkExecutionThresholdsStateAccessor snapshot = accessor.get();
            if (snapshot == null) {
                logger.error("CosmosBulkExecutionThresholdsStateAccessor is not initialized yet!");
            }

            return snapshot;
        }

        public interface CosmosBulkExecutionThresholdsStateAccessor {
            ConcurrentMap<String, PartitionScopeThresholds> getPartitionScopeThresholds(
                CosmosBulkExecutionThresholdsState thresholds);
            CosmosBulkExecutionThresholdsState createWithPartitionScopeThresholds(
                ConcurrentMap<String, PartitionScopeThresholds> partitionScopeThresholds);
        }
    }
    public static final class CosmosRequestOptionsTransformerHelper  {
        private final static AtomicBoolean cosmosRequestOptionsTransformerClassLoaded = new AtomicBoolean(false);
        private final static AtomicReference<CosmosRequestOptionsTransformerAccessor> accessor = new AtomicReference<>();

        private CosmosRequestOptionsTransformerHelper() {
        }

        public static void setCosmosRequestOptionsTransformerAccessor(final CosmosRequestOptionsTransformerAccessor newAccessor) {
            if (!accessor.compareAndSet(null, newAccessor)) {
                logger.debug("CosmosRequestOptionsTransformerAccessor already initialized!");
            } else {
                logger.debug("Setting CosmosRequestOptionsTransformerAccessor ...");
                cosmosRequestOptionsTransformerClassLoaded.set(true);
            }
        }

        public static CosmosRequestOptionsTransformerAccessor getCosmosRequestOptionsTransformerAccessor() {
            if (!cosmosRequestOptionsTransformerClassLoaded.get()) {
                logger.debug("Initializing CosmosRequestOptionsTransformerAccessor...");
                initializeAllAccessors();
            }

            CosmosRequestOptionsTransformerAccessor snapshot = accessor.get();
            if (snapshot == null) {
                logger.error("CosmosRequestOptionsTransformerAccessor is not initialized yet!");

            }

            return snapshot;
        }

        public interface CosmosRequestOptionsTransformerAccessor {
            CosmosRequestOptionsTransformer create(RequestOptions requestOptions,
                CosmosQueryRequestOptionsImpl queryRequestOptions, CosmosDiagnosticsContext diagnosticsContext);
        }
    }

    public static final class CosmosDiagnosticsHelper {
        private final static AtomicBoolean cosmosDiagnosticsClassLoaded = new AtomicBoolean(false);
        private final static AtomicReference<CosmosDiagnosticsAccessor> accessor = new AtomicReference<>();

        private CosmosDiagnosticsHelper() {
        }

        public static void setCosmosDiagnosticsAccessor(final CosmosDiagnosticsAccessor newAccessor) {
            if (!accessor.compareAndSet(null, newAccessor)) {
                logger.debug("CosmosDiagnosticsAccessor already initialized!");
            } else {
                logger.debug("Setting CosmosDiagnosticsAccessor...");
                cosmosDiagnosticsClassLoaded.set(true);
            }
        }

        public static CosmosDiagnosticsAccessor getCosmosDiagnosticsAccessor() {
            if (!cosmosDiagnosticsClassLoaded.get()) {
                logger.debug("Initializing CosmosDiagnosticsAccessor...");
                initializeAllAccessors();
            }

            CosmosDiagnosticsAccessor snapshot = accessor.get();
            if (snapshot == null) {
                logger.error("CosmosDiagnosticsAccessor is not initialized yet!");
            }

            return snapshot;
        }

        public interface CosmosDiagnosticsAccessor {
            FeedResponseDiagnostics getFeedResponseDiagnostics(CosmosDiagnostics cosmosDiagnostics);
            AtomicBoolean isDiagnosticsCapturedInPagedFlux(CosmosDiagnostics cosmosDiagnostics);
            Collection<ClientSideRequestStatistics> getClientSideRequestStatistics(CosmosDiagnostics cosmosDiagnostics);

            Collection<ClientSideRequestStatistics> getClientSideRequestStatisticsForQueryPipelineAggregations(CosmosDiagnostics cosmosDiagnostics);
            int getTotalResponsePayloadSizeInBytes(CosmosDiagnostics cosmosDiagnostics);
            int getRequestPayloadSizeInBytes(CosmosDiagnostics cosmosDiagnostics);
            ClientSideRequestStatistics getClientSideRequestStatisticsRaw(CosmosDiagnostics cosmosDiagnostics);
            void addClientSideDiagnosticsToFeed(
                CosmosDiagnostics cosmosDiagnostics,
                Collection<ClientSideRequestStatistics> requestStatistics);

            void setSamplingRateSnapshot(CosmosDiagnostics cosmosDiagnostics, double samplingRate);

            CosmosDiagnostics create(DiagnosticsClientContext clientContext, double samplingRate);
            void recordAddressResolutionEnd(
                RxDocumentServiceRequest request,
                String identifier,
                String errorMessage,
                long transportRequestId);

            boolean isNotEmpty(CosmosDiagnostics cosmosDiagnostics);

            void setDiagnosticsContext(CosmosDiagnostics cosmosDiagnostics, CosmosDiagnosticsContext ctx);
        }
    }

    public static final class CosmosDiagnosticsContextHelper {
        private final static AtomicBoolean cosmosDiagnosticsContextClassLoaded = new AtomicBoolean(false);
        private final static AtomicReference<CosmosDiagnosticsContextAccessor> accessor = new AtomicReference<>();

        private CosmosDiagnosticsContextHelper() {
        }

        public static void setCosmosDiagnosticsContextAccessor(final CosmosDiagnosticsContextAccessor newAccessor) {
            if (!accessor.compareAndSet(null, newAccessor)) {
                logger.debug("CosmosDiagnosticsContextAccessor already initialized!");
            } else {
                logger.debug("Setting CosmosDiagnosticsContextAccessor...");
                cosmosDiagnosticsContextClassLoaded.set(true);
            }
        }

        public static CosmosDiagnosticsContextAccessor getCosmosDiagnosticsContextAccessor() {
            if (!cosmosDiagnosticsContextClassLoaded.get()) {
                logger.debug("Initializing CosmosDiagnosticsAccessor...");
                initializeAllAccessors();
            }

            CosmosDiagnosticsContextAccessor snapshot = accessor.get();
            if (snapshot == null) {
                logger.error("CosmosDiagnosticsAccessor is not initialized yet!");
            }

            return snapshot;
        }

        public interface CosmosDiagnosticsContextAccessor {
            CosmosDiagnosticsContext create(
                String spanName,
                String account,
                String endpoint,
                String databaseId,
                String containerId,
                ResourceType resourceType,
                OperationType operationType,
                String operationId,
                ConsistencyLevel consistencyLevel,
                Integer maxItemCount,
                CosmosDiagnosticsThresholds thresholds,
                String trackingId,
                String connectionMode,
                String userAgent,
                Integer sequenceNumber);

            CosmosDiagnosticsSystemUsageSnapshot createSystemUsageSnapshot(
                String cpu,
                String used,
                String available,
                int cpuCount);

            void startOperation(CosmosDiagnosticsContext ctx);

            void recordOperation(
                CosmosDiagnosticsContext ctx,
                int statusCode,
                int subStatusCode,
                Integer actualItemCount,
                Double requestCharge,
                CosmosDiagnostics diagnostics,
                Throwable finalError);

            boolean endOperation(
                CosmosDiagnosticsContext ctx,
                int statusCode,
                int subStatusCode,
                Integer actualItemCount,
                Double requestCharge,
                CosmosDiagnostics diagnostics,
                Throwable finalError);

            void addRequestCharge(CosmosDiagnosticsContext ctx, float requestCharge);

            void addRequestSize(CosmosDiagnosticsContext ctx, int bytes);

            void addResponseSize(CosmosDiagnosticsContext ctx, int bytes);

            void addDiagnostics(CosmosDiagnosticsContext ctx, CosmosDiagnostics diagnostics);

            Collection<CosmosDiagnostics> getDiagnostics(CosmosDiagnosticsContext ctx);

            ResourceType getResourceType(CosmosDiagnosticsContext ctx);

            OperationType getOperationType(CosmosDiagnosticsContext ctx);

            String getEndpoint(CosmosDiagnosticsContext ctx);

            Collection<ClientSideRequestStatistics> getDistinctCombinedClientSideRequestStatistics(CosmosDiagnosticsContext ctx);

            String getSpanName(CosmosDiagnosticsContext ctx);

            void setSamplingRateSnapshot(CosmosDiagnosticsContext ctx, double samplingRate, boolean isSampledOut);

            Integer getSequenceNumber(CosmosDiagnosticsContext ctx);

            boolean isEmptyCompletion(CosmosDiagnosticsContext ctx);
        }
    }

    public static final class CosmosAsyncContainerHelper {
        private final static AtomicBoolean cosmosAsyncContainerClassLoaded = new AtomicBoolean(false);
        private final static AtomicReference<CosmosAsyncContainerAccessor> accessor = new AtomicReference<>();

        private CosmosAsyncContainerHelper() {
        }

        public static void setCosmosAsyncContainerAccessor(final CosmosAsyncContainerAccessor newAccessor) {
            if (!accessor.compareAndSet(null, newAccessor)) {
                logger.debug("CosmosAsyncContainerAccessor already initialized!");
            } else {
                logger.debug("Setting CosmosAsyncContainerAccessor...");
                cosmosAsyncContainerClassLoaded.set(true);
            }
        }

        public static CosmosAsyncContainerAccessor getCosmosAsyncContainerAccessor() {
            if (!cosmosAsyncContainerClassLoaded.get()) {
                logger.debug("Initializing CosmosAsyncContainerAccessor...");
                initializeAllAccessors();
            }

            CosmosAsyncContainerAccessor snapshot = accessor.get();
            if (snapshot == null) {
                logger.error("CosmosAsyncContainerAccessor is not initialized yet!");
            }

            return snapshot;
        }

        public interface CosmosAsyncContainerAccessor {
            <T> Function<CosmosPagedFluxOptions, Flux<FeedResponse<T>>> queryChangeFeedInternalFunc(
                CosmosAsyncContainer cosmosAsyncContainer,
                CosmosChangeFeedRequestOptions cosmosChangeFeedRequestOptions,
                Class<T> classType);

            void enableLocalThroughputControlGroup(
                CosmosAsyncContainer cosmosAsyncContainer,
                ThroughputControlGroupConfig groupConfig,
                Mono<Integer> throughputQueryMono);

            void enableGlobalThroughputControlGroup(
                CosmosAsyncContainer cosmosAsyncContainer,
                ThroughputControlGroupConfig groupConfig,
                GlobalThroughputControlConfig globalControlConfig,
                Mono<Integer> throughputQueryMono);

            IFaultInjectorProvider getOrConfigureFaultInjectorProvider(
                CosmosAsyncContainer cosmosAsyncContainer,
                Callable<IFaultInjectorProvider> injectorProviderCallable);

            <T> Mono<FeedResponse<T>> readMany(
                CosmosAsyncContainer cosmosAsyncContainer,
                List<CosmosItemIdentity> itemIdentityList,
                CosmosReadManyRequestOptions requestOptions,
                Class<T> classType);

            <T> Function<CosmosPagedFluxOptions, Flux<FeedResponse<T>>> queryItemsInternalFunc(
                CosmosAsyncContainer cosmosAsyncContainer,
                SqlQuerySpec sqlQuerySpec,
                CosmosQueryRequestOptions cosmosQueryRequestOptions,
                Class<T> classType);

            <T> Function<CosmosPagedFluxOptions, Flux<FeedResponse<T>>> queryItemsInternalFuncWithMonoSqlQuerySpec(
                CosmosAsyncContainer cosmosAsyncContainer,
                Mono<SqlQuerySpec> sqlQuerySpecMono,
                CosmosQueryRequestOptions cosmosQueryRequestOptions,
                Class<T> classType);

            Mono<List<FeedRange>> getFeedRanges(CosmosAsyncContainer cosmosAsyncContainer, boolean forceRefresh);

            Mono<List<FeedRange>> trySplitFeedRange(
                CosmosAsyncContainer cosmosAsyncContainer,
                FeedRange feedRange,
                int targetedCountAfterSplit);

            String getLinkWithoutTrailingSlash(CosmosAsyncContainer cosmosAsyncContainer);
            Mono<Boolean> checkFeedRangeOverlapping(CosmosAsyncContainer container, FeedRange feedRange1, FeedRange feedRange2);
            Mono<List<FeedRange>> getOverlappingFeedRanges(CosmosAsyncContainer container, FeedRange feedRange, boolean forceRefresh);
            Mono<PartitionKeyDefinition> getPartitionKeyDefinition(CosmosAsyncContainer container);
        }
    }

    public static final class FeedResponseHelper {
        private final static AtomicBoolean feedResponseClassLoaded = new AtomicBoolean(false);
        private final static AtomicReference<FeedResponseAccessor> accessor = new AtomicReference<>();

        private FeedResponseHelper() {
        }

        public static void setFeedResponseAccessor(final FeedResponseAccessor newAccessor) {
            if (!accessor.compareAndSet(null, newAccessor)) {
                logger.debug("FeedResponseAccessor already initialized!");
            } else {
                logger.debug("Setting FeedResponseAccessor...");
                feedResponseClassLoaded.set(true);
            }
        }

        public static FeedResponseAccessor getFeedResponseAccessor() {
            if (!feedResponseClassLoaded.get()) {
                logger.debug("Initializing FeedResponseAccessor...");
                initializeAllAccessors();
            }

            FeedResponseAccessor snapshot = accessor.get();
            if (snapshot == null) {
                logger.error("FeedResponseAccessor is not initialized yet!");
            }

            return snapshot;
        }

        public interface FeedResponseAccessor {
            <T> FeedResponse<T> createFeedResponse(RxDocumentServiceResponse response,
                                                   CosmosItemSerializer itemSerializer,
                                                   Class<T> cls);

            <T> FeedResponse<T> createChangeFeedResponse(RxDocumentServiceResponse response,
                                                   CosmosItemSerializer itemSerializer,
                                                   Class<T> cls);
            <T> boolean getNoChanges(FeedResponse<T> feedResponse);
            <TNew, T> FeedResponse<TNew> convertGenericType(FeedResponse<T> feedResponse, Function<T, TNew> conversion);
            <T> FeedResponse<T> createFeedResponse(
                List<T> results, Map<String, String> headers, CosmosDiagnostics diagnostics);
        }
    }

    public static final class CosmosBatchRequestOptionsHelper {
        private final static AtomicBoolean cosmosBatchRequestOptionsClassLoaded = new AtomicBoolean(false);
        private final static AtomicReference<CosmosBatchRequestOptionsAccessor> accessor = new AtomicReference<>();

        private CosmosBatchRequestOptionsHelper() {
        }

        public static CosmosBatchRequestOptionsAccessor getCosmosBatchRequestOptionsAccessor() {
            if (!cosmosBatchRequestOptionsClassLoaded.get()) {
                logger.debug("Initializing CosmosBatchRequestOptionsAccessor...");
                initializeAllAccessors();
            }

            CosmosBatchRequestOptionsAccessor snapshot = accessor.get();
            if (snapshot == null) {
                logger.error("CosmosBatchRequestOptionsAccessor is not initialized yet!");
            }

            return snapshot;
        }

        public static void setCosmosBatchRequestOptionsAccessor(final CosmosBatchRequestOptionsAccessor newAccessor) {
            if (!accessor.compareAndSet(null, newAccessor)) {
                logger.debug("CosmosBatchRequestOptionsAccessor already initialized!");
            } else {
                logger.debug("Setting CosmosBatchRequestOptionsAccessor...");
                cosmosBatchRequestOptionsClassLoaded.set(true);
            }
        }

        public interface CosmosBatchRequestOptionsAccessor {
            ConsistencyLevel getConsistencyLevel(CosmosBatchRequestOptions cosmosBatchRequestOptions);
            CosmosBatchRequestOptions setConsistencyLevel(CosmosBatchRequestOptions cosmosBatchRequestOptions,
                                                          ConsistencyLevel consistencyLevel);
            CosmosBatchRequestOptions setHeader(CosmosBatchRequestOptions cosmosItemRequestOptions, String name, String value);
            Map<String, String> getHeader(CosmosBatchRequestOptions cosmosItemRequestOptions);
            List<String> getExcludeRegions(CosmosBatchRequestOptions cosmosBatchRequestOptions);

            CosmosBatchRequestOptions clone(CosmosBatchRequestOptions toBeCloned);
        }
    }

    public static final class CosmosBatchOperationResultHelper {
        private final static AtomicBoolean cosmosBatchOperationResultClassLoaded = new AtomicBoolean(false);
        private final static AtomicReference<CosmosBatchOperationResultAccessor> accessor = new AtomicReference<>();

        private CosmosBatchOperationResultHelper() {
        }

        public static CosmosBatchOperationResultAccessor getCosmosBatchOperationResultAccessor() {
            if (!cosmosBatchOperationResultClassLoaded.get()) {
                logger.debug("Initializing CosmosBatchOperationResultAccessor...");
                initializeAllAccessors();
            }

            CosmosBatchOperationResultAccessor snapshot = accessor.get();
            if (snapshot == null) {
                logger.error("CosmosBatchOperationResultAccessor is not initialized yet!");
            }

            return snapshot;
        }

        public static void setCosmosBatchOperationResultAccessor(final CosmosBatchOperationResultAccessor newAccessor) {
            if (!accessor.compareAndSet(null, newAccessor)) {
                logger.debug("CosmosBatchOperationResultAccessor already initialized!");
            } else {
                logger.debug("Setting CosmosBatchOperationResultAccessor...");
                cosmosBatchOperationResultClassLoaded.set(true);
            }
        }

        public interface CosmosBatchOperationResultAccessor {
            ObjectNode getResourceObject(CosmosBatchOperationResult cosmosBatchOperationResult);
            void setResourceObject(CosmosBatchOperationResult cosmosBatchOperationResult, ObjectNode objectNode);
            void setEffectiveItemSerializer(CosmosBatchOperationResult cosmosBatchOperationResult,
                                            CosmosItemSerializer effectiveItemSerializer);
        }
    }

    public static final class CosmosPatchOperationsHelper {
        private final static AtomicBoolean cosmosPatchOperationsClassLoaded = new AtomicBoolean(false);
        private final static AtomicReference<CosmosPatchOperationsAccessor> accessor = new AtomicReference<>();

        private CosmosPatchOperationsHelper() {
        }

        public static CosmosPatchOperationsAccessor getCosmosPatchOperationsAccessor() {
            if (!cosmosPatchOperationsClassLoaded.get()) {
                logger.debug("Initializing CosmosPatchOperationsAccessor...");
                initializeAllAccessors();
            }

            CosmosPatchOperationsAccessor snapshot = accessor.get();
            if (snapshot == null) {
                logger.error("CosmosPatchOperationsAccessor is not initialized yet!");
            }

            return snapshot;
        }

        public static void setCosmosPatchOperationsAccessor(CosmosPatchOperationsAccessor newAccessor) {
            if (!accessor.compareAndSet(null, newAccessor)) {
                logger.debug("CosmosPatchOperationsAccessor already initialized!");
            } else {
                logger.debug("Setting CosmosPatchOperationsAccessor...");
                cosmosPatchOperationsClassLoaded.set(true);
            }
        }

        public interface CosmosPatchOperationsAccessor {
            List<PatchOperation> getPatchOperations(CosmosPatchOperations cosmosPatchOperations);
        }
    }

    public static final class CosmosBatchHelper {
        private static AtomicBoolean cosmosBatchClassLoaded = new AtomicBoolean(false);
        private static AtomicReference<CosmosBatchAccessor> accessor = new AtomicReference<>();

        private CosmosBatchHelper() {
        }

        public static CosmosBatchAccessor getCosmosBatchAccessor() {
            if (!cosmosBatchClassLoaded.get()) {
                logger.debug("Initializing CosmosBatchAccessor...");
                initializeAllAccessors();
            }

            CosmosBatchAccessor snapshot = accessor.get();
            if (snapshot == null) {
                logger.error("CosmosBatchAccessor is not initialized yet!");
            }

            return snapshot;
        }

        public static void setCosmosBatchAccessor(CosmosBatchAccessor newAccessor) {
            if (!accessor.compareAndSet(null, newAccessor)) {
                logger.debug("CosmosBatchAccessor already initialized!");
            } else {
                logger.debug("Setting CosmosBatchAccessor...");
                cosmosBatchClassLoaded.set(true);
            }
        }

        public interface CosmosBatchAccessor {
            List<ItemBatchOperation<?>> getOperationsInternal(CosmosBatch cosmosBatch);
        }
    }

    public static final class CosmosBulkItemResponseHelper {
        private final static AtomicBoolean cosmosBulkItemResponseClassLoaded = new AtomicBoolean(false);
        private final static AtomicReference<CosmosBulkItemResponseAccessor> accessor = new AtomicReference<>();

        private CosmosBulkItemResponseHelper() {
        }

        public static CosmosBulkItemResponseAccessor getCosmosBulkItemResponseAccessor() {
            if (!cosmosBulkItemResponseClassLoaded.get()) {
                logger.debug("Initializing CosmosBulkItemResponseAccessor...");
                initializeAllAccessors();
            }

            CosmosBulkItemResponseAccessor snapshot = accessor.get();
            if (snapshot == null) {
                logger.error("CosmosBulkItemResponseAccessor is not initialized yet!");
            }

            return snapshot;
        }

        public static void setCosmosBulkItemResponseAccessor(CosmosBulkItemResponseAccessor newAccessor) {
            if (!accessor.compareAndSet(null, newAccessor)) {
                logger.debug("CosmosBulkItemResponseAccessor already initialized!");
            } else {
                logger.debug("Setting CosmosBulkItemResponseAccessor...");
                cosmosBulkItemResponseClassLoaded.set(true);
            }
        }

        public interface CosmosBulkItemResponseAccessor {
            ObjectNode getResourceObject(CosmosBulkItemResponse cosmosBulkItemResponse);

            void setResourceObject(CosmosBulkItemResponse cosmosBulkItemResponse,
                                   ObjectNode objectNode);

            void setEffectiveItemSerializer(CosmosBulkItemResponse cosmosBulkItemResponse,
                                            CosmosItemSerializer effectiveItemSerializer);
        }
    }

    public static final class CosmosBatchResponseHelper {
        private final static AtomicBoolean cosmosBatchResponseClassLoaded = new AtomicBoolean(false);
        private final static AtomicReference<CosmosBatchResponseAccessor> accessor = new AtomicReference<>();

        private CosmosBatchResponseHelper() {
        }

        public static CosmosBatchResponseAccessor getCosmosBatchResponseAccessor() {
            if (!cosmosBatchResponseClassLoaded.get()) {
                logger.debug("Initializing CosmosBatchResponseAccessor...");
                initializeAllAccessors();
            }

            CosmosBatchResponseAccessor snapshot = accessor.get();
            if (snapshot == null) {
                logger.error("CosmosBatchResponseAccessor is not initialized yet!");
            }

            return snapshot;
        }

        public static void setCosmosBatchResponseAccessor(final CosmosBatchResponseAccessor newAccessor) {
            if (!accessor.compareAndSet(null, newAccessor)) {
                logger.debug("CosmosBatchResponseAccessor already initialized!");
            } else {
                logger.debug("Setting CosmosBatchResponseAccessor...");
                cosmosBatchResponseClassLoaded.set(true);
            }
        }

        public interface CosmosBatchResponseAccessor {
            List<CosmosBatchOperationResult> getResults(CosmosBatchResponse cosmosBatchResponse);
        }
    }

    public static final class CosmosAsyncClientEncryptionKeyHelper {
        private final static AtomicBoolean cosmosAsyncClientEncryptionKeyClassLoaded = new AtomicBoolean(false);
        private final static AtomicReference<CosmosAsyncClientEncryptionKeyAccessor> accessor = new AtomicReference<>();

        private CosmosAsyncClientEncryptionKeyHelper() {
        }

        public static CosmosAsyncClientEncryptionKeyAccessor getCosmosAsyncClientEncryptionKeyAccessor() {
            if (!cosmosAsyncClientEncryptionKeyClassLoaded.get()) {
                logger.debug("Initializing CosmosAsyncClientEncryptionKeyAccessor...");
                initializeAllAccessors();
            }

            CosmosAsyncClientEncryptionKeyAccessor snapshot = accessor.get();
            if (snapshot == null) {
                logger.error("CosmosAsyncClientEncryptionKeyAccessor is not initialized yet!");
            }

            return snapshot;
        }

        public static void setCosmosAsyncClientEncryptionKeyAccessor(final CosmosAsyncClientEncryptionKeyAccessor newAccessor) {
            if (!accessor.compareAndSet(null, newAccessor)) {
                logger.debug("CosmosAsyncClientEncryptionKeyAccessor already initialized!");
            } else {
                logger.debug("Setting CosmosAsyncClientEncryptionKeyAccessor...");
                cosmosAsyncClientEncryptionKeyClassLoaded.set(true);
            }
        }

        public interface CosmosAsyncClientEncryptionKeyAccessor {
            Mono<CosmosClientEncryptionKeyResponse> readClientEncryptionKey(CosmosAsyncClientEncryptionKey cosmosAsyncClientEncryptionKey,
                                                                            RequestOptions requestOptions);
        }
    }

    public static final class CosmosAsyncClientHelper {
        private static final AtomicReference<CosmosAsyncClientAccessor> accessor = new AtomicReference<>();
        private static final AtomicBoolean cosmosAsyncClientClassLoaded = new AtomicBoolean(false);

        private CosmosAsyncClientHelper() {}

        public static void setCosmosAsyncClientAccessor(final CosmosAsyncClientAccessor newAccessor) {
            if (!accessor.compareAndSet(null, newAccessor)) {
                logger.debug("CosmosAsyncClientAccessor already initialized!");
            } else {
                logger.debug("Setting CosmosAsyncClientAccessor...");
                cosmosAsyncClientClassLoaded.set(true);
            }
        }

        public static CosmosAsyncClientAccessor getCosmosAsyncClientAccessor() {
            if (!cosmosAsyncClientClassLoaded.get()) {
                logger.debug("Initializing CosmosAsyncClientAccessor...");
                initializeAllAccessors();
            }

            CosmosAsyncClientAccessor snapshot = accessor.get();
            if (snapshot == null) {
                logger.error("CosmosAsyncClientAccessor is not initialized yet!");
            }

            return snapshot;
        }

        public interface CosmosAsyncClientAccessor {
            Tag getClientCorrelationTag(CosmosAsyncClient client);
            String getAccountTagValue(CosmosAsyncClient client);
            EnumSet<TagName> getMetricTagNames(CosmosAsyncClient client);
            EnumSet<MetricCategory> getMetricCategories(CosmosAsyncClient client);
            boolean shouldEnableEmptyPageDiagnostics(CosmosAsyncClient client);
            boolean isSendClientTelemetryToServiceEnabled(CosmosAsyncClient client);
            List<String> getPreferredRegions(CosmosAsyncClient client);
            boolean isEndpointDiscoveryEnabled(CosmosAsyncClient client);
            String getConnectionMode(CosmosAsyncClient client);
            String getUserAgent(CosmosAsyncClient client);
            CosmosMeterOptions getMeterOptions(CosmosAsyncClient client, CosmosMetricName name);
            boolean isEffectiveContentResponseOnWriteEnabled(
                CosmosAsyncClient client,
                Boolean requestOptionsContentResponseEnabled);

            ConsistencyLevel getEffectiveConsistencyLevel(
                CosmosAsyncClient client,
                OperationType operationType,
                ConsistencyLevel desiredConsistencyLevelOfOperation);

            CosmosDiagnosticsThresholds getEffectiveDiagnosticsThresholds(
                CosmosAsyncClient client,
                CosmosDiagnosticsThresholds operationLevelThresholds);

            DiagnosticsProvider getDiagnosticsProvider(CosmosAsyncClient client);
<<<<<<< HEAD
            Consumer<CosmosRequestOptionsTransformer> getRequestOptionsTransformer(CosmosAsyncClient client);
=======

            CosmosItemSerializer getEffectiveItemSerializer(
                CosmosAsyncClient client,
                CosmosItemSerializer requestOptionsItemSerializer);
>>>>>>> abe709e4
        }
    }

    public static final class CosmosDiagnosticsThresholdsHelper {
        private static final AtomicReference<CosmosDiagnosticsThresholdsAccessor> accessor = new AtomicReference<>();
        private static final AtomicBoolean cosmosDiagnosticsThresholdsClassLoaded = new AtomicBoolean(false);

        private CosmosDiagnosticsThresholdsHelper() {}

        public static void setCosmosDiagnosticsThresholdsAccessor(final CosmosDiagnosticsThresholdsAccessor newAccessor) {
            if (!accessor.compareAndSet(null, newAccessor)) {
                logger.debug("CosmosDiagnosticsThresholds already initialized!");
            } else {
                logger.debug("Setting CosmosDiagnosticsThresholds...");
                cosmosDiagnosticsThresholdsClassLoaded.set(true);
            }
        }

        public static CosmosDiagnosticsThresholdsAccessor getCosmosAsyncClientAccessor() {
            if (!cosmosDiagnosticsThresholdsClassLoaded.get()) {
                logger.debug("Initializing CosmosDiagnosticsThresholds...");
                initializeAllAccessors();
            }

            CosmosDiagnosticsThresholdsAccessor snapshot = accessor.get();
            if (snapshot == null) {
                logger.error("CosmosDiagnosticsThresholdsAccessor is not initialized yet!");
            }

            return snapshot;
        }

        public interface CosmosDiagnosticsThresholdsAccessor {
            Duration getPointReadLatencyThreshold(CosmosDiagnosticsThresholds thresholds);
            Duration getNonPointReadLatencyThreshold(CosmosDiagnosticsThresholds thresholds);
            float getRequestChargeThreshold(CosmosDiagnosticsThresholds thresholds);
            int getPayloadSizeThreshold(CosmosDiagnosticsThresholds thresholds);
            boolean isFailureCondition(CosmosDiagnosticsThresholds thresholds, int statusCode, int subStatusCode);
        }
    }

    public static final class CosmosExceptionHelper {
        private final static AtomicBoolean cosmosExceptionClassLoaded = new AtomicBoolean(false);
        private final static AtomicReference<CosmosExceptionAccessor> accessor = new AtomicReference<>();

        private CosmosExceptionHelper() {
        }

        public static CosmosExceptionAccessor getCosmosExceptionAccessor() {
            if (!cosmosExceptionClassLoaded.get()) {
                logger.debug("Initializing CosmosExceptionAccessor...");
                initializeAllAccessors();
            }

            CosmosExceptionAccessor snapshot = accessor.get();
            if (snapshot == null) {
                logger.error("CosmosExceptionAccessor is not initialized yet!");
            }

            return snapshot;
        }

        public static void setCosmosExceptionAccessor(final CosmosExceptionAccessor newAccessor) {
            if (!accessor.compareAndSet(null, newAccessor)) {
                logger.debug("CosmosExceptionAccessor already initialized!");
            } else {
                logger.debug("Setting CosmosExceptionAccessor...");
                cosmosExceptionClassLoaded.set(true);
            }
        }

        public interface CosmosExceptionAccessor {
            CosmosException createCosmosException(int statusCode, Exception innerException);
            List<String> getReplicaStatusList(CosmosException cosmosException);
            CosmosException setRntbdChannelStatistics(CosmosException cosmosException, RntbdChannelStatistics rntbdChannelStatistics);
            RntbdChannelStatistics getRntbdChannelStatistics(CosmosException cosmosException);

            void setFaultInjectionRuleId(CosmosException cosmosException, String faultInjectionRuleId);
            String getFaultInjectionRuleId(CosmosException cosmosException);

            void setFaultInjectionEvaluationResults(CosmosException cosmosException, List<String> faultInjectionRuleEvaluationResults);
            List<String> getFaultInjectionEvaluationResults(CosmosException cosmosException);
            void setRequestUri(CosmosException cosmosException, Uri requestUri);
            Uri getRequestUri(CosmosException cosmosException);
        }
    }

    public static final class CosmosClientTelemetryConfigHelper {
        private final static AtomicBoolean cosmosClientTelemetryClassLoaded = new AtomicBoolean(false);
        private final static AtomicReference<CosmosClientTelemetryConfigAccessor> accessor = new AtomicReference<>();

        private CosmosClientTelemetryConfigHelper() {
        }

        public static CosmosClientTelemetryConfigAccessor getCosmosClientTelemetryConfigAccessor() {
            if (!cosmosClientTelemetryClassLoaded.get()) {
                logger.debug("Initializing CosmosClientTelemetryConfigAccessor...");
                initializeAllAccessors();
            }

            CosmosClientTelemetryConfigAccessor snapshot = accessor.get();
            if (snapshot == null) {
                logger.error("CosmosClientTelemetryConfigAccessor is not initialized yet!");
            }

            return snapshot;
        }

        public static void setCosmosClientTelemetryConfigAccessor(
            final CosmosClientTelemetryConfigAccessor newAccessor) {

            assert(newAccessor != null);

            if (!accessor.compareAndSet(null, newAccessor)) {
                logger.debug("CosmosClientTelemetryConfigAccessor already initialized!");
            } else {
                logger.debug("Setting CosmosClientTelemetryConfigAccessor...");
                cosmosClientTelemetryClassLoaded.set(true);
            }
        }

        public interface CosmosClientTelemetryConfigAccessor {
            Duration getHttpNetworkRequestTimeout(CosmosClientTelemetryConfig config);
            int getMaxConnectionPoolSize(CosmosClientTelemetryConfig config);
            Duration getIdleHttpConnectionTimeout(CosmosClientTelemetryConfig config);
            ProxyOptions getProxy(CosmosClientTelemetryConfig config);
            EnumSet<MetricCategory> getMetricCategories(CosmosClientTelemetryConfig config);
            EnumSet<TagName> getMetricTagNames(CosmosClientTelemetryConfig config);
            String getClientCorrelationId(CosmosClientTelemetryConfig config);
            MeterRegistry getClientMetricRegistry(CosmosClientTelemetryConfig config);
            Boolean isSendClientTelemetryToServiceEnabled(CosmosClientTelemetryConfig config);
            boolean isClientMetricsEnabled(CosmosClientTelemetryConfig config);
            void resetIsSendClientTelemetryToServiceEnabled(CosmosClientTelemetryConfig config);
            CosmosMeterOptions getMeterOptions(CosmosClientTelemetryConfig config, CosmosMetricName name);
            CosmosMeterOptions createDisabledMeterOptions(CosmosMetricName name);
            CosmosClientTelemetryConfig createSnapshot(
                CosmosClientTelemetryConfig config,
                boolean effectiveIsClientTelemetryEnabled);
            Collection<CosmosDiagnosticsHandler> getDiagnosticHandlers(CosmosClientTelemetryConfig config);
            void setAccountName(CosmosClientTelemetryConfig config, String accountName);
            String getAccountName(CosmosClientTelemetryConfig config);
            void setClientCorrelationTag(CosmosClientTelemetryConfig config, Tag clientCorrelationTag);
            Tag getClientCorrelationTag(CosmosClientTelemetryConfig config);
            void setClientTelemetry(CosmosClientTelemetryConfig config, ClientTelemetry clientTelemetry);
            ClientTelemetry getClientTelemetry(CosmosClientTelemetryConfig config);
            void addDiagnosticsHandler(CosmosClientTelemetryConfig config, CosmosDiagnosticsHandler handler);
            CosmosDiagnosticsThresholds getDiagnosticsThresholds(CosmosClientTelemetryConfig config);
            boolean isLegacyTracingEnabled(CosmosClientTelemetryConfig config);
            boolean isTransportLevelTracingEnabled(CosmosClientTelemetryConfig config);
            Tracer getOrCreateTracer(CosmosClientTelemetryConfig config);
            void setUseLegacyTracing(CosmosClientTelemetryConfig config, boolean useLegacyTracing);
            void setTracer(CosmosClientTelemetryConfig config, Tracer tracer);
            double getSamplingRate(CosmosClientTelemetryConfig config);
        }
    }

    public static final class PriorityLevelHelper {
        private final static AtomicBoolean priorityLevelClassLoaded = new AtomicBoolean(false);
        private final static AtomicReference<PriorityLevelAccessor> accessor = new AtomicReference<>();

        private PriorityLevelHelper() {
        }

        public static PriorityLevelAccessor getPriorityLevelAccessor() {
            if (!priorityLevelClassLoaded.get()) {
                logger.debug("Initializing PriorityLevelAccessor...");
                initializeAllAccessors();
            }

            PriorityLevelAccessor snapshot = accessor.get();
            if (snapshot == null) {
                logger.error("PriorityLevelAccessor is not initialized yet!");
            }

            return snapshot;
        }

        public static void setPriorityLevelAccessor(final PriorityLevelAccessor newAccessor) {

            assert(newAccessor != null);

            if (!accessor.compareAndSet(null, newAccessor)) {
                logger.debug("PriorityLevelAccessor already initialized!");
            } else {
                logger.debug("Setting PriorityLevelAccessor...");
                priorityLevelClassLoaded.set(true);
            }
        }

        public interface PriorityLevelAccessor {
            byte getPriorityValue(PriorityLevel level);
        }
    }

    public static final class CosmosContainerIdentityHelper {

        private static final AtomicBoolean cosmosContainerIdentityClassLoaded = new AtomicBoolean(false);
        private static final AtomicReference<CosmosContainerIdentityAccessor> accessor = new AtomicReference<>();

        private CosmosContainerIdentityHelper() {}

        public static CosmosContainerIdentityAccessor getCosmosContainerIdentityAccessor() {

            if (!cosmosContainerIdentityClassLoaded.get()) {
                logger.debug("Initializing CosmosContainerIdentityAccessor...");
                initializeAllAccessors();
            }

            CosmosContainerIdentityAccessor snapshot = accessor.get();

            if (snapshot == null) {
                logger.error("CosmosContainerIdentityAccessor is not initialized yet!");
            }

            return snapshot;
        }

        public static void setCosmosContainerIdentityAccessor(final CosmosContainerIdentityAccessor newAccessor) {

            assert (newAccessor != null);

            if (!accessor.compareAndSet(null, newAccessor)) {
                logger.debug("CosmosContainerIdentityAccessor already initialized!");
            } else {
                logger.debug("Setting CosmosContainerIdentityAccessor...");
                cosmosContainerIdentityClassLoaded.set(true);
            }
        }

        public interface CosmosContainerIdentityAccessor {
            String getDatabaseName(CosmosContainerIdentity cosmosContainerIdentity);
            String getContainerName(CosmosContainerIdentity cosmosContainerIdentity);
            String getContainerLink(CosmosContainerIdentity cosmosContainerIdentity);
        }
    }

    public static final class CosmosContainerProactiveInitConfigHelper {

        private static final AtomicBoolean cosmosContainerProactiveInitConfigClassLoaded = new AtomicBoolean(false);
        private static final AtomicReference<CosmosContainerProactiveInitConfigAccessor> accessor = new AtomicReference<>();

        private CosmosContainerProactiveInitConfigHelper() {}

        public static CosmosContainerProactiveInitConfigAccessor getCosmosContainerProactiveInitConfigAccessor() {

            if (!cosmosContainerProactiveInitConfigClassLoaded.get()) {
                logger.debug("Initializing CosmosContainerProactiveInitConfigAccessor...");
                initializeAllAccessors();
            }

            CosmosContainerProactiveInitConfigAccessor snapshot = accessor.get();

            if (snapshot == null) {
                logger.error("CosmosContainerProactiveInitConfigAccessor is not initialized yet!");
            }

            return snapshot;
        }

        public static void setCosmosContainerProactiveInitConfigAccessor(final CosmosContainerProactiveInitConfigAccessor newAccessor) {

            assert (newAccessor != null);

            if (!accessor.compareAndSet(null, newAccessor)) {
                logger.debug("CosmosContainerProactiveInitConfigAccessor already initialized!");
            } else {
                logger.debug("Setting CosmosContainerProactiveInitConfigAccessor...");
                cosmosContainerProactiveInitConfigClassLoaded.set(true);
            }
        }

        public interface CosmosContainerProactiveInitConfigAccessor {
            Map<CosmosContainerIdentity, ContainerDirectConnectionMetadata> getContainerPropertiesMap(CosmosContainerProactiveInitConfig cosmosContainerProactiveInitConfig);
        }
    }

    public static final class CosmosSessionRetryOptionsHelper {
        private static final AtomicBoolean cosmosSessionRetryOptionsClassLoaded = new AtomicBoolean(false);
        private static final AtomicReference<CosmosSessionRetryOptionsAccessor> accessor = new AtomicReference<>();

        private CosmosSessionRetryOptionsHelper() {}

        public static CosmosSessionRetryOptionsAccessor getCosmosSessionRetryOptionsAccessor() {

            if (!cosmosSessionRetryOptionsClassLoaded.get()) {
                logger.debug("Initializing cosmosSessionRetryOptionsAccessor...");
                initializeAllAccessors();
            }

            CosmosSessionRetryOptionsAccessor snapshot = accessor.get();

            if (snapshot == null) {
                logger.error("cosmosSessionRetryOptionsAccessor is not initialized yet!");
            }

            return snapshot;
        }

        public static void setCosmosSessionRetryOptionsAccessor(final CosmosSessionRetryOptionsAccessor newAccessor) {

            assert (newAccessor != null);

            if (!accessor.compareAndSet(null, newAccessor)) {
                logger.debug("CosmosSessionRetryOptionsAccessor already initialized!");
            } else {
                logger.debug("Setting CosmosSessionRetryOptionsAccessor...");
                cosmosSessionRetryOptionsClassLoaded.set(true);
            }
        }

        public interface CosmosSessionRetryOptionsAccessor {
            CosmosRegionSwitchHint getRegionSwitchHint(SessionRetryOptions sessionRetryOptions);
            Duration getMinInRegionRetryTime(SessionRetryOptions sessionRetryOptions);

            int getMaxInRegionRetryCount(SessionRetryOptions sessionRetryOptions);
        }
    }
}<|MERGE_RESOLUTION|>--- conflicted
+++ resolved
@@ -1369,14 +1369,11 @@
                 CosmosDiagnosticsThresholds operationLevelThresholds);
 
             DiagnosticsProvider getDiagnosticsProvider(CosmosAsyncClient client);
-<<<<<<< HEAD
             Consumer<CosmosRequestOptionsTransformer> getRequestOptionsTransformer(CosmosAsyncClient client);
-=======
 
             CosmosItemSerializer getEffectiveItemSerializer(
                 CosmosAsyncClient client,
                 CosmosItemSerializer requestOptionsItemSerializer);
->>>>>>> abe709e4
         }
     }
 
