--- conflicted
+++ resolved
@@ -87,10 +87,7 @@
 import java.util.List;
 import java.util.Map;
 import java.util.Set;
-<<<<<<< HEAD
 import java.util.UUID;
-=======
->>>>>>> 90e4368e
 import java.util.concurrent.Callable;
 import java.util.concurrent.ConcurrentMap;
 import java.util.concurrent.atomic.AtomicBoolean;
@@ -862,8 +859,7 @@
                 String trackingId,
                 String connectionMode,
                 String userAgent,
-                Integer sequenceNumber,
-                String queryStatement);
+                Integer sequenceNumber);
 
             CosmosDiagnosticsSystemUsageSnapshot createSystemUsageSnapshot(
                 String cpu,
@@ -916,9 +912,6 @@
             Integer getSequenceNumber(CosmosDiagnosticsContext ctx);
 
             boolean isEmptyCompletion(CosmosDiagnosticsContext ctx);
-
-            String getQueryStatement(CosmosDiagnosticsContext ctx);
-
         }
     }
 
@@ -1450,7 +1443,7 @@
 
         public interface CosmosExceptionAccessor {
             CosmosException createCosmosException(int statusCode, Exception innerException);
-            Map<String, Set<String>> getReplicaStatusList(CosmosException cosmosException);
+            List<String> getReplicaStatusList(CosmosException cosmosException);
             CosmosException setRntbdChannelStatistics(CosmosException cosmosException, RntbdChannelStatistics rntbdChannelStatistics);
             RntbdChannelStatistics getRntbdChannelStatistics(CosmosException cosmosException);
 
@@ -1530,7 +1523,6 @@
             void setUseLegacyTracing(CosmosClientTelemetryConfig config, boolean useLegacyTracing);
             void setTracer(CosmosClientTelemetryConfig config, Tracer tracer);
             double getSamplingRate(CosmosClientTelemetryConfig config);
-            ShowQueryMode showQueryMode(CosmosClientTelemetryConfig config);
             double[] getDefaultPercentiles(CosmosClientTelemetryConfig config);
             boolean shouldPublishHistograms(CosmosClientTelemetryConfig config);
             boolean shouldApplyDiagnosticThresholdsForTransportLevelMeters(CosmosClientTelemetryConfig config);
