--- conflicted
+++ resolved
@@ -169,11 +169,8 @@
                                        .withEndToEndOperationLatencyPolicyConfig(endToEndOperationLatencyPolicyConfig)
                                        .withSessionRetryOptions(sessionRetryOptions)
                                        .withContainerProactiveInitConfig(this.proactiveContainerInitConfig)
-<<<<<<< HEAD
+                                       .withDefaultSerializer(this.defaultCustomSerializer)
                                        .withRegionScopedSessionCapturingEnabled(builder.isRegionScopedSessionCapturingEnabled())
-=======
-                                       .withDefaultSerializer(this.defaultCustomSerializer)
->>>>>>> ecfbba2d
                                        .build();
 
         this.accountConsistencyLevel = this.asyncDocumentClient.getDefaultConsistencyLevelOfAccount();
@@ -768,10 +765,6 @@
         return clientLevelThresholds != null ? clientLevelThresholds : new CosmosDiagnosticsThresholds();
     }
 
-    CosmosItemSerializer getEffectiveItemSerializer(CosmosItemSerializer requestOptionsItemSerializer) {
-        return this.asyncDocumentClient.getEffectiveItemSerializer(requestOptionsItemSerializer);
-    }
-
     boolean isTransportLevelTracingEnabled() {
 
         CosmosClientTelemetryConfig effectiveConfig = this.clientTelemetryConfig != null ?
@@ -905,11 +898,6 @@
                 public DiagnosticsProvider getDiagnosticsProvider(CosmosAsyncClient client) {
                     return client.getDiagnosticsProvider();
                 }
-
-                @Override
-                public CosmosItemSerializer getEffectiveItemSerializer(CosmosAsyncClient client, CosmosItemSerializer requestOptionsItemSerializer) {
-                    return client.getEffectiveItemSerializer(requestOptionsItemSerializer);
-                }
             }
         );
     }
