// Copyright (c) Microsoft Corporation. All rights reserved.
// Licensed under the MIT License.
package com.azure.cosmos.implementation.caches;

import com.azure.cosmos.BridgeInternal;
import com.azure.cosmos.implementation.AuthorizationTokenType;
import com.azure.cosmos.implementation.ClearingSessionContainerClientRetryPolicy;
import com.azure.cosmos.implementation.DiagnosticsClientContext;
import com.azure.cosmos.implementation.DocumentClientRetryPolicy;
import com.azure.cosmos.implementation.DocumentCollection;
import com.azure.cosmos.implementation.HttpConstants;
import com.azure.cosmos.implementation.IAuthorizationTokenProvider;
import com.azure.cosmos.implementation.IRetryPolicyFactory;
import com.azure.cosmos.implementation.ISessionContainer;
import com.azure.cosmos.implementation.MetadataDiagnosticsContext;
import com.azure.cosmos.implementation.ObservableHelper;
import com.azure.cosmos.implementation.OperationType;
import com.azure.cosmos.implementation.PathsHelper;
import com.azure.cosmos.implementation.RequestVerb;
import com.azure.cosmos.implementation.ResourceType;
import com.azure.cosmos.implementation.RxDocumentServiceRequest;
import com.azure.cosmos.implementation.RxDocumentServiceResponse;
import com.azure.cosmos.implementation.RxStoreModel;
import com.azure.cosmos.implementation.Utils;
import reactor.core.publisher.Mono;

import java.io.UnsupportedEncodingException;
import java.net.URLEncoder;
import java.time.Instant;
import java.util.HashMap;
import java.util.Map;

/**
 * Caches collection information.
 * While this class is public, but it is not part of our published public APIs.
 * This is meant to be internally used only by our sdk.
 */
public class RxClientCollectionCache extends RxCollectionCache {

    private final DiagnosticsClientContext diagnosticsClientContext;
    private final RxStoreModel storeModel;
    private final IAuthorizationTokenProvider tokenProvider;
    private final IRetryPolicyFactory retryPolicy;
    private final ISessionContainer sessionContainer;

    public RxClientCollectionCache(DiagnosticsClientContext diagnosticsClientContext,
                                   ISessionContainer sessionContainer,
                                   RxStoreModel storeModel,
                                   IAuthorizationTokenProvider tokenProvider,
                                   IRetryPolicyFactory retryPolicy,
                                   AsyncCache<String, DocumentCollection> collectionInfoByNameCache, AsyncCache<String, DocumentCollection> collectionInfoByIdCache) {
        super(collectionInfoByNameCache, collectionInfoByIdCache);
        this.diagnosticsClientContext = diagnosticsClientContext;
        this.storeModel = storeModel;
        this.tokenProvider = tokenProvider;
        this.retryPolicy = retryPolicy;
        this.sessionContainer = sessionContainer;
    }

    public RxClientCollectionCache(DiagnosticsClientContext diagnosticsClientContext,
                                   ISessionContainer sessionContainer,
                                   RxStoreModel storeModel,
                                   IAuthorizationTokenProvider tokenProvider,
                                   IRetryPolicyFactory retryPolicy) {
        this.diagnosticsClientContext = diagnosticsClientContext;
        this.storeModel = storeModel;
        this.tokenProvider = tokenProvider;
        this.retryPolicy = retryPolicy;
        this.sessionContainer = sessionContainer;
    }

    protected Mono<DocumentCollection> getByRidAsync(MetadataDiagnosticsContext metaDataDiagnosticsContext, String collectionRid, Map<String, Object> properties) {
        // TODO @fabianm wire up clientContext
        DocumentClientRetryPolicy retryPolicyInstance = new ClearingSessionContainerClientRetryPolicy(this.sessionContainer, this.retryPolicy.getRequestPolicy(null));
        return ObservableHelper.inlineIfPossible(
                () -> this.readCollectionAsync(metaDataDiagnosticsContext, PathsHelper.generatePath(ResourceType.DocumentCollection, collectionRid, false), retryPolicyInstance, properties)
                , retryPolicyInstance);
    }

    protected Mono<DocumentCollection> getByNameAsync(MetadataDiagnosticsContext metaDataDiagnosticsContext, String resourceAddress, Map<String, Object> properties) {
<<<<<<< HEAD
        DocumentClientRetryPolicy retryPolicyInstance = new ClearingSessionContainerClientRetryPolicy(this.sessionContainer, this.retryPolicy.getRequestPolicy());

        // ClearingSessionContainerClientRetryPolicy needs the session container
        // to be cleared when a 404 / 1002 is returned
=======
        // TODO @fabianm wire up clientContext
        DocumentClientRetryPolicy retryPolicyInstance = new ClearingSessionContainerClientRetryPolicy(this.sessionContainer, this.retryPolicy.getRequestPolicy(null));
>>>>>>> 63c4cd90
        return ObservableHelper.inlineIfPossible(
                () -> this.readCollectionAsync(metaDataDiagnosticsContext, resourceAddress, retryPolicyInstance, properties),
                retryPolicyInstance);
    }

    private Mono<DocumentCollection> readCollectionAsync(MetadataDiagnosticsContext metaDataDiagnosticsContext,
                                                         String collectionLink,
                                                         DocumentClientRetryPolicy retryPolicyInstance,
                                                         Map<String, Object> properties) {

        String path = Utils.joinPath(collectionLink, null);

        // create the request to read a documentCollection from the gateway
        RxDocumentServiceRequest request = RxDocumentServiceRequest.create(this.diagnosticsClientContext,
                OperationType.Read,
                ResourceType.DocumentCollection,
                path,
                new HashMap<>());

        request.getHeaders().put(HttpConstants.HttpHeaders.X_DATE, Utils.nowAsRFC1123());

        if (tokenProvider.getAuthorizationTokenType() != AuthorizationTokenType.AadToken) {
            String resourceName = request.getResourceAddress();

            // get the authorization token (not AAD token)
            String authorizationToken = tokenProvider.getUserAuthorizationToken(
                    resourceName,
                    request.getResourceType(),
                    RequestVerb.GET,
                    request.getHeaders(),
                    AuthorizationTokenType.PrimaryMasterKey,
                    properties);

            try {
                // encode the authorization token
                authorizationToken = URLEncoder.encode(authorizationToken, "UTF-8");
            } catch (UnsupportedEncodingException e) {
                return Mono.error(new IllegalStateException("Failed to encode authtoken.", e));
            }
            request.getHeaders().put(HttpConstants.HttpHeaders.AUTHORIZATION, authorizationToken);
        }

        if (retryPolicyInstance != null){
            // resolves the locationEndpointToRoute / resolveServiceEndpoint, diagnostics on the request
            // set some request-level properties on the ClientRetryPolicy - multi-write enabled
            retryPolicyInstance.onBeforeSendRequest(request);
        }

        Instant addressCallStartTime = Instant.now();
        Mono<RxDocumentServiceResponse> responseObs;
        if (tokenProvider.getAuthorizationTokenType() != AuthorizationTokenType.AadToken) {
            responseObs = this.storeModel.processMessage(request);
        } else {
            responseObs = tokenProvider
                .populateAuthorizationHeader(request)
                .flatMap(serviceRequest -> this.storeModel.processMessage(serviceRequest));
        }

        return responseObs.map(response -> {
            if(metaDataDiagnosticsContext != null) {
                Instant addressCallEndTime = Instant.now();
                MetadataDiagnosticsContext.MetadataDiagnostics metaDataDiagnostic  = new MetadataDiagnosticsContext.MetadataDiagnostics(addressCallStartTime,
                    addressCallEndTime,
                    MetadataDiagnosticsContext.MetadataType.CONTAINER_LOOK_UP);
                metaDataDiagnosticsContext.addMetaDataDiagnostic(metaDataDiagnostic);
            }

            return BridgeInternal.toResourceResponse(response, DocumentCollection.class)
                .getResource();
        }).single();
    }
}<|MERGE_RESOLUTION|>--- conflicted
+++ resolved
@@ -78,15 +78,12 @@
     }
 
     protected Mono<DocumentCollection> getByNameAsync(MetadataDiagnosticsContext metaDataDiagnosticsContext, String resourceAddress, Map<String, Object> properties) {
-<<<<<<< HEAD
+        // TODO @fabianm wire up clientContext
+        DocumentClientRetryPolicy retryPolicyInstance = new ClearingSessionContainerClientRetryPolicy(this.sessionContainer, this.retryPolicy.getRequestPolicy(null));
         DocumentClientRetryPolicy retryPolicyInstance = new ClearingSessionContainerClientRetryPolicy(this.sessionContainer, this.retryPolicy.getRequestPolicy());
 
         // ClearingSessionContainerClientRetryPolicy needs the session container
         // to be cleared when a 404 / 1002 is returned
-=======
-        // TODO @fabianm wire up clientContext
-        DocumentClientRetryPolicy retryPolicyInstance = new ClearingSessionContainerClientRetryPolicy(this.sessionContainer, this.retryPolicy.getRequestPolicy(null));
->>>>>>> 63c4cd90
         return ObservableHelper.inlineIfPossible(
                 () -> this.readCollectionAsync(metaDataDiagnosticsContext, resourceAddress, retryPolicyInstance, properties),
                 retryPolicyInstance);
