// Copyright (c) Microsoft Corporation. All rights reserved.
// Licensed under the MIT License.

package com.azure.cosmos.implementation;

import com.azure.core.util.CoreUtils;

import java.util.concurrent.atomic.AtomicReference;

/**
 * Used internally. HTTP constants in the Azure Cosmos DB database service Java
 * SDK.
 */
public class HttpConstants {
    public static class HttpMethods {
        public static final String GET = "GET";
        public static final String POST = "POST";
        public static final String PUT = "PUT";
        public static final String DELETE = "DELETE";
        public static final String HEAD = "HEAD";
        public static final String OPTIONS = "OPTIONS";
        public static final String PATCH = "PATCH";
    }

    public static class QueryStrings {
        public static final String URL = "$resolveFor";
        public static final String FILTER = "$filter";
        public static final String PARTITION_KEY_RANGE_IDS = "$partitionKeyRangeIds";
    }

    public static class HttpHeaders {
        public static final String AUTHORIZATION = "authorization";
        public static final String E_TAG = "etag";
        public static final String METHOD_OVERRIDE = "X-HTTP-Method";
        public static final String SLUG = "Slug";
        public static final String CONTENT_TYPE = "Content-Type";
        public static final String LAST_MODIFIED = "Last-Modified";
        public static final String CONTENT_ENCODING = "Content-Encoding";
        public static final String CHARACTER_SET = "CharacterSet";
        public static final String USER_AGENT = "User-Agent";
        public static final String IF_MODIFIED_SINCE = "If-Modified-Since";
        public static final String IF_MATCH = "If-Match";
        public static final String IF_NONE_MATCH = "If-None-Match";
        public static final String CONTENT_LENGTH = "Content-Length";
        public static final String ACCEPT_ENCODING = "Accept-Encoding";
        public static final String KEEP_ALIVE = "Keep-Alive";
        public static final String CONNECTION = "Connection";
        public static final String CACHE_CONTROL = "Cache-Control";
        public static final String TRANSFER_ENCODING = "Transfer-Encoding";
        public static final String CONTENT_LANGUAGE = "Content-Language";
        public static final String CONTENT_LOCATION = "Content-Location";
        public static final String CONTENT_MD5 = "Content-Md5";
        public static final String CONTENT_RANGE = "Content-RANGE";
        public static final String ACCEPT = "Accept";
        public static final String ACCEPT_CHARSET = "Accept-Charset";
        public static final String ACCEPT_LANGUAGE = "Accept-Language";
        public static final String IF_RANGE = "If-RANGE";
        public static final String IF_UNMODIFIED_SINCE = "If-Unmodified-Since";
        public static final String MAX_FORWARDS = "Max-Forwards";
        public static final String PROXY_AUTHORIZATION = "Proxy-Authorization";
        public static final String ACCEPT_RANGES = "Accept-Ranges";
        public static final String PROXY_AUTHENTICATE = "Proxy-Authenticate";
        public static final String RETRY_AFTER = "Retry-After";
        public static final String SET_COOKIE = "Set-Cookie";
        public static final String WWW_AUTHENTICATE = "Www-Authenticate";
        public static final String ORIGIN = "Origin";
        public static final String HOST = "Host";
        public static final String ACCESS_CONTROL_ALLOW_ORIGIN = "Access-Control-Allow-Origin";
        public static final String ACCESS_CONTROL_ALLOW_HEADERS = "Access-Control-Allow-Headers";
        public static final String KEY_VALUE_ENCODING_FORMAT = "application/x-www-form-urlencoded";
        public static final String WRAP_ASSERTION_FORMAT = "wrap_assertion_format";
        public static final String WRAP_ASSERTION = "wrap_assertion";
        public static final String WRAP_SCOPE = "wrap_scope";
        public static final String SIMPLE_TOKEN = "SWT";
        public static final String HTTP_DATE = "date";
        public static final String PREFER = "Prefer";
        public static final String LOCATION = "Location";
        public static final String REFERER = "referer";

        // Query
        public static final String QUERY = "x-ms-documentdb-query";
        public static final String IS_QUERY = "x-ms-documentdb-isquery";
        public static final String ENABLE_CROSS_PARTITION_QUERY = "x-ms-documentdb-query-enablecrosspartition";
        public static final String PARALLELIZE_CROSS_PARTITION_QUERY = "x-ms-documentdb-query-parallelizecrosspartitionquery";
        public static final String IS_QUERY_PLAN_REQUEST = "x-ms-cosmos-is-query-plan-request";
        public static final String SUPPORTED_QUERY_FEATURES = "x-ms-cosmos-supported-query-features";
        public static final String QUERY_VERSION = "x-ms-cosmos-query-version";
        public static final String CORRELATED_ACTIVITY_ID = "x-ms-cosmos-correlated-activityid";

        // Our custom DocDB headers
        public static final String CONTINUATION = "x-ms-continuation";
        public static final String PAGE_SIZE = "x-ms-max-item-count";
        public static final String RESPONSE_CONTINUATION_TOKEN_LIMIT_IN_KB = "x-ms-documentdb-responsecontinuationtokenlimitinkb";

        // Request sender generated. Simply echoed by backend.
        public static final String ACTIVITY_ID = "x-ms-activity-id";
        public static final String PRE_TRIGGER_INCLUDE = "x-ms-documentdb-pre-trigger-include";
        public static final String PRE_TRIGGER_EXCLUDE = "x-ms-documentdb-pre-trigger-exclude";
        public static final String POST_TRIGGER_INCLUDE = "x-ms-documentdb-post-trigger-include";
        public static final String POST_TRIGGER_EXCLUDE = "x-ms-documentdb-post-trigger-exclude";
        public static final String INDEXING_DIRECTIVE = "x-ms-indexing-directive";
        public static final String SESSION_TOKEN = "x-ms-session-token";
        public static final String CONSISTENCY_LEVEL = "x-ms-consistency-level";
        public static final String READ_CONSISTENCY_STRATEGY = "x-ms-cosmos-read-consistency-strategy";
        public static final String X_DATE = "x-ms-date";
        public static final String COLLECTION_PARTITION_INFO = "x-ms-collection-partition-info";
        public static final String COLLECTION_SERVICE_INFO = "x-ms-collection-service-info";
        public static final String RETRY_AFTER_IN_MILLISECONDS = "x-ms-retry-after-ms";
        public static final String IS_FEED_UNFILTERED = "x-ms-is-feed-unfiltered";
        public static final String RESOURCE_TOKEN_EXPIRY = "x-ms-documentdb-expiry-seconds";
        public static final String ENABLE_SCAN_IN_QUERY = "x-ms-documentdb-query-enable-scan";
        public static final String EMIT_VERBOSE_TRACES_IN_QUERY = "x-ms-documentdb-query-emit-traces";

        // target lsn for head requests
        public static final String TARGET_LSN = "x-ms-target-lsn";
        public static final String TARGET_GLOBAL_COMMITTED_LSN = "x-ms-target-global-committed-lsn";

        // Request validation
        public static final String REQUEST_VALIDATION_FAILURE = "x-ms-request-validation-failure";

        public static final String WRITE_REQUEST_TRIGGER_ADDRESS_REFRESH = "x-ms-write-request-trigger-refresh";

        // Quota Info
        public static final String MAX_RESOURCE_QUOTA = "x-ms-resource-quota";
        public static final String CURRENT_RESOURCE_QUOTA_USAGE = "x-ms-resource-usage";
        public static final String MAX_MEDIA_STORAGE_USAGE_IN_MB = "x-ms-max-media-storage-usage-mb";

        // Usage Info
        public static final String REQUEST_CHARGE = "x-ms-request-charge";
        public static final String CURRENT_MEDIA_STORAGE_USAGE_IN_MB = "x-ms-media-storage-usage-mb";
        public static final String DATABASE_ACCOUNT_CONSUMED_DOCUMENT_STORAGE_IN_MB = "x-ms-databaseaccount-consumed-mb";
        public static final String DATABASE_ACCOUNT_RESERVED_DOCUMENT_STORAGE_IN_MB = "x-ms-databaseaccount-reserved-mb";
        public static final String DATABASE_ACCOUNT_PROVISIONED_DOCUMENT_STORAGE_IN_MB = "x-ms-databaseaccount-provisioned-mb";

        // Address related headers.
        public static final String FORCE_REFRESH = "x-ms-force-refresh";
        public static final String FORCE_COLLECTION_ROUTING_MAP_REFRESH = "x-ms-collectionroutingmap-refresh";
        public static final String ITEM_COUNT = "x-ms-item-count";
        public static final String NEW_RESOURCE_ID = "x-ms-new-resource-id";
        public static final String USE_MASTER_COLLECTION_RESOLVER = "x-ms-use-master-collection-resolver";

        // Admin Headers
        public static final String FULL_UPGRADE = "x-ms-force-full-upgrade";
        public static final String ONLY_UPGRADE_SYSTEM_APPLICATIONS = "x-ms-only-upgrade-system-applications";
        public static final String ONLY_UPGRADE_NON_SYSTEM_APPLICATIONS = "x-ms-only-upgrade-non-system-applications";
        public static final String UPGRADE_FABRIC_RING_CODE_AND_CONFIG = "x-ms-upgrade-fabric-code-config";
        public static final String IGNORE_IN_PROGRESS_UPGRADE = "x-ms-ignore-inprogress-upgrade";
        public static final String UPGRADE_VERIFICATION_KIND = "x-ms-upgrade-verification-kind";
        public static final String IS_CANARY = "x-ms-iscanary";
        public static final String FORCE_DELETE = "x-ms-force-delete";

        // Version headers and values
        public static final String VERSION = "x-ms-version";
        public static final String SCHEMA_VERSION = "x-ms-schemaversion";
        public static final String SERVER_VERSION = "x-ms-serviceversion";
        public static final String GATEWAY_VERSION = "x-ms-gatewayversion";

        // RDFE Resource Provider headers
        public static final String OCP_RESOURCE_PROVIDER_REGISTERED_URI = "ocp-resourceprovider-registered-uri";

        // For Document service management operations only. This is in
        // essence a 'handle' to (long running) operations.
        public static final String REQUEST_ID = "x-ms-request-id";

        // Object returning this determines what constitutes state and what
        // last state change means. For replica, it is the last role change.
        public static final String LAST_STATE_CHANGE_UTC = "x-ms-last-state-change-utc";

        // CSM specific headers
        // Client-request-id: Optional caller-specified request ID, in the form
        // of a GUID
        public static final String CLIENT_REQUEST_ID = "x-ms-client-request-id";

        // Offer header
        public static final String OFFER_TYPE = "x-ms-offer-type";
        public static final String OFFER_THROUGHPUT = "x-ms-offer-throughput";
        public static final String OFFER_IS_RU_PER_MINUTE_THROUGHPUT_ENABLED = "x-ms-offer-is-ru-per-minute-throughput-enabled";
        public static final String OFFER_MIN_THROUGHPUT = "x-ms-cosmos-min-throughput";
        public static final String OFFER_AUTOPILOT_SETTINGS = "x-ms-cosmos-offer-autopilot-settings";
        public static final String OFFER_REPLACE_PENDING = "x-ms-offer-replace-pending";

        // Upsert header
        public static final String IS_UPSERT = "x-ms-documentdb-is-upsert";

        // Index progress headers
        public static final String INDEX_TRANSFORMATION_PROGRESS = "x-ms-documentdb-collection-index-transformation-progress";
        public static final String LAZY_INDEXING_PROGRESS = "x-ms-documentdb-collection-lazy-indexing-progress";

        // Owner name
        public static final String OWNER_FULL_NAME = "x-ms-alt-content-path";

        // Owner ID used for name based request in session token.
        public static final String OWNER_ID = "x-ms-content-path";

        // Partition headers
        public static final String PARTITION_KEY = "x-ms-documentdb-partitionkey";
        public static final String PARTITION_KEY_RANGE_ID = "x-ms-documentdb-partitionkeyrangeid";

        // Error response sub status code
        public static final String SUB_STATUS = "x-ms-substatus";

        public static final String LSN = "lsn";

        // CUSTOM DocDB JavaScript logging headers
        public static final String SCRIPT_ENABLE_LOGGING = "x-ms-documentdb-script-enable-logging";
        public static final String SCRIPT_LOG_RESULTS = "x-ms-documentdb-script-log-results";

        // Collection quota
        public static final String POPULATE_QUOTA_INFO = "x-ms-documentdb-populatequotainfo";

        // ChangeFeed
        public static final String A_IM = "A-IM";
        public static final String ALLOW_TENTATIVE_WRITES = "x-ms-cosmos-allow-tentative-writes";
        public static final String CHANGE_FEED_WIRE_FORMAT_VERSION = "x-ms-cosmos-changefeed-wire-format-version";

        // These properties were added to support RNTBD and they've been added here to
        // reduce merge conflicts

        public static final String CAN_CHARGE = "x-ms-cancharge";
        public static final String CAN_OFFER_REPLACE_COMPLETE = "x-ms-can-offer-replace-complete";
        public static final String CAN_THROTTLE = "x-ms-canthrottle";
        public static final String CLIENT_RETRY_ATTEMPT_COUNT = "x-ms-client-retry-attempt-count";
        public static final String COLLECTION_INDEX_TRANSFORMATION_PROGRESS = "x-ms-documentdb-collection-index-transformation-progress";
        public static final String COLLECTION_LAZY_INDEXING_PROGRESS = "x-ms-documentdb-collection-lazy-indexing-progress";
        public static final String COLLECTION_REMOTE_STORAGE_SECURITY_IDENTIFIER = "x-ms-collection-security-identifier";
        public static final String CONTENT_SERIALIZATION_FORMAT = "x-ms-documentdb-content-serialization-format";
        public static final String DISABLE_RNTBD_CHANNEL = "x-ms-disable-rntbd-channel";
        public static final String DISABLE_RU_PER_MINUTE_USAGE = "x-ms-documentdb-disable-ru-per-minute-usage";
        public static final String ENABLE_LOGGING = "x-ms-documentdb-script-enable-logging";
        public static final String ENABLE_LOW_PRECISION_ORDER_BY = "x-ms-documentdb-query-enable-low-precision-order-by";
        public static final String END_EPK = "x-ms-end-epk";
        public static final String END_ID = "x-ms-end-id";
        public static final String ENUMERATION_DIRECTION = "x-ms-enumeration-direction";
        public static final String FILTER_BY_SCHEMA_RESOURCE_ID = "x-ms-documentdb-filterby-schema-rid";
        public static final String FORCE_QUERY_SCAN = "x-ms-documentdb-force-query-scan";
        public static final String GATEWAY_SIGNATURE = "x-ms-gateway-signature";
        public static final String IS_AUTO_SCALE_REQUEST = "x-ms-is-auto-scale";
        public static final String IS_READ_ONLY_SCRIPT = "x-ms-is-readonly-script";
        public static final String LOG_RESULTS = "x-ms-documentdb-script-log-results";
        public static final String MIGRATE_COLLECTION_DIRECTIVE = "x-ms-migratecollection-directive";
        public static final String POPULATE_COLLECTION_THROUGHPUT_INFO = "x-ms-documentdb-populatecollectionthroughputinfo";
        public static final String POPULATE_PARTITION_STATISTICS = "x-ms-documentdb-populatepartitionstatistics";
        public static final String POPULATE_QUERY_METRICS = "x-ms-documentdb-populatequerymetrics";
        public static final String PROFILE_REQUEST = "x-ms-profile-request";
        public static final String READ_FEED_KEY_TYPE = "x-ms-read-key-type";
        public static final String REMAINING_TIME_IN_MS_ON_CLIENT_REQUEST = "x-ms-remaining-time-in-ms-on-client";
        public static final String RESTORE_METADATA_FILTER = "x-ms-restore-metadata-filter";
        public static final String SHARED_OFFER_THROUGHPUT = "x-ms-cosmos-shared-offer-throughput";
        public static final String START_EPK = "x-ms-start-epk";
        public static final String START_ID = "x-ms-start-id";
        public static final String SUPPORT_SPATIAL_LEGACY_COORDINATES = "x-ms-documentdb-supportspatiallegacycoordinates";
        public static final String TRANSPORT_REQUEST_ID = "x-ms-transport-request-id";
        public static final String USE_POLYGONS_SMALLER_THAN_AHEMISPHERE = "x-ms-documentdb-usepolygonssmallerthanahemisphere";
        public static final String API_TYPE = "x-ms-cosmos-apitype";
        public static final String QUERY_METRICS = "x-ms-documentdb-query-metrics";
        public static final String POPULATE_INDEX_METRICS = "x-ms-cosmos-populateindexmetrics";
        public static final String INDEX_UTILIZATION = "x-ms-cosmos-index-utilization";
        public static final String QUERY_EXECUTION_INFO = "x-ms-cosmos-query-execution-info";

        // Batch operations
        public static final String IS_BATCH_ATOMIC = "x-ms-cosmos-batch-atomic";
        public static final String IS_BATCH_ORDERED = "x-ms-cosmos-batch-ordered";
        public static final String IS_BATCH_REQUEST = "x-ms-cosmos-is-batch-request";
        public static final String SHOULD_BATCH_CONTINUE_ON_ERROR = "x-ms-cosmos-batch-continue-on-error";

        // Client telemetry header
        public static final String DATABASE_ACCOUNT_NAME = "x-ms-databaseaccount-name";
        public static final String ENVIRONMENT_NAME = "x-ms-environment-name";

        // Backend request duration header
        public static final String BACKEND_REQUEST_DURATION_MILLISECONDS = "x-ms-request-duration-ms";

        // Dedicated Gateway Headers
        public static final String DEDICATED_GATEWAY_PER_REQUEST_CACHE_STALENESS = "x-ms-dedicatedgateway-max-age";
        public static final String DEDICATED_GATEWAY_PER_REQUEST_BYPASS_CACHE = "x-ms-dedicatedgateway-bypass-cache";

        // Client Encryption Headers
        public static final String IS_CLIENT_ENCRYPTED_HEADER = "x-ms-cosmos-is-client-encrypted";
        public static final String INTENDED_COLLECTION_RID_HEADER = "x-ms-cosmos-intended-collection-rid";

        // SDK supported capacities headers
        public static final String SDK_SUPPORTED_CAPABILITIES = "x-ms-cosmos-sdk-supportedcapabilities";

        // Priority Level for throttling
        public static final String PRIORITY_LEVEL = "x-ms-cosmos-priority-level";

        // Thinclient headers
        public static final String THINCLIENT_PROXY_OPERATION_TYPE = "x-ms-thinclient-proxy-operation-type";
        public static final String THINCLIENT_PROXY_RESOURCE_TYPE = "x-ms-thinclient-proxy-resource-type";
        public static final String THINCLIENT_OPT_IN = "x-ms-cosmos-use-thinclient";
        public static final String GLOBAL_DATABASE_ACCOUNT_NAME = "GlobalDatabaseAccountName";
        public static final String THINCLIENT_START_EPK = "x-ms-thinclient-range-min";
        public static final String THINCLIENT_END_EPK = "x-ms-thinclient-range-max";

        // Throughput bucket header
        public static final String THROUGHPUT_BUCKET = "x-ms-cosmos-throughput-bucket";
    }

    public static class A_IMHeaderValues {
        public static final String INCREMENTAL_FEED = "Incremental Feed";
        public static final String FULL_FIDELITY_FEED = "Full-Fidelity Feed";
    }

    public static class SDKSupportedCapabilities {
        private static final long NONE = 0; // 0
        private static final long PARTITION_MERGE = 1; // 1 << 0

        private static final long CHANGE_FEED_WITH_START_TIME_POST_MERGE = 2; // 1 << 1

        public static final String SUPPORTED_CAPABILITIES;
        public static final String SUPPORTED_CAPABILITIES_NONE;
        static {
            SUPPORTED_CAPABILITIES = String.valueOf(PARTITION_MERGE);
            SUPPORTED_CAPABILITIES_NONE = String.valueOf(NONE);
        }
    }

    public static class Versions {
        public static final String CURRENT_VERSION = "2020-07-15";
        public static final String QUERY_VERSION = "1.0";
        public static final String AZURE_COSMOS_PROPERTIES_FILE_NAME = "azure-cosmos.properties";

        private static boolean SDK_VERSION_SNAPSHOT_INSTEAD_OF_BETA = false;

        public static final String SDK_NAME = "cosmos";

        private static final String SDK_VERSION_RAW = CoreUtils.getProperties(AZURE_COSMOS_PROPERTIES_FILE_NAME).get("version");
        private static final AtomicReference<String> SDK_VERSION_SNAPSHOT_INSTEAD_OF_BETA_CACHED =
            new AtomicReference<String>(null);

        public static String getSdkVersion() {
            return SDK_VERSION_SNAPSHOT_INSTEAD_OF_BETA ?
                getSdkVersionWithSnapshotInsteadOfBeta() :  SDK_VERSION_RAW;
        }

        public static void useSnapshotInsteadOfBeta() {
            SDK_VERSION_SNAPSHOT_INSTEAD_OF_BETA = true;
        }

        public static void resetSnapshotInsteadOfBeta() {
            SDK_VERSION_SNAPSHOT_INSTEAD_OF_BETA = false;
        }

        private static String getSdkVersionWithSnapshotInsteadOfBeta() {
            String snapshot = SDK_VERSION_SNAPSHOT_INSTEAD_OF_BETA_CACHED.get();

            if (snapshot != null) {
                return snapshot;
            }

            String newPolishedVersion = SDK_VERSION_RAW.replaceAll("(?i)beta", "snapshot");
            if (SDK_VERSION_SNAPSHOT_INSTEAD_OF_BETA_CACHED.compareAndSet(null, newPolishedVersion)) {
                return newPolishedVersion;
            } else {
                return SDK_VERSION_SNAPSHOT_INSTEAD_OF_BETA_CACHED.get();
            }
        }
    }

    public static class ChangeFeedWireFormatVersions {
        public static final String SEPARATE_METADATA_WITH_CRTS = "2021-09-15";
    }

    public static class StatusCodes {
        public static final int OK = 200;
        public static final int CREATED = 201;
        public static final int NO_CONTENT = 204;
        public static final int NOT_MODIFIED = 304;
        // Success
        public static final int MINIMUM_SUCCESS_STATUSCODE = 200;
        public static final int MAXIMUM_SUCCESS_STATUSCODE = 299;
        // Client error
        public static final int MINIMUM_STATUSCODE_AS_ERROR_GATEWAY = 400;
        public static final int BADREQUEST = 400;
        public static final int UNAUTHORIZED = 401;
        public static final int FORBIDDEN = 403;
        public static final int NOTFOUND = 404;
        public static final int METHOD_NOT_ALLOWED = 405;
        public static final int REQUEST_TIMEOUT = 408;
        public static final int CONFLICT = 409;
        public static final int GONE = 410;
        public static final int PRECONDITION_FAILED = 412;
        public static final int REQUEST_ENTITY_TOO_LARGE = 413;
        public static final int LOCKED = 423;
        public static final int TOO_MANY_REQUESTS = 429;
        public static final int RETRY_WITH = 449;

        public static final int SERVICE_UNAVAILABLE = 503;
        public static final int INTERNAL_SERVER_ERROR = 500;
    }

    public static class SubStatusCodes {
        // Unknown SubStatus Code
        public static final int UNKNOWN = 0;

        // 400: Bad Request substatus
        public static final int PARTITION_KEY_MISMATCH = 1001;
        public static final int CROSS_PARTITION_QUERY_NOT_SERVABLE = 1004;

        // client generated 400s
        public static final int CUSTOM_SERIALIZER_EXCEPTION = 10101;
        public static final int INVALID_ID_VALUE = 10102;

        // 410: StatusCodeType_Gone: substatus
        // Merge or split share the same status code and subStatusCode
        public static final int NAME_CACHE_IS_STALE = 1000;
        public static final int PARTITION_KEY_RANGE_GONE = 1002;
        public static final int COMPLETING_SPLIT_OR_MERGE = 1007;
        public static final int COMPLETING_PARTITION_MIGRATION = 1008;
        public static final int LEASE_NOT_FOUND = 1022;

        // 403: Forbidden substatus
        public static final int FORBIDDEN_WRITEFORBIDDEN = 3;
        public static final int DATABASE_ACCOUNT_NOTFOUND = 1008;

        // 404: LSN in session token is higher
        public static final int READ_SESSION_NOT_AVAILABLE = 1002;
        public static final int OWNER_RESOURCE_NOT_EXISTS = 1003;

        public static final int INCORRECT_CONTAINER_RID_SUB_STATUS = 1024;

        // SDK Codes - Java specific client-side substatus codes
        // IMPORTANT - whenever possible rather use consistency substatus codes that .Net SDK also uses
        // 20000-20999 - consistent client side sdk status codes
        // 21000-21999 - consistent service sdk status codes

        // Client generated gateway network error substatus
        public static final int GATEWAY_ENDPOINT_UNAVAILABLE = 10001;

        // Client generated gateway network error on ReadTimeoutException
        public static final int GATEWAY_ENDPOINT_READ_TIMEOUT = 10002;

        // Client generated request rate too large exception
        public static final int THROUGHPUT_CONTROL_REQUEST_RATE_TOO_LARGE = 10003;

        // Client generated offer not configured exception
        public static final int OFFER_NOT_CONFIGURED = 10004;

        // Client generated request rate too large exception
        public static final int THROUGHPUT_CONTROL_BULK_REQUEST_RATE_TOO_LARGE = 10005;

        public static final int USER_REQUEST_RATE_TOO_LARGE = 3200;

        //SDK Codes(Client)
        // IMPORTANT - whenever possible use consistency substatus codes that .Net SDK also uses
        public static final int TRANSPORT_GENERATED_410 = 20001;
        public static final int TIMEOUT_GENERATED_410 = 20002;
        // Client generated operation timeout exception
        public static final int CLIENT_OPERATION_TIMEOUT = 20008;
        // Sub-status code paired with 408 status code
        public static final int TRANSIT_TIMEOUT = 20911;

        // IMPORTANT - below sub status codes have no corresponding .Net
        // version, because they are only applicable in Java
        public static final int NEGATIVE_TIMEOUT_PROVIDED = 20901; // .Net has different cancellation concept

        // SubStatusCodes for Client generated 500
        public static final int MISSING_PARTITION_KEY_RANGE_ID_IN_CONTEXT = 20902;
        public static final int INVALID_REGIONS_IN_SESSION_TOKEN = 20903;
        public static final int NON_PARTITIONED_RESOURCES = 20904;
        public static final int PARTITION_KEY_IS_NULL = 20905;
        public static final int UNKNOWN_AUTHORIZATION_TOKEN_KIND= 20906;
        public static final int RECREATE_REQUEST_ON_HTTP_CLIENT = 20907;
        public static final int INVALID_BACKEND_RESPONSE = 20908;
        public static final int UNKNOWN_QUORUM_RESULT = 20909;
        public static final int INVALID_RESULT = 20910;
        public static final int CLOSED_CLIENT = 20912;
<<<<<<< HEAD
        public static final int REGION_SCOPED_SESSION_CONTAINER_IN_BAD_STATE = 20913;
=======
        public static final int PPCB_INVALID_STATE = 20913;
>>>>>>> c54a7793

        //SDK Codes (Server)
        // IMPORTANT - whenever possible use consistency substatus codes that .Net SDK also uses
        public static final int NAME_CACHE_IS_STALE_EXCEEDED_RETRY_LIMIT = 21001;
        public static final int PARTITION_KEY_RANGE_GONE_EXCEEDED_RETRY_LIMIT = 21002;
        public static final int COMPLETING_SPLIT_EXCEEDED_RETRY_LIMIT = 21003;
        public static final int COMPLETING_PARTITION_MIGRATION_EXCEEDED_RETRY_LIMIT = 21004;
        public static final int SERVER_GENERATED_410 = 21005;
        public static final int GLOBAL_STRONG_WRITE_BARRIER_NOT_MET = 21006;
        public static final int READ_QUORUM_NOT_MET = 21007;
        public static final int SERVER_GENERATED_503 = 21008;
        public static final int NO_VALID_STORE_RESPONSE = 21009;
        public static final int SERVER_GENERATED_408 = 21010;
        public static final int FAILED_TO_PARSE_SERVER_RESPONSE = 21011;
    }

    public static class HeaderValues {
        public static final String NO_CACHE = "no-cache";
        public static final String PREFER_RETURN_MINIMAL = "return=minimal";
        public static final String IF_NONE_MATCH_ALL = "*";
    }
}<|MERGE_RESOLUTION|>--- conflicted
+++ resolved
@@ -465,11 +465,8 @@
         public static final int UNKNOWN_QUORUM_RESULT = 20909;
         public static final int INVALID_RESULT = 20910;
         public static final int CLOSED_CLIENT = 20912;
-<<<<<<< HEAD
-        public static final int REGION_SCOPED_SESSION_CONTAINER_IN_BAD_STATE = 20913;
-=======
         public static final int PPCB_INVALID_STATE = 20913;
->>>>>>> c54a7793
+        public static final int REGION_SCOPED_SESSION_CONTAINER_IN_BAD_STATE = 20914;
 
         //SDK Codes (Server)
         // IMPORTANT - whenever possible use consistency substatus codes that .Net SDK also uses
@@ -483,7 +480,6 @@
         public static final int SERVER_GENERATED_503 = 21008;
         public static final int NO_VALID_STORE_RESPONSE = 21009;
         public static final int SERVER_GENERATED_408 = 21010;
-        public static final int FAILED_TO_PARSE_SERVER_RESPONSE = 21011;
     }
 
     public static class HeaderValues {
