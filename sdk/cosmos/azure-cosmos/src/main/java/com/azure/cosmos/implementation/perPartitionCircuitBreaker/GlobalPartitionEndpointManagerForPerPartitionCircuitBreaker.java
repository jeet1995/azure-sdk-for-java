--- conflicted
+++ resolved
@@ -325,7 +325,8 @@
                                                 partitionKeyRangeWrapper.getCollectionResourceId());
                                         }
 
-<<<<<<< HEAD
+                                        partitionLevelLocationUnavailabilityInfo.locationEndpointToLocationSpecificContextForPartition.compute(locationWithStaleUnavailabilityInfo, (locationWithStaleUnavailabilityInfoAsKey, locationSpecificContextAsVal) -> {
+
                                         if (locationSpecificContextAsVal != null) {
                                             locationSpecificContextAsVal = GlobalPartitionEndpointManagerForPerPartitionCircuitBreaker
                                                 .this.locationSpecificHealthContextTransitionHandler.handleSuccess(
@@ -334,9 +335,13 @@
                                                 this.regionalRoutingContextToRegion.getOrDefault(locationWithStaleUnavailabilityInfoAsKey, StringUtils.EMPTY),
                                                 false,
                                                 true);
-=======
-                                        partitionLevelLocationUnavailabilityInfo.locationEndpointToLocationSpecificContextForPartition.compute(locationWithStaleUnavailabilityInfo, (locationWithStaleUnavailabilityInfoAsKey, locationSpecificContextAsVal) -> {
-
+                                        }
+                                        return locationSpecificContextAsVal;
+                                    });
+                                });
+                        }
+                    } else {
+                        partitionLevelLocationUnavailabilityInfo.locationEndpointToLocationSpecificContextForPartition.compute(locationWithStaleUnavailabilityInfo, (locationWithStaleUnavailabilityInfoAsKey, locationSpecificContextAsVal) -> {
                                             if (locationSpecificContextAsVal != null) {
                                                 locationSpecificContextAsVal = GlobalPartitionEndpointManagerForPerPartitionCircuitBreaker
                                                     .this.locationSpecificHealthContextTransitionHandler.handleSuccess(
@@ -352,16 +357,13 @@
                                     .onErrorResume(throwable -> {
                                         if (logger.isDebugEnabled()) {
                                             logger.debug("An exception : {} was thrown trying to recover an Unavailable partition key range!", throwable.getMessage());
->>>>>>> 01a49fbb
                                         }
 
                                         return Mono.empty();
                                     });
-<<<<<<< HEAD
-                                });
-                        }
-                    } else {
-                        partitionLevelLocationUnavailabilityInfo.locationEndpointToLocationSpecificContextForPartition.compute(locationWithStaleUnavailabilityInfo, (locationWithStaleUnavailabilityInfoAsKey, locationSpecificContextAsVal) -> {
+                            }
+                        } else {
+                            partitionLevelLocationUnavailabilityInfo.locationEndpointToLocationSpecificContextForPartition.compute(locationWithStaleUnavailabilityInfo, (locationWithStaleUnavailabilityInfoAsKey, locationSpecificContextAsVal) -> {
 
                             if (locationSpecificContextAsVal != null) {
                                 locationSpecificContextAsVal = GlobalPartitionEndpointManagerForPerPartitionCircuitBreaker
@@ -371,12 +373,9 @@
                                     GlobalPartitionEndpointManagerForPerPartitionCircuitBreaker.this.regionalRoutingContextToRegion.getOrDefault(locationWithStaleUnavailabilityInfoAsKey, StringUtils.EMPTY),
                                     false,
                                     true);
-=======
->>>>>>> 01a49fbb
                             }
-                        } else {
-                            partitionLevelLocationUnavailabilityInfo.locationEndpointToLocationSpecificContextForPartition.compute(locationWithStaleUnavailabilityInfo, (locationWithStaleUnavailabilityInfoAsKey, locationSpecificContextAsVal) -> {
-
+                            return locationSpecificContextAsVal;
+                        });
                                 if (locationSpecificContextAsVal != null) {
                                     locationSpecificContextAsVal = GlobalPartitionEndpointManagerForPerPartitionCircuitBreaker
                                         .this.locationSpecificHealthContextTransitionHandler.handleSuccess(
