--- conflicted
+++ resolved
@@ -146,12 +146,9 @@
 
         if (request.requestContext != null) {
             request.requestContext.setExcludeRegions(options.getExcludedRegions());
-<<<<<<< HEAD
+            request.requestContext.setKeywordIdentifiers(options.getKeywordIdentifiers());
             request.requestContext.setFeedOperationContext(
                 new FeedOperationContextForCircuitBreaker(new ConcurrentHashMap<>(), false, collectionLink));
-=======
-            request.requestContext.setKeywordIdentifiers(options.getKeywordIdentifiers());
->>>>>>> b2be5263
         }
 
         return request;
