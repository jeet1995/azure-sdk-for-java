// Copyright (c) Microsoft Corporation. All rights reserved.
// Licensed under the MIT License.
package com.azure.cosmos.implementation;

import com.azure.core.credential.AzureKeyCredential;
import com.azure.core.credential.SimpleTokenCache;
import com.azure.core.credential.TokenCredential;
import com.azure.core.credential.TokenRequestContext;
import com.azure.cosmos.BridgeInternal;
import com.azure.cosmos.ConnectionMode;
import com.azure.cosmos.ConsistencyLevel;
import com.azure.cosmos.CosmosContainerProactiveInitConfig;
import com.azure.cosmos.CosmosDiagnostics;
import com.azure.cosmos.CosmosDiagnosticsContext;
import com.azure.cosmos.CosmosEndToEndOperationLatencyPolicyConfig;
import com.azure.cosmos.CosmosException;
import com.azure.cosmos.DirectConnectionConfig;
import com.azure.cosmos.SessionRetryOptions;
import com.azure.cosmos.ThresholdBasedAvailabilityStrategy;
import com.azure.cosmos.implementation.apachecommons.lang.StringUtils;
import com.azure.cosmos.implementation.apachecommons.lang.tuple.ImmutablePair;
import com.azure.cosmos.implementation.batch.BatchResponseParser;
import com.azure.cosmos.implementation.batch.PartitionKeyRangeServerBatchRequest;
import com.azure.cosmos.implementation.batch.ServerBatchRequest;
import com.azure.cosmos.implementation.batch.SinglePartitionKeyServerBatchRequest;
import com.azure.cosmos.implementation.caches.RxClientCollectionCache;
import com.azure.cosmos.implementation.caches.RxCollectionCache;
import com.azure.cosmos.implementation.caches.RxPartitionKeyRangeCache;
import com.azure.cosmos.implementation.clienttelemetry.ClientTelemetry;
import com.azure.cosmos.implementation.cpu.CpuMemoryListener;
import com.azure.cosmos.implementation.cpu.CpuMemoryMonitor;
import com.azure.cosmos.implementation.directconnectivity.AddressSelector;
import com.azure.cosmos.implementation.directconnectivity.GatewayServiceConfigurationReader;
import com.azure.cosmos.implementation.directconnectivity.GlobalAddressResolver;
import com.azure.cosmos.implementation.directconnectivity.ServerStoreModel;
import com.azure.cosmos.implementation.directconnectivity.StoreClient;
import com.azure.cosmos.implementation.directconnectivity.StoreClientFactory;
import com.azure.cosmos.implementation.faultinjection.IFaultInjectorProvider;
import com.azure.cosmos.implementation.feedranges.FeedRangeEpkImpl;
import com.azure.cosmos.implementation.http.HttpClient;
import com.azure.cosmos.implementation.http.HttpClientConfig;
import com.azure.cosmos.implementation.http.HttpHeaders;
import com.azure.cosmos.implementation.http.SharedGatewayHttpClient;
import com.azure.cosmos.implementation.patch.PatchUtil;
import com.azure.cosmos.implementation.query.DocumentQueryExecutionContextFactory;
import com.azure.cosmos.implementation.query.IDocumentQueryClient;
import com.azure.cosmos.implementation.query.IDocumentQueryExecutionContext;
import com.azure.cosmos.implementation.query.Paginator;
import com.azure.cosmos.implementation.query.PartitionedQueryExecutionInfo;
import com.azure.cosmos.implementation.query.PipelinedQueryExecutionContextBase;
import com.azure.cosmos.implementation.query.QueryInfo;
import com.azure.cosmos.implementation.routing.CollectionRoutingMap;
import com.azure.cosmos.implementation.routing.PartitionKeyAndResourceTokenPair;
import com.azure.cosmos.implementation.routing.PartitionKeyInternal;
import com.azure.cosmos.implementation.routing.PartitionKeyInternalHelper;
import com.azure.cosmos.implementation.routing.PartitionKeyRangeIdentity;
import com.azure.cosmos.implementation.routing.Range;
import com.azure.cosmos.implementation.spark.OperationContext;
import com.azure.cosmos.implementation.spark.OperationContextAndListenerTuple;
import com.azure.cosmos.implementation.spark.OperationListener;
import com.azure.cosmos.implementation.throughputControl.ThroughputControlStore;
import com.azure.cosmos.implementation.throughputControl.config.ThroughputControlGroupInternal;
import com.azure.cosmos.models.CosmosAuthorizationTokenResolver;
import com.azure.cosmos.models.CosmosBatchResponse;
import com.azure.cosmos.models.CosmosChangeFeedRequestOptions;
import com.azure.cosmos.models.CosmosClientTelemetryConfig;
import com.azure.cosmos.models.CosmosContainerIdentity;
import com.azure.cosmos.models.CosmosItemIdentity;
import com.azure.cosmos.models.CosmosItemResponse;
import com.azure.cosmos.models.CosmosPatchOperations;
import com.azure.cosmos.models.CosmosQueryRequestOptions;
import com.azure.cosmos.models.FeedRange;
import com.azure.cosmos.models.FeedResponse;
import com.azure.cosmos.models.ModelBridgeInternal;
import com.azure.cosmos.models.PartitionKey;
import com.azure.cosmos.models.PartitionKeyDefinition;
import com.azure.cosmos.models.PartitionKind;
import com.azure.cosmos.models.SqlParameter;
import com.azure.cosmos.models.SqlQuerySpec;
import com.fasterxml.jackson.databind.ObjectMapper;
import com.fasterxml.jackson.databind.node.ObjectNode;
import org.slf4j.Logger;
import org.slf4j.LoggerFactory;
import reactor.core.Exceptions;
import reactor.core.publisher.Flux;
import reactor.core.publisher.Mono;
import reactor.util.concurrent.Queues;

import java.io.IOException;
import java.io.UnsupportedEncodingException;
import java.lang.management.ManagementFactory;
import java.net.URI;
import java.net.URLEncoder;
import java.nio.ByteBuffer;
import java.time.Duration;
import java.time.Instant;
import java.util.ArrayList;
import java.util.Arrays;
import java.util.Collection;
import java.util.Collections;
import java.util.HashMap;
import java.util.HashSet;
import java.util.List;
import java.util.Locale;
import java.util.Map;
import java.util.NoSuchElementException;
import java.util.UUID;
import java.util.concurrent.ConcurrentHashMap;
import java.util.concurrent.ConcurrentLinkedQueue;
import java.util.concurrent.ConcurrentMap;
import java.util.concurrent.ThreadLocalRandom;
import java.util.concurrent.TimeoutException;
import java.util.concurrent.atomic.AtomicBoolean;
import java.util.concurrent.atomic.AtomicInteger;
import java.util.concurrent.atomic.AtomicReference;
import java.util.function.BiFunction;
import java.util.function.Function;
import java.util.function.Supplier;
import java.util.stream.Collectors;

import static com.azure.cosmos.BridgeInternal.documentFromObject;
import static com.azure.cosmos.BridgeInternal.getAltLink;
import static com.azure.cosmos.BridgeInternal.toFeedResponsePage;
import static com.azure.cosmos.BridgeInternal.toResourceResponse;
import static com.azure.cosmos.BridgeInternal.toStoredProcedureResponse;
import static com.azure.cosmos.implementation.guava25.base.Preconditions.checkArgument;
import static com.azure.cosmos.implementation.guava25.base.Preconditions.checkNotNull;
import static com.azure.cosmos.models.ModelBridgeInternal.serializeJsonToByteBuffer;

/**
 * While this class is public, it is not part of our published public APIs.
 * This is meant to be internally used only by our sdk.
 */
public class RxDocumentClientImpl implements AsyncDocumentClient, IAuthorizationTokenProvider, CpuMemoryListener,
    DiagnosticsClientContext {

    private final static List<String> EMPTY_REGION_LIST = Collections.emptyList();

    private final static List<URI> EMPTY_ENDPOINT_LIST = Collections.emptyList();

    private final static
    ImplementationBridgeHelpers.CosmosDiagnosticsHelper.CosmosDiagnosticsAccessor diagnosticsAccessor =
        ImplementationBridgeHelpers.CosmosDiagnosticsHelper.getCosmosDiagnosticsAccessor();

    private final static
    ImplementationBridgeHelpers.CosmosClientTelemetryConfigHelper.CosmosClientTelemetryConfigAccessor telemetryCfgAccessor =
        ImplementationBridgeHelpers.CosmosClientTelemetryConfigHelper.getCosmosClientTelemetryConfigAccessor();

    private final static
    ImplementationBridgeHelpers.CosmosDiagnosticsContextHelper.CosmosDiagnosticsContextAccessor ctxAccessor =
        ImplementationBridgeHelpers.CosmosDiagnosticsContextHelper.getCosmosDiagnosticsContextAccessor();

    private final static
    ImplementationBridgeHelpers.CosmosQueryRequestOptionsHelper.CosmosQueryRequestOptionsAccessor qryOptAccessor =
        ImplementationBridgeHelpers.CosmosQueryRequestOptionsHelper.getCosmosQueryRequestOptionsAccessor();

    private static final String tempMachineId = "uuid:" + UUID.randomUUID();
    private static final AtomicInteger activeClientsCnt = new AtomicInteger(0);
    private static final Map<String, Integer> clientMap = new ConcurrentHashMap<>();
    private static final AtomicInteger clientIdGenerator = new AtomicInteger(0);
    private static final Range<String> RANGE_INCLUDING_ALL_PARTITION_KEY_RANGES = new Range<>(
        PartitionKeyInternalHelper.MinimumInclusiveEffectivePartitionKey,
        PartitionKeyInternalHelper.MaximumExclusiveEffectivePartitionKey, true, false);

    private static final String DUMMY_SQL_QUERY = "this is dummy and only used in creating " +
        "ParallelDocumentQueryExecutioncontext, but not used";
    private final static ObjectMapper mapper = Utils.getSimpleObjectMapper();
    private final ItemDeserializer itemDeserializer = new ItemDeserializer.JsonDeserializer();
    private final static Logger logger = LoggerFactory.getLogger(RxDocumentClientImpl.class);
    private final String masterKeyOrResourceToken;
    private final URI serviceEndpoint;
    private final ConnectionPolicy connectionPolicy;
    private final ConsistencyLevel consistencyLevel;
    private final BaseAuthorizationTokenProvider authorizationTokenProvider;
    private final UserAgentContainer userAgentContainer;
    private final boolean hasAuthKeyResourceToken;
    private final Configs configs;
    private final boolean connectionSharingAcrossClientsEnabled;
    private AzureKeyCredential credential;
    private final TokenCredential tokenCredential;
    private String[] tokenCredentialScopes;
    private SimpleTokenCache tokenCredentialCache;
    private CosmosAuthorizationTokenResolver cosmosAuthorizationTokenResolver;
    AuthorizationTokenType authorizationTokenType;
    private SessionContainer sessionContainer;
    private String firstResourceTokenFromPermissionFeed = StringUtils.EMPTY;
    private RxClientCollectionCache collectionCache;
    private RxGatewayStoreModel gatewayProxy;
    private RxStoreModel storeModel;
    private GlobalAddressResolver addressResolver;
    private RxPartitionKeyRangeCache partitionKeyRangeCache;
    private Map<String, List<PartitionKeyAndResourceTokenPair>> resourceTokensMap;
    private final boolean contentResponseOnWriteEnabled;
    private final Map<String, PartitionedQueryExecutionInfo> queryPlanCache;

    private final AtomicBoolean closed = new AtomicBoolean(false);
    private final int clientId;
    private ClientTelemetry clientTelemetry;
    private final ApiType apiType;
    private final CosmosEndToEndOperationLatencyPolicyConfig cosmosEndToEndOperationLatencyPolicyConfig;

    private final AtomicReference<CosmosDiagnostics> mostRecentlyCreatedDiagnostics = new AtomicReference<>(null);

    // RetryPolicy retries a request when it encounters session unavailable (see ClientRetryPolicy).
    // Once it exhausts all write regions it clears the session container, then it uses RxClientCollectionCache
    // to resolves the request's collection name. If it differs from the session container's resource id it
    // explains the session unavailable exception: somebody removed and recreated the collection. In this
    // case we retry once again (with empty session token) otherwise we return the error to the client
    // (see RenameCollectionAwareClientRetryPolicy)
    private IRetryPolicyFactory resetSessionTokenRetryPolicy;
    /**
     * Compatibility mode: Allows to specify compatibility mode used by client when
     * making query requests. Should be removed when application/sql is no longer
     * supported.
     */
    private final QueryCompatibilityMode queryCompatibilityMode = QueryCompatibilityMode.Default;
    private final GlobalEndpointManager globalEndpointManager;
    private final RetryPolicy retryPolicy;
    private HttpClient reactorHttpClient;
    private Function<HttpClient, HttpClient> httpClientInterceptor;
    private volatile boolean useMultipleWriteLocations;

    // creator of TransportClient is responsible for disposing it.
    private StoreClientFactory storeClientFactory;

    private GatewayServiceConfigurationReader gatewayConfigurationReader;
    private final DiagnosticsClientConfig diagnosticsClientConfig;
    private final AtomicBoolean throughputControlEnabled;
    private ThroughputControlStore throughputControlStore;
    private final CosmosClientTelemetryConfig clientTelemetryConfig;
    private final String clientCorrelationId;
    private final SessionRetryOptions sessionRetryOptions;
    private final boolean sessionCapturingOverrideEnabled;

    public RxDocumentClientImpl(URI serviceEndpoint,
                                String masterKeyOrResourceToken,
                                List<Permission> permissionFeed,
                                ConnectionPolicy connectionPolicy,
                                ConsistencyLevel consistencyLevel,
                                Configs configs,
                                CosmosAuthorizationTokenResolver cosmosAuthorizationTokenResolver,
                                AzureKeyCredential credential,
                                boolean sessionCapturingOverride,
                                boolean connectionSharingAcrossClientsEnabled,
                                boolean contentResponseOnWriteEnabled,
                                CosmosClientMetadataCachesSnapshot metadataCachesSnapshot,
                                ApiType apiType,
                                CosmosClientTelemetryConfig clientTelemetryConfig,
                                String clientCorrelationId,
                                CosmosEndToEndOperationLatencyPolicyConfig cosmosEndToEndOperationLatencyPolicyConfig,
                                SessionRetryOptions sessionRetryOptions,
                                CosmosContainerProactiveInitConfig containerProactiveInitConfig) {
        this(
                serviceEndpoint,
                masterKeyOrResourceToken,
                permissionFeed,
                connectionPolicy,
                consistencyLevel,
                configs,
                credential,
                null,
                sessionCapturingOverride,
                connectionSharingAcrossClientsEnabled,
                contentResponseOnWriteEnabled,
                metadataCachesSnapshot,
                apiType,
                clientTelemetryConfig,
                clientCorrelationId,
                cosmosEndToEndOperationLatencyPolicyConfig,
                sessionRetryOptions,
                containerProactiveInitConfig);
        this.cosmosAuthorizationTokenResolver = cosmosAuthorizationTokenResolver;
    }

    public RxDocumentClientImpl(URI serviceEndpoint,
                                String masterKeyOrResourceToken,
                                List<Permission> permissionFeed,
                                ConnectionPolicy connectionPolicy,
                                ConsistencyLevel consistencyLevel,
                                Configs configs,
                                CosmosAuthorizationTokenResolver cosmosAuthorizationTokenResolver,
                                AzureKeyCredential credential,
                                TokenCredential tokenCredential,
                                boolean sessionCapturingOverride,
                                boolean connectionSharingAcrossClientsEnabled,
                                boolean contentResponseOnWriteEnabled,
                                CosmosClientMetadataCachesSnapshot metadataCachesSnapshot,
                                ApiType apiType,
                                CosmosClientTelemetryConfig clientTelemetryConfig,
                                String clientCorrelationId,
                                CosmosEndToEndOperationLatencyPolicyConfig cosmosEndToEndOperationLatencyPolicyConfig,
                                SessionRetryOptions sessionRetryOptions,
                                CosmosContainerProactiveInitConfig containerProactiveInitConfig) {
        this(
                serviceEndpoint,
                masterKeyOrResourceToken,
                permissionFeed,
                connectionPolicy,
                consistencyLevel,
                configs,
                credential,
                tokenCredential,
                sessionCapturingOverride,
                connectionSharingAcrossClientsEnabled,
                contentResponseOnWriteEnabled,
                metadataCachesSnapshot,
                apiType,
                clientTelemetryConfig,
                clientCorrelationId,
                cosmosEndToEndOperationLatencyPolicyConfig,
                sessionRetryOptions,
                containerProactiveInitConfig);
        this.cosmosAuthorizationTokenResolver = cosmosAuthorizationTokenResolver;
    }

    private RxDocumentClientImpl(URI serviceEndpoint,
                                String masterKeyOrResourceToken,
                                List<Permission> permissionFeed,
                                ConnectionPolicy connectionPolicy,
                                ConsistencyLevel consistencyLevel,
                                Configs configs,
                                AzureKeyCredential credential,
                                TokenCredential tokenCredential,
                                boolean sessionCapturingOverrideEnabled,
                                boolean connectionSharingAcrossClientsEnabled,
                                boolean contentResponseOnWriteEnabled,
                                CosmosClientMetadataCachesSnapshot metadataCachesSnapshot,
                                ApiType apiType,
                                CosmosClientTelemetryConfig clientTelemetryConfig,
                                String clientCorrelationId,
                                CosmosEndToEndOperationLatencyPolicyConfig cosmosEndToEndOperationLatencyPolicyConfig,
                                SessionRetryOptions sessionRetryOptions,
                                CosmosContainerProactiveInitConfig containerProactiveInitConfig) {
        this(
                serviceEndpoint,
                masterKeyOrResourceToken,
                connectionPolicy,
                consistencyLevel,
                configs,
                credential,
                tokenCredential,
                sessionCapturingOverrideEnabled,
                connectionSharingAcrossClientsEnabled,
                contentResponseOnWriteEnabled,
                metadataCachesSnapshot,
                apiType,
                clientTelemetryConfig,
                clientCorrelationId,
                cosmosEndToEndOperationLatencyPolicyConfig,
                sessionRetryOptions,
                containerProactiveInitConfig);

        if (permissionFeed != null && permissionFeed.size() > 0) {
            this.resourceTokensMap = new HashMap<>();
            for (Permission permission : permissionFeed) {
                String[] segments = StringUtils.split(permission.getResourceLink(),
                        Constants.Properties.PATH_SEPARATOR.charAt(0));

                if (segments.length == 0) {
                    throw new IllegalArgumentException("resourceLink");
                }

                List<PartitionKeyAndResourceTokenPair> partitionKeyAndResourceTokenPairs = null;
                PathInfo pathInfo = new PathInfo(false, StringUtils.EMPTY, StringUtils.EMPTY, false);
                if (!PathsHelper.tryParsePathSegments(permission.getResourceLink(), pathInfo, null)) {
                    throw new IllegalArgumentException(permission.getResourceLink());
                }

                partitionKeyAndResourceTokenPairs = resourceTokensMap.get(pathInfo.resourceIdOrFullName);
                if (partitionKeyAndResourceTokenPairs == null) {
                    partitionKeyAndResourceTokenPairs = new ArrayList<>();
                    this.resourceTokensMap.put(pathInfo.resourceIdOrFullName, partitionKeyAndResourceTokenPairs);
                }

                PartitionKey partitionKey = permission.getResourcePartitionKey();
                partitionKeyAndResourceTokenPairs.add(new PartitionKeyAndResourceTokenPair(
                        partitionKey != null ? BridgeInternal.getPartitionKeyInternal(partitionKey) : PartitionKeyInternal.Empty,
                        permission.getToken()));
                logger.debug("Initializing resource token map  , with map key [{}] , partition key [{}] and resource token [{}]",
                        pathInfo.resourceIdOrFullName, partitionKey != null ? partitionKey.toString() : null, permission.getToken());

            }

            if(this.resourceTokensMap.isEmpty()) {
                throw new IllegalArgumentException("permissionFeed");
            }

            String firstToken = permissionFeed.get(0).getToken();
            if(ResourceTokenAuthorizationHelper.isResourceToken(firstToken)) {
                this.firstResourceTokenFromPermissionFeed = firstToken;
            }
        }
    }

    RxDocumentClientImpl(URI serviceEndpoint,
                         String masterKeyOrResourceToken,
                         ConnectionPolicy connectionPolicy,
                         ConsistencyLevel consistencyLevel,
                         Configs configs,
                         AzureKeyCredential credential,
                         TokenCredential tokenCredential,
                         boolean sessionCapturingOverrideEnabled,
                         boolean connectionSharingAcrossClientsEnabled,
                         boolean contentResponseOnWriteEnabled,
                         CosmosClientMetadataCachesSnapshot metadataCachesSnapshot,
                         ApiType apiType,
                         CosmosClientTelemetryConfig clientTelemetryConfig,
                         String clientCorrelationId,
                         CosmosEndToEndOperationLatencyPolicyConfig cosmosEndToEndOperationLatencyPolicyConfig,
                         SessionRetryOptions sessionRetryOptions,
                         CosmosContainerProactiveInitConfig containerProactiveInitConfig) {

        assert(clientTelemetryConfig != null);
        Boolean clientTelemetryEnabled = ImplementationBridgeHelpers
            .CosmosClientTelemetryConfigHelper
            .getCosmosClientTelemetryConfigAccessor()
            .isSendClientTelemetryToServiceEnabled(clientTelemetryConfig);
        assert(clientTelemetryEnabled != null);
        activeClientsCnt.incrementAndGet();
        this.clientId = clientIdGenerator.incrementAndGet();
        this.clientCorrelationId = Strings.isNullOrWhiteSpace(clientCorrelationId) ?
            String.format("%05d",this.clientId): clientCorrelationId;
        clientMap.put(serviceEndpoint.toString(), clientMap.getOrDefault(serviceEndpoint.toString(), 0) + 1);
        this.diagnosticsClientConfig = new DiagnosticsClientConfig();
        this.diagnosticsClientConfig.withClientId(this.clientId);
        this.diagnosticsClientConfig.withActiveClientCounter(activeClientsCnt);
        this.diagnosticsClientConfig.withClientMap(clientMap);

        this.diagnosticsClientConfig.withConnectionSharingAcrossClientsEnabled(connectionSharingAcrossClientsEnabled);
        this.diagnosticsClientConfig.withConsistency(consistencyLevel);
        this.throughputControlEnabled = new AtomicBoolean(false);
        this.cosmosEndToEndOperationLatencyPolicyConfig = cosmosEndToEndOperationLatencyPolicyConfig;
        this.diagnosticsClientConfig.withEndToEndOperationLatencyPolicy(cosmosEndToEndOperationLatencyPolicyConfig);
        this.sessionRetryOptions = sessionRetryOptions;

        logger.info(
            "Initializing DocumentClient [{}] with"
                + " serviceEndpoint [{}], connectionPolicy [{}], consistencyLevel [{}], directModeProtocol [{}]",
            this.clientId, serviceEndpoint, connectionPolicy, consistencyLevel, configs.getProtocol());

        try {
            this.connectionSharingAcrossClientsEnabled = connectionSharingAcrossClientsEnabled;
            this.configs = configs;
            this.masterKeyOrResourceToken = masterKeyOrResourceToken;
            this.serviceEndpoint = serviceEndpoint;
            this.credential = credential;
            this.tokenCredential = tokenCredential;
            this.contentResponseOnWriteEnabled = contentResponseOnWriteEnabled;
            this.authorizationTokenType = AuthorizationTokenType.Invalid;

            if (this.credential != null) {
                hasAuthKeyResourceToken = false;
                this.authorizationTokenType = AuthorizationTokenType.PrimaryMasterKey;
                this.authorizationTokenProvider = new BaseAuthorizationTokenProvider(this.credential);
            } else if (masterKeyOrResourceToken != null && ResourceTokenAuthorizationHelper.isResourceToken(masterKeyOrResourceToken)) {
                this.authorizationTokenProvider = null;
                hasAuthKeyResourceToken = true;
                this.authorizationTokenType = AuthorizationTokenType.ResourceToken;
            } else if(masterKeyOrResourceToken != null && !ResourceTokenAuthorizationHelper.isResourceToken(masterKeyOrResourceToken)) {
                this.credential = new AzureKeyCredential(this.masterKeyOrResourceToken);
                hasAuthKeyResourceToken = false;
                this.authorizationTokenType = AuthorizationTokenType.PrimaryMasterKey;
                this.authorizationTokenProvider = new BaseAuthorizationTokenProvider(this.credential);
            } else {
                hasAuthKeyResourceToken = false;
                this.authorizationTokenProvider = null;
                if (tokenCredential != null) {
                    this.tokenCredentialScopes = new String[] {
//                    AadTokenAuthorizationHelper.AAD_AUTH_TOKEN_COSMOS_WINDOWS_SCOPE,
                        serviceEndpoint.getScheme() + "://" + serviceEndpoint.getHost() + "/.default"
                    };
                    this.tokenCredentialCache = new SimpleTokenCache(() -> this.tokenCredential
                        .getToken(new TokenRequestContext().addScopes(this.tokenCredentialScopes)));
                    this.authorizationTokenType = AuthorizationTokenType.AadToken;
                }
            }

            if (connectionPolicy != null) {
                this.connectionPolicy = connectionPolicy;
            } else {
                this.connectionPolicy = new ConnectionPolicy(DirectConnectionConfig.getDefaultConfig());
            }

            this.diagnosticsClientConfig.withConnectionMode(this.getConnectionPolicy().getConnectionMode());
            this.diagnosticsClientConfig.withConnectionPolicy(this.connectionPolicy);
            this.diagnosticsClientConfig.withMultipleWriteRegionsEnabled(this.connectionPolicy.isMultipleWriteRegionsEnabled());
            this.diagnosticsClientConfig.withEndpointDiscoveryEnabled(this.connectionPolicy.isEndpointDiscoveryEnabled());
            this.diagnosticsClientConfig.withPreferredRegions(this.connectionPolicy.getPreferredRegions());
            this.diagnosticsClientConfig.withMachineId(tempMachineId);
            this.diagnosticsClientConfig.withProactiveContainerInitConfig(containerProactiveInitConfig);
            this.diagnosticsClientConfig.withSessionRetryOptions(sessionRetryOptions);

            this.sessionCapturingOverrideEnabled = sessionCapturingOverrideEnabled;
            boolean disableSessionCapturing = (ConsistencyLevel.SESSION != consistencyLevel && !sessionCapturingOverrideEnabled);

            this.sessionContainer = new SessionContainer(this.serviceEndpoint.getHost(), disableSessionCapturing);
            this.consistencyLevel = consistencyLevel;

            this.userAgentContainer = new UserAgentContainer();

            String userAgentSuffix = this.connectionPolicy.getUserAgentSuffix();
            if (userAgentSuffix != null && userAgentSuffix.length() > 0) {
                userAgentContainer.setSuffix(userAgentSuffix);
            }

            this.httpClientInterceptor = null;
            this.reactorHttpClient = httpClient();

            this.globalEndpointManager = new GlobalEndpointManager(asDatabaseAccountManagerInternal(), this.connectionPolicy, /**/configs);
            this.retryPolicy = new RetryPolicy(this, this.globalEndpointManager, this.connectionPolicy);
            this.resetSessionTokenRetryPolicy = retryPolicy;
            CpuMemoryMonitor.register(this);
            // maps String -> PartitionedQueryExecutionInfo
            this.queryPlanCache = new ConcurrentHashMap<>();
            this.apiType = apiType;
            this.clientTelemetryConfig = clientTelemetryConfig;
        } catch (RuntimeException e) {
            logger.error("unexpected failure in initializing client.", e);
            close();
            throw e;
        }
    }

    @Override
    public DiagnosticsClientConfig getConfig() {
        return diagnosticsClientConfig;
    }

    @Override
    public CosmosDiagnostics createDiagnostics() {
       CosmosDiagnostics diagnostics =
           diagnosticsAccessor.create(this, telemetryCfgAccessor.getSamplingRate(this.clientTelemetryConfig));

       this.mostRecentlyCreatedDiagnostics.set(diagnostics);

       return diagnostics;
    }
    private void initializeGatewayConfigurationReader() {
        this.gatewayConfigurationReader = new GatewayServiceConfigurationReader(this.globalEndpointManager);
        DatabaseAccount databaseAccount = this.globalEndpointManager.getLatestDatabaseAccount();
        //Database account should not be null here,
        // this.globalEndpointManager.init() must have been already called
        // hence asserting it
        if (databaseAccount == null) {
            logger.error("Client initialization failed."
                + " Check if the endpoint is reachable and if your auth token is valid. More info: https://aka.ms/cosmosdb-tsg-service-unavailable-java");
            throw new RuntimeException("Client initialization failed."
                + " Check if the endpoint is reachable and if your auth token is valid. More info: https://aka.ms/cosmosdb-tsg-service-unavailable-java");
        }

        this.useMultipleWriteLocations = this.connectionPolicy.isMultipleWriteRegionsEnabled() && BridgeInternal.isEnableMultipleWriteLocations(databaseAccount);

        // TODO: add support for openAsync
        // https://msdata.visualstudio.com/CosmosDB/_workitems/edit/332589
    }

    private void updateGatewayProxy() {
        (this.gatewayProxy).setGatewayServiceConfigurationReader(this.gatewayConfigurationReader);
        (this.gatewayProxy).setCollectionCache(this.collectionCache);
        (this.gatewayProxy).setPartitionKeyRangeCache(this.partitionKeyRangeCache);
        (this.gatewayProxy).setUseMultipleWriteLocations(this.useMultipleWriteLocations);
    }

    public void init(CosmosClientMetadataCachesSnapshot metadataCachesSnapshot, Function<HttpClient, HttpClient> httpClientInterceptor) {
        try {
            // TODO: add support for openAsync
            // https://msdata.visualstudio.com/CosmosDB/_workitems/edit/332589

            this.httpClientInterceptor = httpClientInterceptor;
            if (httpClientInterceptor != null) {
                this.reactorHttpClient = httpClientInterceptor.apply(httpClient());
            }

            this.gatewayProxy = createRxGatewayProxy(this.sessionContainer,
                this.consistencyLevel,
                this.queryCompatibilityMode,
                this.userAgentContainer,
                this.globalEndpointManager,
                this.reactorHttpClient,
                this.apiType);
            this.globalEndpointManager.init();
            this.initializeGatewayConfigurationReader();

            if (metadataCachesSnapshot != null) {
                this.collectionCache = new RxClientCollectionCache(this,
                    this.sessionContainer,
                    this.gatewayProxy,
                    this,
                    this.retryPolicy,
                    metadataCachesSnapshot.getCollectionInfoByNameCache(),
                    metadataCachesSnapshot.getCollectionInfoByIdCache()
                );
            } else {
                this.collectionCache = new RxClientCollectionCache(this,
                    this.sessionContainer,
                    this.gatewayProxy,
                    this,
                    this.retryPolicy);
            }
            this.resetSessionTokenRetryPolicy = new ResetSessionTokenRetryPolicyFactory(this.sessionContainer, this.collectionCache, this.retryPolicy);

            this.partitionKeyRangeCache = new RxPartitionKeyRangeCache(RxDocumentClientImpl.this,
                collectionCache);

            updateGatewayProxy();
            clientTelemetry = new ClientTelemetry(
                    this,
                    null,
                    randomUuid().toString(),
                    ManagementFactory.getRuntimeMXBean().getName(),
                    connectionPolicy.getConnectionMode(),
                    globalEndpointManager.getLatestDatabaseAccount().getId(),
                    null,
                    null,
                    this.configs,
                    this.clientTelemetryConfig,
                    this,
                    this.connectionPolicy.getPreferredRegions());
            clientTelemetry.init();
            if (this.connectionPolicy.getConnectionMode() == ConnectionMode.GATEWAY) {
                this.storeModel = this.gatewayProxy;
            } else {
                this.initializeDirectConnectivity();
            }
            this.retryPolicy.setRxCollectionCache(this.collectionCache);
            ConsistencyLevel effectiveConsistencyLevel = consistencyLevel != null
                ? consistencyLevel
                : this.getDefaultConsistencyLevelOfAccount();
            boolean updatedDisableSessionCapturing =
                (ConsistencyLevel.SESSION != effectiveConsistencyLevel && !sessionCapturingOverrideEnabled);
            this.sessionContainer.setDisableSessionCapturing(updatedDisableSessionCapturing);
        } catch (Exception e) {
            logger.error("unexpected failure in initializing client.", e);
            close();
            throw e;
        }
    }

    public void serialize(CosmosClientMetadataCachesSnapshot state) {
        RxCollectionCache.serialize(state, this.collectionCache);
    }

    private void initializeDirectConnectivity() {
        this.addressResolver = new GlobalAddressResolver(this,
            this.reactorHttpClient,
            this.globalEndpointManager,
            this.configs.getProtocol(),
            this,
            this.collectionCache,
            this.partitionKeyRangeCache,
            userAgentContainer,
            // TODO: GATEWAY Configuration Reader
            //     this.gatewayConfigurationReader,
            null,
            this.connectionPolicy,
            this.apiType);

        this.storeClientFactory = new StoreClientFactory(
            this.addressResolver,
            this.diagnosticsClientConfig,
            this.configs,
            this.connectionPolicy,
            // this.maxConcurrentConnectionOpenRequests,
            this.userAgentContainer,
            this.connectionSharingAcrossClientsEnabled,
            this.clientTelemetry,
            this.globalEndpointManager);

        this.createStoreModel(true);
    }

    DatabaseAccountManagerInternal asDatabaseAccountManagerInternal() {
        return new DatabaseAccountManagerInternal() {

            @Override
            public URI getServiceEndpoint() {
                return RxDocumentClientImpl.this.getServiceEndpoint();
            }

            @Override
            public Flux<DatabaseAccount> getDatabaseAccountFromEndpoint(URI endpoint) {
                logger.info("Getting database account endpoint from {}", endpoint);
                return RxDocumentClientImpl.this.getDatabaseAccountFromEndpoint(endpoint);
            }

            @Override
            public ConnectionPolicy getConnectionPolicy() {
                return RxDocumentClientImpl.this.getConnectionPolicy();
            }
        };
    }

    RxGatewayStoreModel createRxGatewayProxy(ISessionContainer sessionContainer,
                                             ConsistencyLevel consistencyLevel,
                                             QueryCompatibilityMode queryCompatibilityMode,
                                             UserAgentContainer userAgentContainer,
                                             GlobalEndpointManager globalEndpointManager,
                                             HttpClient httpClient,
                                             ApiType apiType) {
        return new RxGatewayStoreModel(
                this,
                sessionContainer,
                consistencyLevel,
                queryCompatibilityMode,
                userAgentContainer,
                globalEndpointManager,
                httpClient,
                apiType);
    }

    private HttpClient httpClient() {
        HttpClientConfig httpClientConfig = new HttpClientConfig(this.configs)
            .withMaxIdleConnectionTimeout(this.connectionPolicy.getIdleHttpConnectionTimeout())
            .withPoolSize(this.connectionPolicy.getMaxConnectionPoolSize())
            .withProxy(this.connectionPolicy.getProxy())
            .withNetworkRequestTimeout(this.connectionPolicy.getHttpNetworkRequestTimeout());

        if (connectionSharingAcrossClientsEnabled) {
            return SharedGatewayHttpClient.getOrCreateInstance(httpClientConfig, diagnosticsClientConfig);
        } else {
            diagnosticsClientConfig.withGatewayHttpClientConfig(httpClientConfig.toDiagnosticsString());
            return HttpClient.createFixed(httpClientConfig);
        }
    }

    private void createStoreModel(boolean subscribeRntbdStatus) {
        // EnableReadRequestsFallback, if not explicitly set on the connection policy,
        // is false if the account's consistency is bounded staleness,
        // and true otherwise.

        StoreClient storeClient = this.storeClientFactory.createStoreClient(this,
                this.addressResolver,
                this.sessionContainer,
                this.gatewayConfigurationReader,
                this,
                this.useMultipleWriteLocations,
                this.sessionRetryOptions);

        this.storeModel = new ServerStoreModel(storeClient);
    }


    @Override
    public URI getServiceEndpoint() {
        return this.serviceEndpoint;
    }

    @Override
    public ConnectionPolicy getConnectionPolicy() {
        return this.connectionPolicy;
    }

    @Override
    public boolean isContentResponseOnWriteEnabled() {
        return contentResponseOnWriteEnabled;
    }

    @Override
    public ConsistencyLevel getConsistencyLevel() {
        return consistencyLevel;
    }

    @Override
    public ClientTelemetry getClientTelemetry() {
        return this.clientTelemetry;
    }

    @Override
    public String getClientCorrelationId() {
        return this.clientCorrelationId;
    }

    @Override
    public String getMachineId() {
        if (this.diagnosticsClientConfig == null) {
            return null;
        }

        return this.diagnosticsClientConfig.getMachineId();
    }

    @Override
    public String getUserAgent() {
        return this.userAgentContainer.getUserAgent();
    }

    @Override
    public CosmosDiagnostics getMostRecentlyCreatedDiagnostics() {
        return mostRecentlyCreatedDiagnostics.get();
    }

    @Override
    public Mono<ResourceResponse<Database>> createDatabase(Database database, RequestOptions options) {
        DocumentClientRetryPolicy retryPolicyInstance = this.resetSessionTokenRetryPolicy.getRequestPolicy(null);
        return ObservableHelper.inlineIfPossibleAsObs(() -> createDatabaseInternal(database, options, retryPolicyInstance), retryPolicyInstance);
    }

    private Mono<ResourceResponse<Database>> createDatabaseInternal(Database database, RequestOptions options, DocumentClientRetryPolicy retryPolicyInstance) {
        try {

            if (database == null) {
                throw new IllegalArgumentException("Database");
            }

            logger.debug("Creating a Database. id: [{}]", database.getId());
            validateResource(database);

            Map<String, String> requestHeaders = this.getRequestHeaders(options, ResourceType.Database, OperationType.Create);
            Instant serializationStartTimeUTC = Instant.now();
            ByteBuffer byteBuffer = ModelBridgeInternal.serializeJsonToByteBuffer(database);
            Instant serializationEndTimeUTC = Instant.now();
            SerializationDiagnosticsContext.SerializationDiagnostics serializationDiagnostics = new SerializationDiagnosticsContext.SerializationDiagnostics(
                serializationStartTimeUTC,
                serializationEndTimeUTC,
                SerializationDiagnosticsContext.SerializationType.DATABASE_SERIALIZATION);
            RxDocumentServiceRequest request = RxDocumentServiceRequest.create(this,
                OperationType.Create, ResourceType.Database, Paths.DATABASES_ROOT, byteBuffer, requestHeaders, options);

            if (retryPolicyInstance != null) {
                retryPolicyInstance.onBeforeSendRequest(request);
            }

            SerializationDiagnosticsContext serializationDiagnosticsContext = BridgeInternal.getSerializationDiagnosticsContext(request.requestContext.cosmosDiagnostics);
            if (serializationDiagnosticsContext != null) {
                serializationDiagnosticsContext.addSerializationDiagnostics(serializationDiagnostics);
            }

            return this.create(request, retryPolicyInstance, getOperationContextAndListenerTuple(options))
                       .map(response -> toResourceResponse(response, Database.class));
        } catch (Exception e) {
            logger.debug("Failure in creating a database. due to [{}]", e.getMessage(), e);
            return Mono.error(e);
        }
    }

    @Override
    public Mono<ResourceResponse<Database>> deleteDatabase(String databaseLink, RequestOptions options) {
        DocumentClientRetryPolicy retryPolicyInstance = this.resetSessionTokenRetryPolicy.getRequestPolicy(null);
        return ObservableHelper.inlineIfPossibleAsObs(() -> deleteDatabaseInternal(databaseLink, options, retryPolicyInstance), retryPolicyInstance);
    }

    private Mono<ResourceResponse<Database>> deleteDatabaseInternal(String databaseLink, RequestOptions options,
                                                                    DocumentClientRetryPolicy retryPolicyInstance) {
        try {
            if (StringUtils.isEmpty(databaseLink)) {
                throw new IllegalArgumentException("databaseLink");
            }

            logger.debug("Deleting a Database. databaseLink: [{}]", databaseLink);
            String path = Utils.joinPath(databaseLink, null);
            Map<String, String> requestHeaders = this.getRequestHeaders(options, ResourceType.Database, OperationType.Delete);
            RxDocumentServiceRequest request = RxDocumentServiceRequest.create(this,
                OperationType.Delete, ResourceType.Database, path, requestHeaders, options);

            if (retryPolicyInstance != null) {
                retryPolicyInstance.onBeforeSendRequest(request);
            }

            return this.delete(request, retryPolicyInstance, getOperationContextAndListenerTuple(options)).map(response -> toResourceResponse(response, Database.class));
        } catch (Exception e) {
            logger.debug("Failure in deleting a database. due to [{}]", e.getMessage(), e);
            return Mono.error(e);
        }
    }

    @Override
    public Mono<ResourceResponse<Database>> readDatabase(String databaseLink, RequestOptions options) {
        DocumentClientRetryPolicy retryPolicyInstance = this.resetSessionTokenRetryPolicy.getRequestPolicy(null);
        return ObservableHelper.inlineIfPossibleAsObs(() -> readDatabaseInternal(databaseLink, options, retryPolicyInstance), retryPolicyInstance);
    }

    private Mono<ResourceResponse<Database>> readDatabaseInternal(String databaseLink, RequestOptions options, DocumentClientRetryPolicy retryPolicyInstance) {
        try {
            if (StringUtils.isEmpty(databaseLink)) {
                throw new IllegalArgumentException("databaseLink");
            }

            logger.debug("Reading a Database. databaseLink: [{}]", databaseLink);
            String path = Utils.joinPath(databaseLink, null);
            Map<String, String> requestHeaders = this.getRequestHeaders(options, ResourceType.Database, OperationType.Read);
            RxDocumentServiceRequest request = RxDocumentServiceRequest.create(this,
                OperationType.Read, ResourceType.Database, path, requestHeaders, options);

            if (retryPolicyInstance != null) {
                retryPolicyInstance.onBeforeSendRequest(request);
            }
            return this.read(request, retryPolicyInstance).map(response -> toResourceResponse(response, Database.class));
        } catch (Exception e) {
            logger.debug("Failure in reading a database. due to [{}]", e.getMessage(), e);
            return Mono.error(e);
        }
    }

    @Override
    public Flux<FeedResponse<Database>> readDatabases(QueryFeedOperationState state) {
        return nonDocumentReadFeed(state, ResourceType.Database, Database.class, Paths.DATABASES_ROOT);
    }

    private String parentResourceLinkToQueryLink(String parentResourceLink, ResourceType resourceTypeEnum) {
        switch (resourceTypeEnum) {
            case Database:
                return Paths.DATABASES_ROOT;

            case DocumentCollection:
                return Utils.joinPath(parentResourceLink, Paths.COLLECTIONS_PATH_SEGMENT);

            case Document:
                return Utils.joinPath(parentResourceLink, Paths.DOCUMENTS_PATH_SEGMENT);

            case Offer:
                return Paths.OFFERS_ROOT;

            case User:
                return Utils.joinPath(parentResourceLink, Paths.USERS_PATH_SEGMENT);

            case ClientEncryptionKey:
                return Utils.joinPath(parentResourceLink, Paths.CLIENT_ENCRYPTION_KEY_PATH_SEGMENT);

            case Permission:
                return Utils.joinPath(parentResourceLink, Paths.PERMISSIONS_PATH_SEGMENT);

            case Attachment:
                return Utils.joinPath(parentResourceLink, Paths.ATTACHMENTS_PATH_SEGMENT);

            case StoredProcedure:
                return Utils.joinPath(parentResourceLink, Paths.STORED_PROCEDURES_PATH_SEGMENT);

            case Trigger:
                return Utils.joinPath(parentResourceLink, Paths.TRIGGERS_PATH_SEGMENT);

            case UserDefinedFunction:
                return Utils.joinPath(parentResourceLink, Paths.USER_DEFINED_FUNCTIONS_PATH_SEGMENT);

            case Conflict:
                return Utils.joinPath(parentResourceLink, Paths.CONFLICTS_PATH_SEGMENT);

            default:
                throw new IllegalArgumentException("resource type not supported");
        }
    }

    private OperationContextAndListenerTuple getOperationContextAndListenerTuple(CosmosQueryRequestOptions options) {
        if (options == null) {
            return null;
        }
        return ImplementationBridgeHelpers.CosmosQueryRequestOptionsHelper.getCosmosQueryRequestOptionsAccessor().getOperationContext(options);
    }

    private OperationContextAndListenerTuple getOperationContextAndListenerTuple(RequestOptions options) {
        if (options == null) {
            return null;
        }
        return options.getOperationContextAndListenerTuple();
    }

    private <T> Flux<FeedResponse<T>> createQuery(
        String parentResourceLink,
        SqlQuerySpec sqlQuery,
<<<<<<< HEAD
        CosmosQueryRequestOptions options,
        // type of the resource being queried
=======
        QueryFeedOperationState state,
>>>>>>> 0ab6b40c
        Class<T> klass,
        // enum associated with the resource
        ResourceType resourceTypeEnum) {

<<<<<<< HEAD
        // append parentResourceLink and resourceTypeEnum
        String resourceLink = parentResourceLinkToQueryLink(parentResourceLink, resourceTypeEnum);

        // q: why do we need a correlationActivityId?
        // q: who sets a correlationActivityId?
        //      - as of now not set by the end user but instead randomized.
        UUID correlationActivityIdOfRequestOptions = ImplementationBridgeHelpers
            .CosmosQueryRequestOptionsHelper
            .getCosmosQueryRequestOptionsAccessor()
            .getCorrelationActivityId(options);
=======
        return createQuery(parentResourceLink, sqlQuery, state, klass, resourceTypeEnum, this);
    }

    private <T> Flux<FeedResponse<T>> createQuery(
        String parentResourceLink,
        SqlQuerySpec sqlQuery,
        QueryFeedOperationState state,
        Class<T> klass,
        ResourceType resourceTypeEnum,
        DiagnosticsClientContext innerDiagnosticsFactory) {

        String resourceLink = parentResourceLinkToQueryLink(parentResourceLink, resourceTypeEnum);

        CosmosQueryRequestOptions nonNullQueryOptions = state.getQueryOptions();

        UUID correlationActivityIdOfRequestOptions = qryOptAccessor
            .getCorrelationActivityId(nonNullQueryOptions);
>>>>>>> 0ab6b40c
        UUID correlationActivityId = correlationActivityIdOfRequestOptions != null ?
            correlationActivityIdOfRequestOptions : randomUuid();

        final AtomicBoolean isQueryCancelledOnTimeout = new AtomicBoolean(false);

        IDocumentQueryClient queryClient = documentQueryClientImpl(RxDocumentClientImpl.this, getOperationContextAndListenerTuple(nonNullQueryOptions));

        // Trying to put this logic as low as the query pipeline
        // Since for parallelQuery, each partition will have its own request, so at this point, there will be no request associate with this retry policy.
        // For default document context, it already wired up InvalidPartitionExceptionRetry, but there is no harm to wire it again here
        // q: when is InvalidPartitionExceptionRetryPolicy needed?
        //      - when name cache is stale (410/1000)
        // q: what can cause 410/1000?
        //      - collection delete/recreate?
        InvalidPartitionExceptionRetryPolicy invalidPartitionExceptionRetryPolicy = new InvalidPartitionExceptionRetryPolicy(
            this.collectionCache,
            null,
            resourceLink,
            ModelBridgeInternal.getPropertiesFromQueryRequestOptions(nonNullQueryOptions));


        final ScopedDiagnosticsFactory diagnosticsFactory = new ScopedDiagnosticsFactory(innerDiagnosticsFactory, false);
        state.registerDiagnosticsFactory(
            diagnosticsFactory::reset,
            diagnosticsFactory::merge);

        return
            ObservableHelper.fluxInlineIfPossibleAsObs(
                                () -> createQueryInternal(
                                    diagnosticsFactory, resourceLink, sqlQuery, state.getQueryOptions(), klass, resourceTypeEnum, queryClient, correlationActivityId, isQueryCancelledOnTimeout),
                                invalidPartitionExceptionRetryPolicy
                            ).flatMap(result -> {
                                diagnosticsFactory.merge(state.getDiagnosticsContextSnapshot());
                                return Mono.just(result);
                            })
                            .onErrorMap(throwable -> {
                                diagnosticsFactory.merge(state.getDiagnosticsContextSnapshot());
                                return throwable;
                            })
                            .doOnCancel(() -> diagnosticsFactory.merge(state.getDiagnosticsContextSnapshot()));
    }

    private <T> Flux<FeedResponse<T>> createQueryInternal(
            DiagnosticsClientContext diagnosticsClientContext,
            String resourceLink,
            SqlQuerySpec sqlQuery,
            CosmosQueryRequestOptions options,
            Class<T> klass,
            ResourceType resourceTypeEnum,
            IDocumentQueryClient queryClient,
            UUID activityId,
            final AtomicBoolean isQueryCancelledOnTimeout) {

        Flux<? extends IDocumentQueryExecutionContext<T>> executionContext =
            DocumentQueryExecutionContextFactory
<<<<<<< HEAD
                .createDocumentQueryExecutionContextAsync(
                    this,
                    queryClient,
                    resourceTypeEnum,
                    klass,
                    sqlQuery,
                    options, resourceLink, false, activityId,
=======
                .createDocumentQueryExecutionContextAsync(diagnosticsClientContext, queryClient, resourceTypeEnum, klass, sqlQuery,
                                                          options, resourceLink, false, activityId,
>>>>>>> 0ab6b40c
                                                          Configs.isQueryPlanCachingEnabled(), queryPlanCache, isQueryCancelledOnTimeout);

        AtomicBoolean isFirstResponse = new AtomicBoolean(true);
        return executionContext.flatMap(iDocumentQueryExecutionContext -> {
            QueryInfo queryInfo = null;
            if (iDocumentQueryExecutionContext instanceof PipelinedQueryExecutionContextBase) {
                queryInfo = ((PipelinedQueryExecutionContextBase<T>) iDocumentQueryExecutionContext).getQueryInfo();
            }

            QueryInfo finalQueryInfo = queryInfo;
            Flux<FeedResponse<T>> feedResponseFlux = iDocumentQueryExecutionContext.executeAsync()
                .map(tFeedResponse -> {
                    if (finalQueryInfo != null) {
                        if (finalQueryInfo.hasSelectValue()) {
                            ModelBridgeInternal
                                .addQueryInfoToFeedResponse(tFeedResponse, finalQueryInfo);
                        }

                        if (isFirstResponse.compareAndSet(true, false)) {
                            ModelBridgeInternal.addQueryPlanDiagnosticsContextToFeedResponse(tFeedResponse,
                                finalQueryInfo.getQueryPlanDiagnosticsContext());
                        }
                    }
                    return tFeedResponse;
                });

            RequestOptions requestOptions = options == null? null : ImplementationBridgeHelpers
                .CosmosQueryRequestOptionsHelper
                .getCosmosQueryRequestOptionsAccessor()
                .toRequestOptions(options);

            CosmosEndToEndOperationLatencyPolicyConfig endToEndPolicyConfig =
                getEndToEndOperationLatencyPolicyConfig(requestOptions);

            if (endToEndPolicyConfig != null && endToEndPolicyConfig.isEnabled()) {
                return getFeedResponseFluxWithTimeout(
                    feedResponseFlux,
                    endToEndPolicyConfig,
                    options,
                    isQueryCancelledOnTimeout,
                    diagnosticsClientContext);
            }

            return feedResponseFlux;
            // concurrency is set to Queues.SMALL_BUFFER_SIZE to
            // maximize the IDocumentQueryExecutionContext publisher instances to subscribe to concurrently
            // prefetch is set to 1 to minimize the no. prefetched pages (result of merged executeAsync invocations)
        }, Queues.SMALL_BUFFER_SIZE, 1);
    }

    private static void applyExceptionToMergedDiagnosticsForQuery(
        CosmosQueryRequestOptions requestOptions,
        CosmosException exception,
        DiagnosticsClientContext diagnosticsClientContext) {

         CosmosDiagnostics mostRecentlyCreatedDiagnostics =
            diagnosticsClientContext.getMostRecentlyCreatedDiagnostics();

        if (mostRecentlyCreatedDiagnostics != null) {
            // When reaching here, it means the query(s) has timed out based on the e2e timeout config policy
            // Since all the underlying ongoing query requests will all timed out
            // We just use the last cosmosDiagnostics in the scoped diagnostics factory to populate the exception
            BridgeInternal.setCosmosDiagnostics(
                exception,
                mostRecentlyCreatedDiagnostics);
        } else {
            List<CosmosDiagnostics> cancelledRequestDiagnostics =
                qryOptAccessor
                    .getCancelledRequestDiagnosticsTracker(requestOptions);
            // if there is any cancelled requests, collect cosmos diagnostics
            if (cancelledRequestDiagnostics != null && !cancelledRequestDiagnostics.isEmpty()) {
                // combine all the cosmos diagnostics
                CosmosDiagnostics aggregratedCosmosDiagnostics =
                    cancelledRequestDiagnostics
                        .stream()
                        .reduce((first, toBeMerged) -> {
                            ClientSideRequestStatistics clientSideRequestStatistics =
                                ImplementationBridgeHelpers
                                    .CosmosDiagnosticsHelper
                                    .getCosmosDiagnosticsAccessor()
                                    .getClientSideRequestStatisticsRaw(first);

                            ClientSideRequestStatistics toBeMergedClientSideRequestStatistics =
                                ImplementationBridgeHelpers
                                    .CosmosDiagnosticsHelper
                                    .getCosmosDiagnosticsAccessor()
                                    .getClientSideRequestStatisticsRaw(first);

                            if (clientSideRequestStatistics == null) {
                                return toBeMerged;
                            } else {
                                clientSideRequestStatistics.mergeClientSideRequestStatistics(toBeMergedClientSideRequestStatistics);
                                return first;
                            }
                        })
                        .get();

                BridgeInternal.setCosmosDiagnostics(exception, aggregratedCosmosDiagnostics);
            }
        }
    }

    private static <T> Flux<FeedResponse<T>> getFeedResponseFluxWithTimeout(
        Flux<FeedResponse<T>> feedResponseFlux,
        CosmosEndToEndOperationLatencyPolicyConfig endToEndPolicyConfig,
        CosmosQueryRequestOptions requestOptions,
        final AtomicBoolean isQueryCancelledOnTimeout,
        DiagnosticsClientContext diagnosticsClientContext) {

        Duration endToEndTimeout = endToEndPolicyConfig.getEndToEndOperationTimeout();

        if (endToEndTimeout.isNegative()) {
            return feedResponseFlux
                .timeout(endToEndTimeout)
                .onErrorMap(throwable -> {
                    if (throwable instanceof TimeoutException) {
                        CosmosException cancellationException = getNegativeTimeoutException(null, endToEndTimeout);
                        cancellationException.setStackTrace(throwable.getStackTrace());

                        isQueryCancelledOnTimeout.set(true);

                        applyExceptionToMergedDiagnosticsForQuery(
                            requestOptions, cancellationException, diagnosticsClientContext);

                        return cancellationException;
                    }
                    return throwable;
                });
        }

        return feedResponseFlux
            .timeout(endToEndTimeout)
            .onErrorMap(throwable -> {
                if (throwable instanceof TimeoutException) {
                    CosmosException exception = new OperationCancelledException();
                    exception.setStackTrace(throwable.getStackTrace());

                    isQueryCancelledOnTimeout.set(true);

                    applyExceptionToMergedDiagnosticsForQuery(requestOptions, exception, diagnosticsClientContext);

                    return exception;
                }
                return throwable;
            });
    }

    @Override
    public Flux<FeedResponse<Database>> queryDatabases(String query, QueryFeedOperationState state) {
        return queryDatabases(new SqlQuerySpec(query), state);
    }


    @Override
    public Flux<FeedResponse<Database>> queryDatabases(SqlQuerySpec querySpec, QueryFeedOperationState state) {
        return createQuery(Paths.DATABASES_ROOT, querySpec, state, Database.class, ResourceType.Database);
    }

    @Override
    public Mono<ResourceResponse<DocumentCollection>> createCollection(String databaseLink,
                                                                       DocumentCollection collection, RequestOptions options) {
        DocumentClientRetryPolicy retryPolicyInstance = this.resetSessionTokenRetryPolicy.getRequestPolicy(null);
        return ObservableHelper.inlineIfPossibleAsObs(() -> this.createCollectionInternal(databaseLink, collection, options, retryPolicyInstance), retryPolicyInstance);
    }

    private Mono<ResourceResponse<DocumentCollection>> createCollectionInternal(String databaseLink,
                                                                                DocumentCollection collection, RequestOptions options, DocumentClientRetryPolicy retryPolicyInstance) {
        try {
            if (StringUtils.isEmpty(databaseLink)) {
                throw new IllegalArgumentException("databaseLink");
            }
            if (collection == null) {
                throw new IllegalArgumentException("collection");
            }

            logger.debug("Creating a Collection. databaseLink: [{}], Collection id: [{}]", databaseLink,
                collection.getId());
            validateResource(collection);

            String path = Utils.joinPath(databaseLink, Paths.COLLECTIONS_PATH_SEGMENT);
            Map<String, String> requestHeaders = this.getRequestHeaders(options, ResourceType.DocumentCollection, OperationType.Create);

            Instant serializationStartTimeUTC = Instant.now();
            ByteBuffer byteBuffer = ModelBridgeInternal.serializeJsonToByteBuffer(collection);
            Instant serializationEndTimeUTC = Instant.now();
            SerializationDiagnosticsContext.SerializationDiagnostics serializationDiagnostics = new SerializationDiagnosticsContext.SerializationDiagnostics(
                serializationStartTimeUTC,
                serializationEndTimeUTC,
                SerializationDiagnosticsContext.SerializationType.CONTAINER_SERIALIZATION);
            RxDocumentServiceRequest request = RxDocumentServiceRequest.create(this,
                OperationType.Create, ResourceType.DocumentCollection, path, byteBuffer, requestHeaders, options);

            if (retryPolicyInstance != null){
                retryPolicyInstance.onBeforeSendRequest(request);
            }

            SerializationDiagnosticsContext serializationDiagnosticsContext = BridgeInternal.getSerializationDiagnosticsContext(request.requestContext.cosmosDiagnostics);
            if (serializationDiagnosticsContext != null) {
                serializationDiagnosticsContext.addSerializationDiagnostics(serializationDiagnostics);
            }

            return this.create(request, retryPolicyInstance, getOperationContextAndListenerTuple(options)).map(response -> toResourceResponse(response, DocumentCollection.class))
                       .doOnNext(resourceResponse -> {
                    // set the session token
                    this.sessionContainer.setSessionToken(resourceResponse.getResource().getResourceId(),
                        getAltLink(resourceResponse.getResource()),
                        resourceResponse.getResponseHeaders());
                });
        } catch (Exception e) {
            logger.debug("Failure in creating a collection. due to [{}]", e.getMessage(), e);
            return Mono.error(e);
        }
    }

    @Override
    public Mono<ResourceResponse<DocumentCollection>> replaceCollection(DocumentCollection collection,
                                                                        RequestOptions options) {
        DocumentClientRetryPolicy retryPolicyInstance = this.resetSessionTokenRetryPolicy.getRequestPolicy(null);
        return ObservableHelper.inlineIfPossibleAsObs(() -> replaceCollectionInternal(collection, options, retryPolicyInstance), retryPolicyInstance);
    }

    private Mono<ResourceResponse<DocumentCollection>> replaceCollectionInternal(DocumentCollection collection,
                                                                                 RequestOptions options, DocumentClientRetryPolicy retryPolicyInstance) {
        try {
            if (collection == null) {
                throw new IllegalArgumentException("collection");
            }

            logger.debug("Replacing a Collection. id: [{}]", collection.getId());
            validateResource(collection);

            String path = Utils.joinPath(collection.getSelfLink(), null);
            Map<String, String> requestHeaders = this.getRequestHeaders(options, ResourceType.DocumentCollection, OperationType.Replace);
            Instant serializationStartTimeUTC = Instant.now();
            ByteBuffer byteBuffer = ModelBridgeInternal.serializeJsonToByteBuffer(collection);
            Instant serializationEndTimeUTC = Instant.now();
            SerializationDiagnosticsContext.SerializationDiagnostics serializationDiagnostics = new SerializationDiagnosticsContext.SerializationDiagnostics(
                serializationStartTimeUTC,
                serializationEndTimeUTC,
                SerializationDiagnosticsContext.SerializationType.CONTAINER_SERIALIZATION);
            RxDocumentServiceRequest request = RxDocumentServiceRequest.create(this,
                OperationType.Replace, ResourceType.DocumentCollection, path, byteBuffer, requestHeaders, options);

            // TODO: .Net has some logic for updating session token which we don't
            // have here
            if (retryPolicyInstance != null){
                retryPolicyInstance.onBeforeSendRequest(request);
            }

            SerializationDiagnosticsContext serializationDiagnosticsContext = BridgeInternal.getSerializationDiagnosticsContext(request.requestContext.cosmosDiagnostics);
            if (serializationDiagnosticsContext != null) {
                serializationDiagnosticsContext.addSerializationDiagnostics(serializationDiagnostics);
            }

            return this.replace(request, retryPolicyInstance).map(response -> toResourceResponse(response, DocumentCollection.class))
                .doOnNext(resourceResponse -> {
                    if (resourceResponse.getResource() != null) {
                        // set the session token
                        this.sessionContainer.setSessionToken(resourceResponse.getResource().getResourceId(),
                            getAltLink(resourceResponse.getResource()),
                            resourceResponse.getResponseHeaders());
                    }
                });

        } catch (Exception e) {
            logger.debug("Failure in replacing a collection. due to [{}]", e.getMessage(), e);
            return Mono.error(e);
        }
    }

    @Override
    public Mono<ResourceResponse<DocumentCollection>> deleteCollection(String collectionLink,
                                                                       RequestOptions options) {
        DocumentClientRetryPolicy retryPolicyInstance = this.resetSessionTokenRetryPolicy.getRequestPolicy(null);
        return ObservableHelper.inlineIfPossibleAsObs(() -> deleteCollectionInternal(collectionLink, options, retryPolicyInstance), retryPolicyInstance);
    }

    private Mono<ResourceResponse<DocumentCollection>> deleteCollectionInternal(String collectionLink,
                                                                                RequestOptions options, DocumentClientRetryPolicy retryPolicyInstance) {
        try {
            if (StringUtils.isEmpty(collectionLink)) {
                throw new IllegalArgumentException("collectionLink");
            }

            logger.debug("Deleting a Collection. collectionLink: [{}]", collectionLink);
            String path = Utils.joinPath(collectionLink, null);
            Map<String, String> requestHeaders = this.getRequestHeaders(options, ResourceType.DocumentCollection, OperationType.Delete);
            RxDocumentServiceRequest request = RxDocumentServiceRequest.create(this,
                OperationType.Delete, ResourceType.DocumentCollection, path, requestHeaders, options);

            if (retryPolicyInstance != null){
                retryPolicyInstance.onBeforeSendRequest(request);
            }

            return this.delete(request, retryPolicyInstance, getOperationContextAndListenerTuple(options)).map(response -> toResourceResponse(response, DocumentCollection.class));

        } catch (Exception e) {
            logger.debug("Failure in deleting a collection, due to [{}]", e.getMessage(), e);
            return Mono.error(e);
        }
    }

    private Mono<RxDocumentServiceResponse> delete(RxDocumentServiceRequest request, DocumentClientRetryPolicy documentClientRetryPolicy, OperationContextAndListenerTuple operationContextAndListenerTuple) {
        return populateHeadersAsync(request, RequestVerb.DELETE)
            .flatMap(requestPopulated -> {
                if (documentClientRetryPolicy.getRetryContext() != null && documentClientRetryPolicy.getRetryContext().getRetryCount() > 0) {
                    documentClientRetryPolicy.getRetryContext().updateEndTime();
                }

                return getStoreProxy(requestPopulated).processMessage(requestPopulated, operationContextAndListenerTuple);
            });
    }

    private Mono<RxDocumentServiceResponse> deleteAllItemsByPartitionKey(RxDocumentServiceRequest request, DocumentClientRetryPolicy documentClientRetryPolicy, OperationContextAndListenerTuple operationContextAndListenerTuple) {
        return populateHeadersAsync(request, RequestVerb.POST)
            .flatMap(requestPopulated -> {
                RxStoreModel storeProxy = this.getStoreProxy(requestPopulated);
                if (documentClientRetryPolicy.getRetryContext() != null && documentClientRetryPolicy.getRetryContext().getRetryCount() > 0) {
                    documentClientRetryPolicy.getRetryContext().updateEndTime();
                }

                return storeProxy.processMessage(requestPopulated, operationContextAndListenerTuple);
            });
    }

    private Mono<RxDocumentServiceResponse> read(RxDocumentServiceRequest request, DocumentClientRetryPolicy documentClientRetryPolicy) {
        return populateHeadersAsync(request, RequestVerb.GET)
            .flatMap(requestPopulated -> {
                if (documentClientRetryPolicy.getRetryContext() != null && documentClientRetryPolicy.getRetryContext().getRetryCount() > 0) {
                    documentClientRetryPolicy.getRetryContext().updateEndTime();
                }

                return getStoreProxy(requestPopulated).processMessage(requestPopulated);
                });
    }

    Mono<RxDocumentServiceResponse> readFeed(RxDocumentServiceRequest request) {
        return populateHeadersAsync(request, RequestVerb.GET)
            .flatMap(requestPopulated -> getStoreProxy(requestPopulated).processMessage(requestPopulated));
    }

    private Mono<RxDocumentServiceResponse> query(RxDocumentServiceRequest request) {
        // If endToEndOperationLatencyPolicy is set in the query request options,
        // then it should have been populated into request context already
        // otherwise set them here with the client level policy

        return populateHeadersAsync(request, RequestVerb.POST)
            .flatMap(requestPopulated ->
                this.getStoreProxy(requestPopulated).processMessage(requestPopulated)
                    .map(response -> {
                            this.captureSessionToken(requestPopulated, response);
                            return response;
                        }
                    ));
    }

    @Override
    public Mono<ResourceResponse<DocumentCollection>> readCollection(String collectionLink,
                                                                     RequestOptions options) {
        DocumentClientRetryPolicy retryPolicyInstance = this.resetSessionTokenRetryPolicy.getRequestPolicy(null);
        return ObservableHelper.inlineIfPossibleAsObs(() -> readCollectionInternal(collectionLink, options, retryPolicyInstance), retryPolicyInstance);
    }

    private Mono<ResourceResponse<DocumentCollection>> readCollectionInternal(String collectionLink,
                                                                              RequestOptions options, DocumentClientRetryPolicy retryPolicyInstance) {

        // we are using an observable factory here
        // observable will be created fresh upon subscription
        // this is to ensure we capture most up to date information (e.g.,
        // session)
        try {
            if (StringUtils.isEmpty(collectionLink)) {
                throw new IllegalArgumentException("collectionLink");
            }

            logger.debug("Reading a Collection. collectionLink: [{}]", collectionLink);
            String path = Utils.joinPath(collectionLink, null);
            Map<String, String> requestHeaders = this.getRequestHeaders(options, ResourceType.DocumentCollection, OperationType.Read);
            RxDocumentServiceRequest request = RxDocumentServiceRequest.create(this,
                OperationType.Read, ResourceType.DocumentCollection, path, requestHeaders, options);

            if (retryPolicyInstance != null){
                retryPolicyInstance.onBeforeSendRequest(request);
            }
            return this.read(request, retryPolicyInstance).map(response -> toResourceResponse(response, DocumentCollection.class));
        } catch (Exception e) {
            // this is only in trace level to capture what's going on
            logger.debug("Failure in reading a collection, due to [{}]", e.getMessage(), e);
            return Mono.error(e);
        }
    }

    @Override
    public Flux<FeedResponse<DocumentCollection>> readCollections(String databaseLink, QueryFeedOperationState state) {

        if (StringUtils.isEmpty(databaseLink)) {
            throw new IllegalArgumentException("databaseLink");
        }

        return nonDocumentReadFeed(state, ResourceType.DocumentCollection, DocumentCollection.class,
                Utils.joinPath(databaseLink, Paths.COLLECTIONS_PATH_SEGMENT));
    }

    @Override
    public Flux<FeedResponse<DocumentCollection>> queryCollections(String databaseLink, String query,
                                                                   QueryFeedOperationState state) {
        return createQuery(databaseLink, new SqlQuerySpec(query), state, DocumentCollection.class, ResourceType.DocumentCollection);
    }

    @Override
    public Flux<FeedResponse<DocumentCollection>> queryCollections(String databaseLink,
                                                                         SqlQuerySpec querySpec, QueryFeedOperationState state) {
        return createQuery(databaseLink, querySpec, state, DocumentCollection.class, ResourceType.DocumentCollection);
    }

    private static String serializeProcedureParams(List<Object> objectArray) {
        String[] stringArray = new String[objectArray.size()];

        for (int i = 0; i < objectArray.size(); ++i) {
            Object object = objectArray.get(i);
            if (object instanceof JsonSerializable) {
                stringArray[i] = ModelBridgeInternal.toJsonFromJsonSerializable((JsonSerializable) object);
            } else {

                // POJO, ObjectNode, number, STRING or Boolean
                try {
                    stringArray[i] = mapper.writeValueAsString(object);
                } catch (IOException e) {
                    throw new IllegalArgumentException("Can't serialize the object into the json string", e);
                }
            }
        }

        return String.format("[%s]", StringUtils.join(stringArray, ","));
    }

    private static void validateResource(Resource resource) {
        if (!StringUtils.isEmpty(resource.getId())) {
            if (resource.getId().indexOf('/') != -1 || resource.getId().indexOf('\\') != -1 ||
                    resource.getId().indexOf('?') != -1 || resource.getId().indexOf('#') != -1) {
                throw new IllegalArgumentException("Id contains illegal chars.");
            }

            if (resource.getId().endsWith(" ")) {
                throw new IllegalArgumentException("Id ends with a space.");
            }
        }
    }

    private Map<String, String> getRequestHeaders(RequestOptions options, ResourceType resourceType, OperationType operationType) {
        Map<String, String> headers = new HashMap<>();

        if (this.useMultipleWriteLocations) {
            headers.put(HttpConstants.HttpHeaders.ALLOW_TENTATIVE_WRITES, Boolean.TRUE.toString());
        }

        if (consistencyLevel != null) {
            headers.put(HttpConstants.HttpHeaders.CONSISTENCY_LEVEL, consistencyLevel.toString());
        }

        if (options == null) {
            //  Corner case, if options are null, then just check this flag from CosmosClientBuilder
            //  If content response on write is not enabled, and operation is document write - then add minimal prefer header
            //  Otherwise, don't add this header, which means return the full response
            if (!this.contentResponseOnWriteEnabled && resourceType.equals(ResourceType.Document) && operationType.isWriteOperation()) {
                headers.put(HttpConstants.HttpHeaders.PREFER, HttpConstants.HeaderValues.PREFER_RETURN_MINIMAL);
            }
            return headers;
        }

        Map<String, String> customOptions = options.getHeaders();
        if (customOptions != null) {
            headers.putAll(customOptions);
        }

        boolean contentResponseOnWriteEnabled = this.contentResponseOnWriteEnabled;
        //  If options has contentResponseOnWriteEnabled set to true / false, override the value from CosmosClientBuilder
        if (options.isContentResponseOnWriteEnabled() != null) {
            contentResponseOnWriteEnabled = options.isContentResponseOnWriteEnabled();
        }

        //  If content response on write is not enabled, and operation is document write - then add minimal prefer header
        //  Otherwise, don't add this header, which means return the full response
        if (!contentResponseOnWriteEnabled && resourceType.equals(ResourceType.Document) && operationType.isWriteOperation()) {
            headers.put(HttpConstants.HttpHeaders.PREFER, HttpConstants.HeaderValues.PREFER_RETURN_MINIMAL);
        }

        if (options.getIfMatchETag() != null) {
            headers.put(HttpConstants.HttpHeaders.IF_MATCH, options.getIfMatchETag());
        }

        if (options.getIfNoneMatchETag() != null) {
            headers.put(HttpConstants.HttpHeaders.IF_NONE_MATCH, options.getIfNoneMatchETag());
        }

        if (options.getConsistencyLevel() != null) {
            headers.put(HttpConstants.HttpHeaders.CONSISTENCY_LEVEL, options.getConsistencyLevel().toString());
        }

        if (options.getIndexingDirective() != null) {
            headers.put(HttpConstants.HttpHeaders.INDEXING_DIRECTIVE, options.getIndexingDirective().toString());
        }

        if (options.getPostTriggerInclude() != null && options.getPostTriggerInclude().size() > 0) {
            String postTriggerInclude = StringUtils.join(options.getPostTriggerInclude(), ",");
            headers.put(HttpConstants.HttpHeaders.POST_TRIGGER_INCLUDE, postTriggerInclude);
        }

        if (options.getPreTriggerInclude() != null && options.getPreTriggerInclude().size() > 0) {
            String preTriggerInclude = StringUtils.join(options.getPreTriggerInclude(), ",");
            headers.put(HttpConstants.HttpHeaders.PRE_TRIGGER_INCLUDE, preTriggerInclude);
        }

        if (!Strings.isNullOrEmpty(options.getSessionToken())) {
            headers.put(HttpConstants.HttpHeaders.SESSION_TOKEN, options.getSessionToken());
        }

        if (options.getResourceTokenExpirySeconds() != null) {
            headers.put(HttpConstants.HttpHeaders.RESOURCE_TOKEN_EXPIRY,
                String.valueOf(options.getResourceTokenExpirySeconds()));
        }

        if (options.getOfferThroughput() != null && options.getOfferThroughput() >= 0) {
            headers.put(HttpConstants.HttpHeaders.OFFER_THROUGHPUT, options.getOfferThroughput().toString());
        } else if (options.getOfferType() != null) {
            headers.put(HttpConstants.HttpHeaders.OFFER_TYPE, options.getOfferType());
        }

        if (options.getOfferThroughput() == null) {
            if (options.getThroughputProperties() != null) {
                Offer offer = ModelBridgeInternal.getOfferFromThroughputProperties(options.getThroughputProperties());
                final OfferAutoscaleSettings offerAutoscaleSettings = offer.getOfferAutoScaleSettings();
                OfferAutoscaleAutoUpgradeProperties autoscaleAutoUpgradeProperties = null;
                if (offerAutoscaleSettings != null) {
                    autoscaleAutoUpgradeProperties
                        = offer.getOfferAutoScaleSettings().getAutoscaleAutoUpgradeProperties();
                }
                if (offer.hasOfferThroughput() &&
                    (offerAutoscaleSettings != null && offerAutoscaleSettings.getMaxThroughput() >= 0 ||
                        autoscaleAutoUpgradeProperties != null &&
                            autoscaleAutoUpgradeProperties
                                .getAutoscaleThroughputProperties()
                                .getIncrementPercent() >= 0)) {
                    throw new IllegalArgumentException("Autoscale provisioned throughput can not be configured with "
                        + "fixed offer");
                }

                if (offer.hasOfferThroughput()) {
                    headers.put(HttpConstants.HttpHeaders.OFFER_THROUGHPUT, String.valueOf(offer.getThroughput()));
                } else if (offer.getOfferAutoScaleSettings() != null) {
                    headers.put(HttpConstants.HttpHeaders.OFFER_AUTOPILOT_SETTINGS,
                        ModelBridgeInternal.toJsonFromJsonSerializable(offer.getOfferAutoScaleSettings()));
                }
            }
        }

        if (options.isQuotaInfoEnabled()) {
            headers.put(HttpConstants.HttpHeaders.POPULATE_QUOTA_INFO, String.valueOf(true));
        }

        if (options.isScriptLoggingEnabled()) {
            headers.put(HttpConstants.HttpHeaders.SCRIPT_ENABLE_LOGGING, String.valueOf(true));
        }

        if (options.getDedicatedGatewayRequestOptions() != null) {
            if (options.getDedicatedGatewayRequestOptions().getMaxIntegratedCacheStaleness() != null) {
                headers.put(HttpConstants.HttpHeaders.DEDICATED_GATEWAY_PER_REQUEST_CACHE_STALENESS,
                    String.valueOf(Utils.getMaxIntegratedCacheStalenessInMillis(options.getDedicatedGatewayRequestOptions())));
            }
            if (options.getDedicatedGatewayRequestOptions().isIntegratedCacheBypassed()) {
                headers.put(HttpConstants.HttpHeaders.DEDICATED_GATEWAY_PER_REQUEST_BYPASS_CACHE,
                    String.valueOf(options.getDedicatedGatewayRequestOptions().isIntegratedCacheBypassed()));
            }
        }

        return headers;
    }

    public IRetryPolicyFactory getResetSessionTokenRetryPolicy() {
        return this.resetSessionTokenRetryPolicy;
    }

    private Mono<RxDocumentServiceRequest> addPartitionKeyInformation(RxDocumentServiceRequest request,
                                                                      ByteBuffer contentAsByteBuffer,
                                                                      Document document,
                                                                      RequestOptions options) {

        Mono<Utils.ValueHolder<DocumentCollection>> collectionObs = this.collectionCache.resolveCollectionAsync(BridgeInternal.getMetaDataDiagnosticContext(request.requestContext.cosmosDiagnostics), request);
        return collectionObs
                .map(collectionValueHolder -> {
                    addPartitionKeyInformation(request, contentAsByteBuffer, document, options, collectionValueHolder.v);
                    return request;
                });
    }

    private Mono<RxDocumentServiceRequest> addPartitionKeyInformation(RxDocumentServiceRequest request,
                                                                      ByteBuffer contentAsByteBuffer,
                                                                      Object document,
                                                                      RequestOptions options,
                                                                      Mono<Utils.ValueHolder<DocumentCollection>> collectionObs) {

        return collectionObs.map(collectionValueHolder -> {
            addPartitionKeyInformation(request, contentAsByteBuffer, document, options, collectionValueHolder.v);
            return request;
        });
    }

    private void addPartitionKeyInformation(RxDocumentServiceRequest request,
                                            ByteBuffer contentAsByteBuffer,
                                            Object objectDoc, RequestOptions options,
                                            DocumentCollection collection) {
        PartitionKeyDefinition partitionKeyDefinition = collection.getPartitionKey();

        PartitionKeyInternal partitionKeyInternal = null;
        if (options != null && options.getPartitionKey() != null && options.getPartitionKey().equals(PartitionKey.NONE)){
            partitionKeyInternal = ModelBridgeInternal.getNonePartitionKey(partitionKeyDefinition);
        } else if (options != null && options.getPartitionKey() != null) {
            partitionKeyInternal = BridgeInternal.getPartitionKeyInternal(options.getPartitionKey());
        } else if (partitionKeyDefinition == null || partitionKeyDefinition.getPaths().size() == 0) {
            // For backward compatibility, if collection doesn't have partition key defined, we assume all documents
            // have empty value for it and user doesn't need to specify it explicitly.
            partitionKeyInternal = PartitionKeyInternal.getEmpty();
        } else if (contentAsByteBuffer != null || objectDoc != null) {
            InternalObjectNode internalObjectNode;
            if (objectDoc instanceof InternalObjectNode) {
                internalObjectNode = (InternalObjectNode) objectDoc;
            } else if (objectDoc instanceof ObjectNode) {
                internalObjectNode = new InternalObjectNode((ObjectNode)objectDoc);
            } else if (contentAsByteBuffer != null) {
                contentAsByteBuffer.rewind();
                internalObjectNode = new InternalObjectNode(contentAsByteBuffer);
            } else {
                //  This is a safety check, this should not happen ever.
                //  If it does, it is a SDK bug
                throw new IllegalStateException("ContentAsByteBuffer and objectDoc are null");
            }

            Instant serializationStartTime = Instant.now();
            partitionKeyInternal =  PartitionKeyHelper.extractPartitionKeyValueFromDocument(internalObjectNode, partitionKeyDefinition);
            Instant serializationEndTime = Instant.now();
            SerializationDiagnosticsContext.SerializationDiagnostics serializationDiagnostics = new SerializationDiagnosticsContext.SerializationDiagnostics(
                serializationStartTime,
                serializationEndTime,
                SerializationDiagnosticsContext.SerializationType.PARTITION_KEY_FETCH_SERIALIZATION
            );
            SerializationDiagnosticsContext serializationDiagnosticsContext = BridgeInternal.getSerializationDiagnosticsContext(request.requestContext.cosmosDiagnostics);
            if (serializationDiagnosticsContext != null) {
                serializationDiagnosticsContext.addSerializationDiagnostics(serializationDiagnostics);
            }

        } else {
            throw new UnsupportedOperationException("PartitionKey value must be supplied for this operation.");
        }

        request.setPartitionKeyInternal(partitionKeyInternal);
        request.getHeaders().put(HttpConstants.HttpHeaders.PARTITION_KEY, Utils.escapeNonAscii(partitionKeyInternal.toJson()));
    }

    private Mono<RxDocumentServiceRequest> getCreateDocumentRequest(DocumentClientRetryPolicy requestRetryPolicy,
                                                                    String documentCollectionLink,
                                                                    Object document,
                                                                    RequestOptions options,
                                                                    boolean disableAutomaticIdGeneration,
                                                                    OperationType operationType,
                                                                    DiagnosticsClientContext clientContextOverride) {

        if (StringUtils.isEmpty(documentCollectionLink)) {
            throw new IllegalArgumentException("documentCollectionLink");
        }
        if (document == null) {
            throw new IllegalArgumentException("document");
        }

        Instant serializationStartTimeUTC = Instant.now();
        String trackingId = null;
        if (options != null) {
            trackingId = options.getTrackingId();
        }
        ByteBuffer content = InternalObjectNode.serializeJsonToByteBuffer(document, mapper, trackingId);
        Instant serializationEndTimeUTC = Instant.now();

        SerializationDiagnosticsContext.SerializationDiagnostics serializationDiagnostics = new SerializationDiagnosticsContext.SerializationDiagnostics(
            serializationStartTimeUTC,
            serializationEndTimeUTC,
            SerializationDiagnosticsContext.SerializationType.ITEM_SERIALIZATION);

        String path = Utils.joinPath(documentCollectionLink, Paths.DOCUMENTS_PATH_SEGMENT);
        Map<String, String> requestHeaders = this.getRequestHeaders(options, ResourceType.Document, operationType);

        RxDocumentServiceRequest request = RxDocumentServiceRequest.create(
            getEffectiveClientContext(clientContextOverride),
            operationType, ResourceType.Document, path, requestHeaders, options, content);

        if (operationType.isWriteOperation() &&  options != null && options.getNonIdempotentWriteRetriesEnabled()) {
            request.setNonIdempotentWriteRetriesEnabled(true);
        }

        if( options != null) {
            options.getMarkE2ETimeoutInRequestContextCallbackHook().set(
                () -> request.requestContext.setIsRequestCancelledOnTimeout(new AtomicBoolean(true)));
            request.requestContext.setExcludeRegions(options.getExcludeRegions());
        }

        if (requestRetryPolicy != null) {
            requestRetryPolicy.onBeforeSendRequest(request);
        }

        SerializationDiagnosticsContext serializationDiagnosticsContext = BridgeInternal.getSerializationDiagnosticsContext(request.requestContext.cosmosDiagnostics);
        if (serializationDiagnosticsContext != null) {
            serializationDiagnosticsContext.addSerializationDiagnostics(serializationDiagnostics);
        }

        Mono<Utils.ValueHolder<DocumentCollection>> collectionObs = this.collectionCache.resolveCollectionAsync(BridgeInternal.getMetaDataDiagnosticContext(request.requestContext.cosmosDiagnostics), request);
        return addPartitionKeyInformation(request, content, document, options, collectionObs);
    }

    private Mono<RxDocumentServiceRequest> getBatchDocumentRequest(DocumentClientRetryPolicy requestRetryPolicy,
                                                                   String documentCollectionLink,
                                                                   ServerBatchRequest serverBatchRequest,
                                                                   RequestOptions options,
                                                                   boolean disableAutomaticIdGeneration) {

        checkArgument(StringUtils.isNotEmpty(documentCollectionLink), "expected non empty documentCollectionLink");
        checkNotNull(serverBatchRequest, "expected non null serverBatchRequest");

        Instant serializationStartTimeUTC = Instant.now();
        ByteBuffer content = ByteBuffer.wrap(Utils.getUTF8Bytes(serverBatchRequest.getRequestBody()));
        Instant serializationEndTimeUTC = Instant.now();

        SerializationDiagnosticsContext.SerializationDiagnostics serializationDiagnostics = new SerializationDiagnosticsContext.SerializationDiagnostics(
            serializationStartTimeUTC,
            serializationEndTimeUTC,
            SerializationDiagnosticsContext.SerializationType.ITEM_SERIALIZATION);

        String path = Utils.joinPath(documentCollectionLink, Paths.DOCUMENTS_PATH_SEGMENT);
        Map<String, String> requestHeaders = this.getRequestHeaders(options, ResourceType.Document, OperationType.Batch);

        RxDocumentServiceRequest request = RxDocumentServiceRequest.create(
            this,
            OperationType.Batch,
            ResourceType.Document,
            path,
            requestHeaders,
            options,
            content);

        if (options != null) {
            options.getMarkE2ETimeoutInRequestContextCallbackHook().set(
                () -> request.requestContext.setIsRequestCancelledOnTimeout(new AtomicBoolean(true)));
            request.requestContext.setExcludeRegions(options.getExcludeRegions());
        }

        if (requestRetryPolicy != null) {
            requestRetryPolicy.onBeforeSendRequest(request);
        }

        SerializationDiagnosticsContext serializationDiagnosticsContext = BridgeInternal.getSerializationDiagnosticsContext(request.requestContext.cosmosDiagnostics);
        if (serializationDiagnosticsContext != null) {
            serializationDiagnosticsContext.addSerializationDiagnostics(serializationDiagnostics);
        }

        if (options != null) {
            request.requestContext.setExcludeRegions(options.getExcludeRegions());
        }

        Mono<Utils.ValueHolder<DocumentCollection>> collectionObs =
            this.collectionCache.resolveCollectionAsync(BridgeInternal.getMetaDataDiagnosticContext(request.requestContext.cosmosDiagnostics), request);

        return collectionObs.map((Utils.ValueHolder<DocumentCollection> collectionValueHolder) -> {
            addBatchHeaders(request, serverBatchRequest, collectionValueHolder.v);
            return request;
        });
    }

    private RxDocumentServiceRequest addBatchHeaders(RxDocumentServiceRequest request,
                                                     ServerBatchRequest serverBatchRequest,
                                                     DocumentCollection collection) {

        if(serverBatchRequest instanceof SinglePartitionKeyServerBatchRequest) {

            PartitionKey partitionKey = ((SinglePartitionKeyServerBatchRequest) serverBatchRequest).getPartitionKeyValue();
            PartitionKeyInternal partitionKeyInternal;

            if (partitionKey.equals(PartitionKey.NONE)) {
                PartitionKeyDefinition partitionKeyDefinition = collection.getPartitionKey();
                partitionKeyInternal = ModelBridgeInternal.getNonePartitionKey(partitionKeyDefinition);
            } else {
                // Partition key is always non-null
                partitionKeyInternal = BridgeInternal.getPartitionKeyInternal(partitionKey);
            }

            request.setPartitionKeyInternal(partitionKeyInternal);
            request.getHeaders().put(HttpConstants.HttpHeaders.PARTITION_KEY, Utils.escapeNonAscii(partitionKeyInternal.toJson()));
        } else if(serverBatchRequest instanceof PartitionKeyRangeServerBatchRequest) {
            request.setPartitionKeyRangeIdentity(new PartitionKeyRangeIdentity(((PartitionKeyRangeServerBatchRequest) serverBatchRequest).getPartitionKeyRangeId()));
        } else {
            throw new UnsupportedOperationException("Unknown Server request.");
        }

        request.getHeaders().put(HttpConstants.HttpHeaders.IS_BATCH_REQUEST, Boolean.TRUE.toString());
        request.getHeaders().put(HttpConstants.HttpHeaders.IS_BATCH_ATOMIC, String.valueOf(serverBatchRequest.isAtomicBatch()));
        request.getHeaders().put(HttpConstants.HttpHeaders.SHOULD_BATCH_CONTINUE_ON_ERROR, String.valueOf(serverBatchRequest.isShouldContinueOnError()));

        request.setNumberOfItemsInBatchRequest(serverBatchRequest.getOperations().size());

        return request;
    }

    /**
     * NOTE: Caller needs to consume it by subscribing to this Mono in order for the request to populate headers
     * @param request request to populate headers to
     * @param httpMethod http method
     * @return Mono, which on subscription will populate the headers in the request passed in the argument.
     */
    private Mono<RxDocumentServiceRequest> populateHeadersAsync(RxDocumentServiceRequest request, RequestVerb httpMethod) {
        request.getHeaders().put(HttpConstants.HttpHeaders.X_DATE, Utils.nowAsRFC1123());
        if (this.masterKeyOrResourceToken != null || this.resourceTokensMap != null
            || this.cosmosAuthorizationTokenResolver != null || this.credential != null) {
            String resourceName = request.getResourceAddress();

            String authorization = this.getUserAuthorizationToken(
                resourceName, request.getResourceType(), httpMethod, request.getHeaders(),
                    AuthorizationTokenType.PrimaryMasterKey, request.properties);
            try {
                authorization = URLEncoder.encode(authorization, "UTF-8");
            } catch (UnsupportedEncodingException e) {
                throw new IllegalStateException("Failed to encode authtoken.", e);
            }
            request.getHeaders().put(HttpConstants.HttpHeaders.AUTHORIZATION, authorization);
        }

        if (this.apiType != null)   {
            request.getHeaders().put(HttpConstants.HttpHeaders.API_TYPE, this.apiType.toString());
        }

        this.populateCapabilitiesHeader(request);

        if ((RequestVerb.POST.equals(httpMethod) || RequestVerb.PUT.equals(httpMethod))
                && !request.getHeaders().containsKey(HttpConstants.HttpHeaders.CONTENT_TYPE)) {
            request.getHeaders().put(HttpConstants.HttpHeaders.CONTENT_TYPE, RuntimeConstants.MediaTypes.JSON);
        }

        if (RequestVerb.PATCH.equals(httpMethod) &&
            !request.getHeaders().containsKey(HttpConstants.HttpHeaders.CONTENT_TYPE)) {
            request.getHeaders().put(HttpConstants.HttpHeaders.CONTENT_TYPE, RuntimeConstants.MediaTypes.JSON_PATCH);
        }

        if (!request.getHeaders().containsKey(HttpConstants.HttpHeaders.ACCEPT)) {
            request.getHeaders().put(HttpConstants.HttpHeaders.ACCEPT, RuntimeConstants.MediaTypes.JSON);
        }

        MetadataDiagnosticsContext metadataDiagnosticsCtx =
            BridgeInternal.getMetaDataDiagnosticContext(request.requestContext.cosmosDiagnostics);

        if (this.requiresFeedRangeFiltering(request)) {
            return request.getFeedRange()
                          .populateFeedRangeFilteringHeaders(
                              this.getPartitionKeyRangeCache(),
                              request,
                              this.collectionCache.resolveCollectionAsync(metadataDiagnosticsCtx, request))
                          .flatMap(this::populateAuthorizationHeader);
        }

        return this.populateAuthorizationHeader(request);
    }

    private void populateCapabilitiesHeader(RxDocumentServiceRequest request) {
        if (!request.getHeaders().containsKey(HttpConstants.HttpHeaders.SDK_SUPPORTED_CAPABILITIES)) {
            request
                .getHeaders()
                .put(HttpConstants.HttpHeaders.SDK_SUPPORTED_CAPABILITIES, HttpConstants.SDKSupportedCapabilities.SUPPORTED_CAPABILITIES);
        }
    }

    private boolean requiresFeedRangeFiltering(RxDocumentServiceRequest request) {
        if (request.getResourceType() != ResourceType.Document &&
                request.getResourceType() != ResourceType.Conflict) {
            return false;
        }

        switch (request.getOperationType()) {
            case ReadFeed:
            case Query:
            case SqlQuery:
                return request.getFeedRange() != null;
            default:
                return false;
        }
    }

    @Override
    public Mono<RxDocumentServiceRequest> populateAuthorizationHeader(RxDocumentServiceRequest request) {
        if (request == null) {
            throw new IllegalArgumentException("request");
        }

        if (this.authorizationTokenType == AuthorizationTokenType.AadToken) {
            return AadTokenAuthorizationHelper.getAuthorizationToken(this.tokenCredentialCache)
                .map(authorization -> {
                    request.getHeaders().put(HttpConstants.HttpHeaders.AUTHORIZATION, authorization);
                    return request;
                });
        } else {
            return Mono.just(request);
        }
    }

    @Override
    public Mono<HttpHeaders> populateAuthorizationHeader(HttpHeaders httpHeaders) {
        if (httpHeaders == null) {
            throw new IllegalArgumentException("httpHeaders");
        }

        if (this.authorizationTokenType == AuthorizationTokenType.AadToken) {
            return AadTokenAuthorizationHelper.getAuthorizationToken(this.tokenCredentialCache)
                .map(authorization -> {
                    httpHeaders.set(HttpConstants.HttpHeaders.AUTHORIZATION, authorization);
                    return httpHeaders;
                });
        }

        return Mono.just(httpHeaders);
    }

    @Override
    public AuthorizationTokenType getAuthorizationTokenType() {
        return this.authorizationTokenType;
    }

    @Override
    public String getUserAuthorizationToken(String resourceName,
                                            ResourceType resourceType,
                                            RequestVerb requestVerb,
                                            Map<String, String> headers,
                                            AuthorizationTokenType tokenType,
                                            Map<String, Object> properties) {

        if (this.cosmosAuthorizationTokenResolver != null) {
            return this.cosmosAuthorizationTokenResolver.getAuthorizationToken(requestVerb.toUpperCase(), resourceName, this.resolveCosmosResourceType(resourceType).toString(),
                    properties != null ? Collections.unmodifiableMap(properties) : null);
        } else if (credential != null) {
            return this.authorizationTokenProvider.generateKeyAuthorizationSignature(requestVerb, resourceName,
                    resourceType, headers);
        } else if (masterKeyOrResourceToken != null && hasAuthKeyResourceToken && resourceTokensMap == null) {
            return masterKeyOrResourceToken;
        } else {
            assert resourceTokensMap != null;
            if(resourceType.equals(ResourceType.DatabaseAccount)) {
                return this.firstResourceTokenFromPermissionFeed;
            }

            return ResourceTokenAuthorizationHelper.getAuthorizationTokenUsingResourceTokens(resourceTokensMap, requestVerb, resourceName, headers);
        }
    }

    private CosmosResourceType resolveCosmosResourceType(ResourceType resourceType) {
        CosmosResourceType cosmosResourceType =
            ModelBridgeInternal.fromServiceSerializedFormat(resourceType.toString());
        if (cosmosResourceType == null) {
            return CosmosResourceType.SYSTEM;
        }
        return cosmosResourceType;
    }

    void captureSessionToken(RxDocumentServiceRequest request, RxDocumentServiceResponse response) {
        this.sessionContainer.setSessionToken(request, response.getResponseHeaders());
    }

    private Mono<RxDocumentServiceResponse> create(RxDocumentServiceRequest request,
                                                   DocumentClientRetryPolicy documentClientRetryPolicy,
                                                   OperationContextAndListenerTuple operationContextAndListenerTuple) {
        return populateHeadersAsync(request, RequestVerb.POST)
            .flatMap(requestPopulated -> {
                RxStoreModel storeProxy = this.getStoreProxy(requestPopulated);
                if (documentClientRetryPolicy.getRetryContext() != null && documentClientRetryPolicy.getRetryContext().getRetryCount() > 0) {
                    documentClientRetryPolicy.getRetryContext().updateEndTime();
                }

                return storeProxy.processMessage(requestPopulated, operationContextAndListenerTuple);
            });
    }

    private Mono<RxDocumentServiceResponse> upsert(RxDocumentServiceRequest request,
                                                   DocumentClientRetryPolicy documentClientRetryPolicy,
                                                   OperationContextAndListenerTuple operationContextAndListenerTuple) {

        return populateHeadersAsync(request, RequestVerb.POST)
            .flatMap(requestPopulated -> {
                Map<String, String> headers = requestPopulated.getHeaders();
                // headers can never be null, since it will be initialized even when no
                // request options are specified,
                // hence using assertion here instead of exception, being in the private
                // method
                assert (headers != null);
                headers.put(HttpConstants.HttpHeaders.IS_UPSERT, "true");
                if (documentClientRetryPolicy.getRetryContext() != null && documentClientRetryPolicy.getRetryContext().getRetryCount() > 0) {
                    documentClientRetryPolicy.getRetryContext().updateEndTime();
                }

                return getStoreProxy(requestPopulated).processMessage(requestPopulated, operationContextAndListenerTuple)
                    .map(response -> {
                            this.captureSessionToken(requestPopulated, response);
                            return response;
                        }
                    );
            });
    }

    private Mono<RxDocumentServiceResponse> replace(RxDocumentServiceRequest request, DocumentClientRetryPolicy documentClientRetryPolicy) {
        return populateHeadersAsync(request, RequestVerb.PUT)
            .flatMap(requestPopulated -> {
                if (documentClientRetryPolicy.getRetryContext() != null && documentClientRetryPolicy.getRetryContext().getRetryCount() > 0) {
                    documentClientRetryPolicy.getRetryContext().updateEndTime();
                }

                return getStoreProxy(requestPopulated).processMessage(requestPopulated);
            });
    }

    private Mono<RxDocumentServiceResponse> patch(RxDocumentServiceRequest request, DocumentClientRetryPolicy documentClientRetryPolicy) {
        return populateHeadersAsync(request, RequestVerb.PATCH)
            .flatMap(requestPopulated -> {
                if (documentClientRetryPolicy.getRetryContext() != null && documentClientRetryPolicy.getRetryContext().getRetryCount() > 0) {
                    documentClientRetryPolicy.getRetryContext().updateEndTime();
                }
                return getStoreProxy(requestPopulated).processMessage(requestPopulated);
        });
    }

    @Override
    public Mono<ResourceResponse<Document>> createDocument(
        String collectionLink,
        Object document,
        RequestOptions options,
        boolean disableAutomaticIdGeneration) {

        return wrapPointOperationWithAvailabilityStrategy(
            ResourceType.Document,
            OperationType.Create,
            (opt, e2ecfg, clientCtxOverride) -> createDocumentCore(
                collectionLink,
                document,
                opt,
                disableAutomaticIdGeneration,
                e2ecfg,
                clientCtxOverride),
            options,
            options != null && options.getNonIdempotentWriteRetriesEnabled()
        );
    }

    private Mono<ResourceResponse<Document>> createDocumentCore(
        String collectionLink,
        Object document,
        RequestOptions options,
        boolean disableAutomaticIdGeneration,
        CosmosEndToEndOperationLatencyPolicyConfig endToEndPolicyConfig,
        DiagnosticsClientContext clientContextOverride) {

        ScopedDiagnosticsFactory scopedDiagnosticsFactory = new ScopedDiagnosticsFactory(clientContextOverride, false);
        DocumentClientRetryPolicy requestRetryPolicy =
            this.resetSessionTokenRetryPolicy.getRequestPolicy(scopedDiagnosticsFactory);
        RequestOptions nonNullRequestOptions = options != null ? options : new RequestOptions();
        if (nonNullRequestOptions.getPartitionKey() == null) {
            requestRetryPolicy = new PartitionKeyMismatchRetryPolicy(collectionCache, requestRetryPolicy, collectionLink, nonNullRequestOptions);
        }

        DocumentClientRetryPolicy finalRetryPolicyInstance = requestRetryPolicy;

        return getPointOperationResponseMonoWithE2ETimeout(
            nonNullRequestOptions,
            endToEndPolicyConfig,
            ObservableHelper.inlineIfPossibleAsObs(() ->
                    createDocumentInternal(
                        collectionLink,
                        document,
                        nonNullRequestOptions,
                        disableAutomaticIdGeneration,
                        finalRetryPolicyInstance,
                        scopedDiagnosticsFactory),
                requestRetryPolicy),
            scopedDiagnosticsFactory
        );
    }

    private Mono<ResourceResponse<Document>> createDocumentInternal(
        String collectionLink,
        Object document,
        RequestOptions options,
        boolean disableAutomaticIdGeneration,
        DocumentClientRetryPolicy requestRetryPolicy,
        DiagnosticsClientContext clientContextOverride) {
        try {
            logger.debug("Creating a Document. collectionLink: [{}]", collectionLink);

            Mono<RxDocumentServiceRequest> requestObs = getCreateDocumentRequest(requestRetryPolicy, collectionLink, document,
                options, disableAutomaticIdGeneration, OperationType.Create, clientContextOverride);

            return requestObs
                    .flatMap(request -> create(request, requestRetryPolicy, getOperationContextAndListenerTuple(options)))
                    .map(serviceResponse -> toResourceResponse(serviceResponse, Document.class));

        } catch (Exception e) {
            logger.debug("Failure in creating a document due to [{}]", e.getMessage(), e);
            return Mono.error(e);
        }
    }

    private static <T> Mono<T> getPointOperationResponseMonoWithE2ETimeout(
        RequestOptions requestOptions,
        CosmosEndToEndOperationLatencyPolicyConfig endToEndPolicyConfig,
        Mono<T> rxDocumentServiceResponseMono,
        ScopedDiagnosticsFactory scopedDiagnosticsFactory) {

        requestOptions.setCosmosEndToEndLatencyPolicyConfig(endToEndPolicyConfig);

        if (endToEndPolicyConfig != null && endToEndPolicyConfig.isEnabled()) {

            Duration endToEndTimeout = endToEndPolicyConfig.getEndToEndOperationTimeout();
            if (endToEndTimeout.isNegative()) {
                CosmosDiagnostics latestCosmosDiagnosticsSnapshot = scopedDiagnosticsFactory.getMostRecentlyCreatedDiagnostics();
                if (latestCosmosDiagnosticsSnapshot == null) {
                    scopedDiagnosticsFactory.createDiagnostics();
                }
                return Mono.error(getNegativeTimeoutException(scopedDiagnosticsFactory.getMostRecentlyCreatedDiagnostics(), endToEndTimeout));
            }

            return rxDocumentServiceResponseMono
                .timeout(endToEndTimeout)
                .onErrorMap(throwable -> getCancellationExceptionForPointOperations(
                    scopedDiagnosticsFactory,
                    throwable,
                    requestOptions.getMarkE2ETimeoutInRequestContextCallbackHook()));
        }
        return rxDocumentServiceResponseMono;
    }

    private static Throwable getCancellationExceptionForPointOperations(
        ScopedDiagnosticsFactory scopedDiagnosticsFactory,
        Throwable throwable,
        AtomicReference<Runnable> markE2ETimeoutInRequestContextCallbackHook) {
        Throwable unwrappedException = reactor.core.Exceptions.unwrap(throwable);
        if (unwrappedException instanceof TimeoutException) {

            CosmosException exception = new OperationCancelledException();
            exception.setStackTrace(throwable.getStackTrace());

            Runnable actualCallback = markE2ETimeoutInRequestContextCallbackHook.get();
            if (actualCallback != null) {
                logger.trace("Calling actual Mark E2E timeout callback");
                actualCallback.run();
            }

            // For point operations
            // availabilityStrategy sits on top of e2eTimeoutPolicy
            // e2eTimeoutPolicy sits on top of client retry policy
            // for each e2eTimeoutPolicy wrap, we are going to create one distinct ScopedDiagnosticsFactory
            // so for each scopedDiagnosticsFactory being used here, there will only be max one CosmosDiagnostics being tracked
            CosmosDiagnostics lastDiagnosticsSnapshot = scopedDiagnosticsFactory.getMostRecentlyCreatedDiagnostics();
            if (lastDiagnosticsSnapshot == null) {
                scopedDiagnosticsFactory.createDiagnostics();
            }
            BridgeInternal.setCosmosDiagnostics(exception, scopedDiagnosticsFactory.getMostRecentlyCreatedDiagnostics());

            return exception;
        }
        return throwable;
    }

    private static CosmosException getNegativeTimeoutException(CosmosDiagnostics cosmosDiagnostics, Duration negativeTimeout) {
        checkNotNull(negativeTimeout, "Argument 'negativeTimeout' must not be null");
        checkArgument(
            negativeTimeout.isNegative(),
            "This exception should only be used for negative timeouts");

        String message = String.format("Negative timeout '%s' provided.",  negativeTimeout);
        CosmosException exception = new OperationCancelledException(message, null);
        BridgeInternal.setSubStatusCode(exception, HttpConstants.SubStatusCodes.NEGATIVE_TIMEOUT_PROVIDED);

        if (cosmosDiagnostics != null) {
            BridgeInternal.setCosmosDiagnostics(exception, cosmosDiagnostics);
        }

        return exception;
    }

    @Override
    public Mono<ResourceResponse<Document>> upsertDocument(String collectionLink, Object document,
                                                                 RequestOptions options, boolean disableAutomaticIdGeneration) {
        return wrapPointOperationWithAvailabilityStrategy(
            ResourceType.Document,
            OperationType.Upsert,
            (opt, e2ecfg, clientCtxOverride) -> upsertDocumentCore(
                collectionLink, document, opt, disableAutomaticIdGeneration, e2ecfg, clientCtxOverride),
            options,
            options != null && options.getNonIdempotentWriteRetriesEnabled()
        );
    }

    private Mono<ResourceResponse<Document>> upsertDocumentCore(
        String collectionLink,
        Object document,
        RequestOptions options,
        boolean disableAutomaticIdGeneration,
        CosmosEndToEndOperationLatencyPolicyConfig endToEndPolicyConfig,
        DiagnosticsClientContext clientContextOverride) {

        RequestOptions nonNullRequestOptions = options != null ? options : new RequestOptions();
        ScopedDiagnosticsFactory scopedDiagnosticsFactory = new ScopedDiagnosticsFactory(clientContextOverride, false);
        DocumentClientRetryPolicy requestRetryPolicy = this.resetSessionTokenRetryPolicy.getRequestPolicy(scopedDiagnosticsFactory);
        if (nonNullRequestOptions.getPartitionKey() == null) {
            requestRetryPolicy = new PartitionKeyMismatchRetryPolicy(collectionCache, requestRetryPolicy, collectionLink, nonNullRequestOptions);
        }

        DocumentClientRetryPolicy finalRetryPolicyInstance = requestRetryPolicy;

        return getPointOperationResponseMonoWithE2ETimeout(
            nonNullRequestOptions,
            endToEndPolicyConfig,
            ObservableHelper.inlineIfPossibleAsObs(
                () -> upsertDocumentInternal(
                    collectionLink,
                    document,
                    nonNullRequestOptions,
                    disableAutomaticIdGeneration,
                    finalRetryPolicyInstance,
                    scopedDiagnosticsFactory),
                finalRetryPolicyInstance),
            scopedDiagnosticsFactory
        );
    }

    private Mono<ResourceResponse<Document>> upsertDocumentInternal(
        String collectionLink,
        Object document,
        RequestOptions options,
        boolean disableAutomaticIdGeneration,
        DocumentClientRetryPolicy retryPolicyInstance,
        DiagnosticsClientContext clientContextOverride) {

        try {
            logger.debug("Upserting a Document. collectionLink: [{}]", collectionLink);

            Mono<RxDocumentServiceRequest> reqObs =
                getCreateDocumentRequest(
                    retryPolicyInstance,
                    collectionLink,
                    document,
                    options,
                    disableAutomaticIdGeneration,
                    OperationType.Upsert,
                    clientContextOverride);

            return reqObs
                .flatMap(request -> upsert(request, retryPolicyInstance, getOperationContextAndListenerTuple(options)))
                .map(serviceResponse -> toResourceResponse(serviceResponse, Document.class));

        } catch (Exception e) {
            logger.debug("Failure in upserting a document due to [{}]", e.getMessage(), e);
            return Mono.error(e);
        }
    }

    @Override
    public Mono<ResourceResponse<Document>> replaceDocument(String documentLink, Object document,
                                                            RequestOptions options) {

        return wrapPointOperationWithAvailabilityStrategy(
            ResourceType.Document,
            OperationType.Replace,
            (opt, e2ecfg, clientCtxOverride) -> replaceDocumentCore(
                documentLink,
                document,
                opt,
                e2ecfg,
                clientCtxOverride),
            options,
            options != null && options.getNonIdempotentWriteRetriesEnabled()
        );
    }

    private Mono<ResourceResponse<Document>> replaceDocumentCore(
        String documentLink,
        Object document,
        RequestOptions options,
        CosmosEndToEndOperationLatencyPolicyConfig endToEndPolicyConfig,
        DiagnosticsClientContext clientContextOverride) {

        RequestOptions nonNullRequestOptions = options != null ? options : new RequestOptions();
        ScopedDiagnosticsFactory scopedDiagnosticsFactory = new ScopedDiagnosticsFactory(clientContextOverride, false);
        DocumentClientRetryPolicy requestRetryPolicy =
            this.resetSessionTokenRetryPolicy.getRequestPolicy(scopedDiagnosticsFactory);
        if (nonNullRequestOptions.getPartitionKey() == null) {
            String collectionLink = Utils.getCollectionName(documentLink);
            requestRetryPolicy = new PartitionKeyMismatchRetryPolicy(
                collectionCache, requestRetryPolicy, collectionLink, nonNullRequestOptions);
        }
        DocumentClientRetryPolicy finalRequestRetryPolicy = requestRetryPolicy;

        return getPointOperationResponseMonoWithE2ETimeout(
            nonNullRequestOptions,
            endToEndPolicyConfig,
            ObservableHelper.inlineIfPossibleAsObs(
                () -> replaceDocumentInternal(
                    documentLink,
                    document,
                    nonNullRequestOptions,
                    finalRequestRetryPolicy,
                    endToEndPolicyConfig,
                    scopedDiagnosticsFactory),
                requestRetryPolicy),
            scopedDiagnosticsFactory
        );
    }

    private Mono<ResourceResponse<Document>> replaceDocumentInternal(
        String documentLink,
        Object document,
        RequestOptions options,
        DocumentClientRetryPolicy retryPolicyInstance,
        CosmosEndToEndOperationLatencyPolicyConfig endToEndPolicyConfig,
        DiagnosticsClientContext clientContextOverride) {

        try {
            if (StringUtils.isEmpty(documentLink)) {
                throw new IllegalArgumentException("documentLink");
            }

            if (document == null) {
                throw new IllegalArgumentException("document");
            }

            Document typedDocument = documentFromObject(document, mapper);

            return this.replaceDocumentInternal(
                documentLink,
                typedDocument,
                options,
                retryPolicyInstance,
                clientContextOverride);

        } catch (Exception e) {
            logger.debug("Failure in replacing a document due to [{}]", e.getMessage());
            return Mono.error(e);
        }
    }

    @Override
    public Mono<ResourceResponse<Document>> replaceDocument(Document document, RequestOptions options) {
        return wrapPointOperationWithAvailabilityStrategy(
            ResourceType.Document,
            OperationType.Replace,
            (opt, e2ecfg, clientCtxOverride) -> replaceDocumentCore(
                document,
                opt,
                e2ecfg,
                clientCtxOverride),
            options,
            options != null && options.getNonIdempotentWriteRetriesEnabled()
        );
    }

    private Mono<ResourceResponse<Document>> replaceDocumentCore(
        Document document,
        RequestOptions options,
        CosmosEndToEndOperationLatencyPolicyConfig endToEndPolicyConfig,
        DiagnosticsClientContext clientContextOverride) {

        DocumentClientRetryPolicy requestRetryPolicy =
            this.resetSessionTokenRetryPolicy.getRequestPolicy(clientContextOverride);
        if (options == null || options.getPartitionKey() == null) {
            String collectionLink = document.getSelfLink();
            requestRetryPolicy = new PartitionKeyMismatchRetryPolicy(
                collectionCache, requestRetryPolicy, collectionLink, options);
        }
        DocumentClientRetryPolicy finalRequestRetryPolicy = requestRetryPolicy;
        return ObservableHelper.inlineIfPossibleAsObs(
            () -> replaceDocumentInternal(
                document,
                options,
                finalRequestRetryPolicy,
                endToEndPolicyConfig,
                clientContextOverride),
            requestRetryPolicy);
    }

    private Mono<ResourceResponse<Document>> replaceDocumentInternal(
        Document document,
        RequestOptions options,
        DocumentClientRetryPolicy retryPolicyInstance,
        CosmosEndToEndOperationLatencyPolicyConfig endToEndPolicyConfig,
        DiagnosticsClientContext clientContextOverride) {

        try {
            if (document == null) {
                throw new IllegalArgumentException("document");
            }

            return this.replaceDocumentInternal(
                document.getSelfLink(),
                document,
                options,
                retryPolicyInstance,
                clientContextOverride);

        } catch (Exception e) {
            logger.debug("Failure in replacing a database due to [{}]", e.getMessage());
            return Mono.error(e);
        }
    }

    private Mono<ResourceResponse<Document>> replaceDocumentInternal(
        String documentLink,
        Document document,
        RequestOptions options,
        DocumentClientRetryPolicy retryPolicyInstance,
        DiagnosticsClientContext clientContextOverride) {

        if (document == null) {
            throw new IllegalArgumentException("document");
        }

        logger.debug("Replacing a Document. documentLink: [{}]", documentLink);
        final String path = Utils.joinPath(documentLink, null);
        final Map<String, String> requestHeaders =
            getRequestHeaders(options, ResourceType.Document, OperationType.Replace);
        Instant serializationStartTimeUTC = Instant.now();
        if (options != null) {
            String trackingId = options.getTrackingId();

            if (trackingId != null && !trackingId.isEmpty()) {
                document.set(Constants.Properties.TRACKING_ID, trackingId);
            }
        }

        ByteBuffer content = serializeJsonToByteBuffer(document);
        Instant serializationEndTime = Instant.now();
        SerializationDiagnosticsContext.SerializationDiagnostics serializationDiagnostics =
            new SerializationDiagnosticsContext.SerializationDiagnostics(
                serializationStartTimeUTC,
                serializationEndTime,
                SerializationDiagnosticsContext.SerializationType.ITEM_SERIALIZATION);

        final RxDocumentServiceRequest request = RxDocumentServiceRequest.create(
            getEffectiveClientContext(clientContextOverride),
            OperationType.Replace, ResourceType.Document, path, requestHeaders, options, content);

        if (options != null && options.getNonIdempotentWriteRetriesEnabled()) {
            request.setNonIdempotentWriteRetriesEnabled(true);
        }

        if (options != null) {
            options.getMarkE2ETimeoutInRequestContextCallbackHook().set(
                () -> request.requestContext.setIsRequestCancelledOnTimeout(new AtomicBoolean(true)));
            request.requestContext.setExcludeRegions(options.getExcludeRegions());
        }

        if (retryPolicyInstance != null) {
            retryPolicyInstance.onBeforeSendRequest(request);
        }

        SerializationDiagnosticsContext serializationDiagnosticsContext =
            BridgeInternal.getSerializationDiagnosticsContext(request.requestContext.cosmosDiagnostics);
        if (serializationDiagnosticsContext != null) {
            serializationDiagnosticsContext.addSerializationDiagnostics(serializationDiagnostics);
        }

        Mono<Utils.ValueHolder<DocumentCollection>> collectionObs =
            collectionCache.resolveCollectionAsync(
                BridgeInternal.getMetaDataDiagnosticContext(request.requestContext.cosmosDiagnostics),
                request);
        Mono<RxDocumentServiceRequest> requestObs =
            addPartitionKeyInformation(request, content, document, options, collectionObs);

        return requestObs
            .flatMap(req -> replace(request, retryPolicyInstance)
                .map(resp -> toResourceResponse(resp, Document.class)));
    }

    private CosmosEndToEndOperationLatencyPolicyConfig getEndToEndOperationLatencyPolicyConfig(RequestOptions options) {
        return this.getEffectiveEndToEndOperationLatencyPolicyConfig(
            options != null ? options.getCosmosEndToEndLatencyPolicyConfig() : null);
    }

    private CosmosEndToEndOperationLatencyPolicyConfig getEffectiveEndToEndOperationLatencyPolicyConfig(
        CosmosEndToEndOperationLatencyPolicyConfig policyConfig) {
        return policyConfig != null ? policyConfig : this.cosmosEndToEndOperationLatencyPolicyConfig;
    }

    @Override
    public Mono<ResourceResponse<Document>> patchDocument(String documentLink,
                                                          CosmosPatchOperations cosmosPatchOperations,
                                                          RequestOptions options) {
        return wrapPointOperationWithAvailabilityStrategy(
            ResourceType.Document,
            OperationType.Patch,
            (opt, e2ecfg, clientCtxOverride) -> patchDocumentCore(
                documentLink,
                cosmosPatchOperations,
                opt,
                e2ecfg,
                clientCtxOverride),
            options,
            options != null && options.getNonIdempotentWriteRetriesEnabled()
        );
    }

    private Mono<ResourceResponse<Document>> patchDocumentCore(
        String documentLink,
        CosmosPatchOperations cosmosPatchOperations,
        RequestOptions options,
        CosmosEndToEndOperationLatencyPolicyConfig endToEndPolicyConfig,
        DiagnosticsClientContext clientContextOverride) {

        RequestOptions nonNullRequestOptions = options != null ? options : new RequestOptions();
        ScopedDiagnosticsFactory scopedDiagnosticsFactory = new ScopedDiagnosticsFactory(clientContextOverride, false);
        DocumentClientRetryPolicy documentClientRetryPolicy = this.resetSessionTokenRetryPolicy.getRequestPolicy(scopedDiagnosticsFactory);

        return getPointOperationResponseMonoWithE2ETimeout(
            nonNullRequestOptions,
            endToEndPolicyConfig,
            ObservableHelper.inlineIfPossibleAsObs(
                () -> patchDocumentInternal(
                    documentLink,
                    cosmosPatchOperations,
                    nonNullRequestOptions,
                    documentClientRetryPolicy,
                    scopedDiagnosticsFactory),
                documentClientRetryPolicy),
            scopedDiagnosticsFactory
        );
    }

    private Mono<ResourceResponse<Document>> patchDocumentInternal(
        String documentLink,
        CosmosPatchOperations cosmosPatchOperations,
        RequestOptions options,
        DocumentClientRetryPolicy retryPolicyInstance,
        DiagnosticsClientContext clientContextOverride) {

        checkArgument(StringUtils.isNotEmpty(documentLink), "expected non empty documentLink");
        checkNotNull(cosmosPatchOperations, "expected non null cosmosPatchOperations");

        logger.debug("Running patch operations on Document. documentLink: [{}]", documentLink);

        final String path = Utils.joinPath(documentLink, null);

        final Map<String, String> requestHeaders =
            getRequestHeaders(options, ResourceType.Document, OperationType.Patch);
        Instant serializationStartTimeUTC = Instant.now();

        ByteBuffer content = ByteBuffer.wrap(
            PatchUtil.serializeCosmosPatchToByteArray(cosmosPatchOperations, options));

        Instant serializationEndTime = Instant.now();
        SerializationDiagnosticsContext.SerializationDiagnostics serializationDiagnostics =
            new SerializationDiagnosticsContext.SerializationDiagnostics(
                serializationStartTimeUTC,
                serializationEndTime,
                SerializationDiagnosticsContext.SerializationType.ITEM_SERIALIZATION);

        final RxDocumentServiceRequest request = RxDocumentServiceRequest.create(
            clientContextOverride,
            OperationType.Patch,
            ResourceType.Document,
            path,
            requestHeaders,
            options,
            content);

        if (options != null && options.getNonIdempotentWriteRetriesEnabled()) {
            request.setNonIdempotentWriteRetriesEnabled(true);
        }
        if (options != null) {
            options.getMarkE2ETimeoutInRequestContextCallbackHook().set(
                () -> request.requestContext.setIsRequestCancelledOnTimeout(new AtomicBoolean(true)));
            request.requestContext.setExcludeRegions(options.getExcludeRegions());
        }

        if (retryPolicyInstance != null) {
            retryPolicyInstance.onBeforeSendRequest(request);
        }

        SerializationDiagnosticsContext serializationDiagnosticsContext =
            BridgeInternal.getSerializationDiagnosticsContext(request.requestContext.cosmosDiagnostics);
        if (serializationDiagnosticsContext != null) {
            serializationDiagnosticsContext.addSerializationDiagnostics(serializationDiagnostics);
        }

        Mono<Utils.ValueHolder<DocumentCollection>> collectionObs = collectionCache.resolveCollectionAsync(
            BridgeInternal.getMetaDataDiagnosticContext(request.requestContext.cosmosDiagnostics), request);

        // options will always have partition key info, so contentAsByteBuffer can be null and is not needed.
        Mono<RxDocumentServiceRequest> requestObs = addPartitionKeyInformation(
            request,
            null,
            null,
            options,
            collectionObs);

        return requestObs
            .flatMap(req -> patch(request, retryPolicyInstance))
            .map(resp -> toResourceResponse(resp, Document.class));
    }

    @Override
    public Mono<ResourceResponse<Document>> deleteDocument(String documentLink, RequestOptions options) {
        return wrapPointOperationWithAvailabilityStrategy(
            ResourceType.Document,
            OperationType.Delete,
            (opt, e2ecfg, clientCtxOverride) -> deleteDocumentCore(
                documentLink,
                null,
                opt,
                e2ecfg,
                clientCtxOverride),
            options,
            options != null && options.getNonIdempotentWriteRetriesEnabled()
        );
    }

    @Override
    public Mono<ResourceResponse<Document>> deleteDocument(String documentLink, InternalObjectNode internalObjectNode, RequestOptions options) {
        return wrapPointOperationWithAvailabilityStrategy(
            ResourceType.Document,
            OperationType.Delete,
            (opt, e2ecfg, clientCtxOverride) -> deleteDocumentCore(
                documentLink,
                internalObjectNode,
                opt,
                e2ecfg,
                clientCtxOverride),
            options,
            options != null && options.getNonIdempotentWriteRetriesEnabled()
        );
    }

    private Mono<ResourceResponse<Document>> deleteDocumentCore(
        String documentLink,
        InternalObjectNode internalObjectNode,
        RequestOptions options,
        CosmosEndToEndOperationLatencyPolicyConfig endToEndPolicyConfig,
        DiagnosticsClientContext clientContextOverride) {

        RequestOptions nonNullRequestOptions = options != null ? options : new RequestOptions();
        ScopedDiagnosticsFactory scopedDiagnosticsFactory = new ScopedDiagnosticsFactory(clientContextOverride, false);
        DocumentClientRetryPolicy requestRetryPolicy =
            this.resetSessionTokenRetryPolicy.getRequestPolicy(scopedDiagnosticsFactory);

        return getPointOperationResponseMonoWithE2ETimeout(
            nonNullRequestOptions,
            endToEndPolicyConfig,
            ObservableHelper.inlineIfPossibleAsObs(
                () -> deleteDocumentInternal(
                    documentLink,
                    internalObjectNode,
                    nonNullRequestOptions,
                    requestRetryPolicy,
                    scopedDiagnosticsFactory),
                requestRetryPolicy),
            scopedDiagnosticsFactory
        );
    }

    private Mono<ResourceResponse<Document>> deleteDocumentInternal(
        String documentLink,
        InternalObjectNode internalObjectNode,
        RequestOptions options,
        DocumentClientRetryPolicy retryPolicyInstance,
        DiagnosticsClientContext clientContextOverride) {

        try {
            if (StringUtils.isEmpty(documentLink)) {
                throw new IllegalArgumentException("documentLink");
            }

            logger.debug("Deleting a Document. documentLink: [{}]", documentLink);
            String path = Utils.joinPath(documentLink, null);
            Map<String, String> requestHeaders = this.getRequestHeaders(options, ResourceType.Document, OperationType.Delete);
            RxDocumentServiceRequest request = RxDocumentServiceRequest.create(
                getEffectiveClientContext(clientContextOverride),
                OperationType.Delete, ResourceType.Document, path, requestHeaders, options);

            if (options != null && options.getNonIdempotentWriteRetriesEnabled()) {
                request.setNonIdempotentWriteRetriesEnabled(true);
            }

            if (options != null) {
                options.getMarkE2ETimeoutInRequestContextCallbackHook().set(
                    () -> request.requestContext.setIsRequestCancelledOnTimeout(new AtomicBoolean(true)));
                request.requestContext.setExcludeRegions(options.getExcludeRegions());
            }

            if (retryPolicyInstance != null) {
                retryPolicyInstance.onBeforeSendRequest(request);
            }

            Mono<Utils.ValueHolder<DocumentCollection>> collectionObs = collectionCache.resolveCollectionAsync(
                BridgeInternal.getMetaDataDiagnosticContext(request.requestContext.cosmosDiagnostics),
                request);

            Mono<RxDocumentServiceRequest> requestObs = addPartitionKeyInformation(
                request, null, internalObjectNode, options, collectionObs);


            return requestObs
                    .flatMap(req -> this.delete(req, retryPolicyInstance, getOperationContextAndListenerTuple(options)))
                    .map(serviceResponse -> toResourceResponse(serviceResponse, Document.class));

        } catch (Exception e) {
            logger.debug("Failure in deleting a document due to [{}]", e.getMessage());
            return Mono.error(e);
        }
    }

    @Override
    public Mono<ResourceResponse<Document>> deleteAllDocumentsByPartitionKey(String collectionLink, PartitionKey partitionKey, RequestOptions options) {
        // No ned-to-end policy / availability strategy applicable because PK Delete is a Gateway/Control-Plane operation
        DocumentClientRetryPolicy requestRetryPolicy = this.resetSessionTokenRetryPolicy.getRequestPolicy(null);
        return ObservableHelper.inlineIfPossibleAsObs(() -> deleteAllDocumentsByPartitionKeyInternal(collectionLink, options, requestRetryPolicy),
            requestRetryPolicy);
    }

    private Mono<ResourceResponse<Document>> deleteAllDocumentsByPartitionKeyInternal(String collectionLink, RequestOptions options,
                                                                                  DocumentClientRetryPolicy retryPolicyInstance) {
        try {
            if (StringUtils.isEmpty(collectionLink)) {
                throw new IllegalArgumentException("collectionLink");
            }

            logger.debug("Deleting all items by Partition Key. collectionLink: [{}]", collectionLink);
            String path = Utils.joinPath(collectionLink, null);
            Map<String, String> requestHeaders = this.getRequestHeaders(options, ResourceType.PartitionKey, OperationType.Delete);
            RxDocumentServiceRequest request = RxDocumentServiceRequest.create(this,
                OperationType.Delete, ResourceType.PartitionKey, path, requestHeaders, options);
            if (retryPolicyInstance != null) {
                retryPolicyInstance.onBeforeSendRequest(request);
            }

            Mono<Utils.ValueHolder<DocumentCollection>> collectionObs = collectionCache.resolveCollectionAsync(BridgeInternal.getMetaDataDiagnosticContext(request.requestContext.cosmosDiagnostics), request);

            Mono<RxDocumentServiceRequest> requestObs = addPartitionKeyInformation(request, null, null, options, collectionObs);

            return requestObs.flatMap(req -> this
                .deleteAllItemsByPartitionKey(req, retryPolicyInstance, getOperationContextAndListenerTuple(options))
                .map(serviceResponse -> toResourceResponse(serviceResponse, Document.class)));
        } catch (Exception e) {
            logger.debug("Failure in deleting documents due to [{}]", e.getMessage());
            return Mono.error(e);
        }
    }

    @Override
    public Mono<ResourceResponse<Document>> readDocument(String documentLink, RequestOptions options) {
        return readDocument(documentLink, options, this);
    }

    private Mono<ResourceResponse<Document>> readDocument(
        String documentLink,
        RequestOptions options,
        DiagnosticsClientContext innerDiagnosticsFactory) {

        return wrapPointOperationWithAvailabilityStrategy(
            ResourceType.Document,
            OperationType.Read,
            (opt, e2ecfg, clientCtxOverride) -> readDocumentCore(documentLink, opt, e2ecfg, clientCtxOverride),
            options,
            false,
            innerDiagnosticsFactory
        );
    }

    private Mono<ResourceResponse<Document>> readDocumentCore(
        String documentLink,
        RequestOptions options,
        CosmosEndToEndOperationLatencyPolicyConfig endToEndPolicyConfig,
        DiagnosticsClientContext clientContextOverride) {

        RequestOptions nonNullRequestOptions = options != null ? options : new RequestOptions();
        ScopedDiagnosticsFactory scopedDiagnosticsFactory = new ScopedDiagnosticsFactory(clientContextOverride, false);
        DocumentClientRetryPolicy retryPolicyInstance = this.resetSessionTokenRetryPolicy.getRequestPolicy(scopedDiagnosticsFactory);

        return getPointOperationResponseMonoWithE2ETimeout(
            nonNullRequestOptions,
            endToEndPolicyConfig,
            ObservableHelper.inlineIfPossibleAsObs(
                () -> readDocumentInternal(
                    documentLink,
                    nonNullRequestOptions,
                    retryPolicyInstance,
                    scopedDiagnosticsFactory),
                retryPolicyInstance),
            scopedDiagnosticsFactory
        );
    }

    private Mono<ResourceResponse<Document>> readDocumentInternal(
        String documentLink,
        RequestOptions options,
        DocumentClientRetryPolicy retryPolicyInstance,
        DiagnosticsClientContext clientContextOverride) {

        try {
            if (StringUtils.isEmpty(documentLink)) {
                throw new IllegalArgumentException("documentLink");
            }

            logger.debug("Reading a Document. documentLink: [{}]", documentLink);
            String path = Utils.joinPath(documentLink, null);
            Map<String, String> requestHeaders = this.getRequestHeaders(options, ResourceType.Document, OperationType.Read);

            RxDocumentServiceRequest request = RxDocumentServiceRequest.create(
                getEffectiveClientContext(clientContextOverride),
                OperationType.Read, ResourceType.Document, path, requestHeaders, options);
            options.getMarkE2ETimeoutInRequestContextCallbackHook().set(
                () -> request.requestContext.setIsRequestCancelledOnTimeout(new AtomicBoolean(true)));
            request.requestContext.setExcludeRegions(options.getExcludeRegions());

            if (retryPolicyInstance != null) {
                retryPolicyInstance.onBeforeSendRequest(request);
            }

            Mono<Utils.ValueHolder<DocumentCollection>> collectionObs = this.collectionCache.resolveCollectionAsync(BridgeInternal.getMetaDataDiagnosticContext(request.requestContext.cosmosDiagnostics), request);

            Mono<RxDocumentServiceRequest> requestObs = addPartitionKeyInformation(request, null, null, options, collectionObs);

            return requestObs.flatMap(req ->
                this.read(request, retryPolicyInstance)
                    .map(serviceResponse -> toResourceResponse(serviceResponse, Document.class)));

        } catch (Exception e) {
            logger.debug("Failure in reading a document due to [{}]", e.getMessage());
            return Mono.error(e);
        }
    }

    @Override
    public <T> Flux<FeedResponse<T>>  readDocuments(
        String collectionLink, QueryFeedOperationState state, Class<T> classOfT) {

        if (StringUtils.isEmpty(collectionLink)) {
            throw new IllegalArgumentException("collectionLink");
        }

        return queryDocuments(collectionLink, "SELECT * FROM r", state, classOfT);
    }

    @Override
    public <T> Mono<FeedResponse<T>> readMany(
        List<CosmosItemIdentity> itemIdentityList,
        String collectionLink,
        QueryFeedOperationState state,
        Class<T> klass) {

        final ScopedDiagnosticsFactory diagnosticsFactory = new ScopedDiagnosticsFactory(this, true);
        state.registerDiagnosticsFactory(
            () -> {}, // we never want to reset in readMany
            (ctx) -> diagnosticsFactory.merge(ctx)
        );

        String resourceLink = parentResourceLinkToQueryLink(collectionLink, ResourceType.Document);
        RxDocumentServiceRequest request = RxDocumentServiceRequest.create(diagnosticsFactory,
            OperationType.Query,
            ResourceType.Document,
            collectionLink, null
        );

        // This should not got to backend
        Mono<Utils.ValueHolder<DocumentCollection>> collectionObs =
            collectionCache.resolveCollectionAsync(null, request);

        return collectionObs
            .flatMap(documentCollectionResourceResponse -> {
                    final DocumentCollection collection = documentCollectionResourceResponse.v;
                    if (collection == null) {
                        return Mono.error(new IllegalStateException("Collection cannot be null"));
                    }

                    final PartitionKeyDefinition pkDefinition = collection.getPartitionKey();

                    Mono<Utils.ValueHolder<CollectionRoutingMap>> valueHolderMono = partitionKeyRangeCache
                        .tryLookupAsync(BridgeInternal.getMetaDataDiagnosticContext(request.requestContext.cosmosDiagnostics),
                            collection.getResourceId(),
                            null,
                            null);

                    return valueHolderMono
                        .flatMap(collectionRoutingMapValueHolder -> {
                            Map<PartitionKeyRange, List<CosmosItemIdentity>> partitionRangeItemKeyMap = new HashMap<>();
                            CollectionRoutingMap routingMap = collectionRoutingMapValueHolder.v;
                            if (routingMap == null) {
                                return Mono.error(new IllegalStateException("Failed to get routing map."));
                            }
                            itemIdentityList
                                .forEach(itemIdentity -> {
                                    //Check no partial partition keys are being used
                                    if (pkDefinition.getKind().equals(PartitionKind.MULTI_HASH) &&
                                        ModelBridgeInternal.getPartitionKeyInternal(itemIdentity.getPartitionKey())
                                                           .getComponents().size() != pkDefinition.getPaths().size()) {
                                        throw new IllegalArgumentException(RMResources.PartitionKeyMismatch);
                                    }
                                    String effectivePartitionKeyString = PartitionKeyInternalHelper
                                        .getEffectivePartitionKeyString(
                                            BridgeInternal.getPartitionKeyInternal(
                                                itemIdentity.getPartitionKey()),
                                            pkDefinition);

                                    //use routing map to find the partitionKeyRangeId of each
                                    // effectivePartitionKey
                                    PartitionKeyRange range =
                                        routingMap.getRangeByEffectivePartitionKey(effectivePartitionKeyString);

                                    //group the itemKeyList based on partitionKeyRangeId
                                    if (partitionRangeItemKeyMap.get(range) == null) {
                                        List<CosmosItemIdentity> list = new ArrayList<>();
                                        list.add(itemIdentity);
                                        partitionRangeItemKeyMap.put(range, list);
                                    } else {
                                        List<CosmosItemIdentity> pairs =
                                            partitionRangeItemKeyMap.get(range);
                                        pairs.add(itemIdentity);
                                        partitionRangeItemKeyMap.put(range, pairs);
                                    }

                                });

                            //Create the range query map that contains the query to be run for that
                            // partitionkeyrange
                            Map<PartitionKeyRange, SqlQuerySpec> rangeQueryMap = getRangeQueryMap(partitionRangeItemKeyMap, collection.getPartitionKey());

                            // create point reads
                            Flux<FeedResponse<Document>> pointReads = pointReadsForReadMany(
                                diagnosticsFactory,
                                partitionRangeItemKeyMap,
                                resourceLink,
                                state.getQueryOptions(),
                                klass);

                            // create the executable query
                            Flux<FeedResponse<Document>> queries = queryForReadMany(
                                diagnosticsFactory,
                                resourceLink,
                                new SqlQuerySpec(DUMMY_SQL_QUERY),
                                state.getQueryOptions(),
                                Document.class,
                                ResourceType.Document,
                                collection,
                                Collections.unmodifiableMap(rangeQueryMap));

                            // merge results from point reads and queries
                            return Flux.merge(pointReads, queries)
                                       .collectList()
                                       // aggregating the result to construct a FeedResponse and aggregate RUs.
                                       .map(feedList -> {
                                           List<T> finalList = new ArrayList<>();
                                           HashMap<String, String> headers = new HashMap<>();
                                           ConcurrentMap<String, QueryMetrics> aggregatedQueryMetrics = new ConcurrentHashMap<>();
                                           Collection<ClientSideRequestStatistics> aggregateRequestStatistics = new DistinctClientSideRequestStatisticsCollection();
                                           double requestCharge = 0;
                                           for (FeedResponse<Document> page : feedList) {
                                               ConcurrentMap<String, QueryMetrics> pageQueryMetrics =
                                                   ModelBridgeInternal.queryMetrics(page);
                                               if (pageQueryMetrics != null) {
                                                   pageQueryMetrics.forEach(
                                                       aggregatedQueryMetrics::putIfAbsent);
                                               }

                                               requestCharge += page.getRequestCharge();
                                               // TODO: this does double serialization: FIXME
                                               finalList.addAll(page.getResults().stream().map(document ->
                                                   ModelBridgeInternal.toObjectFromJsonSerializable(document, klass)).collect(Collectors.toList()));
                                               aggregateRequestStatistics.addAll(diagnosticsAccessor.getClientSideRequestStatistics(page.getCosmosDiagnostics()));
                                           }

                                           // NOTE: This CosmosDiagnostics instance intentionally isn't captured in the
                                           // ScopedDiagnosticsFactory - and a ssuch won't be included in the diagnostics of the
                                           // CosmosDiagnosticsContext - which is fine, because the CosmosDiagnosticsContext
                                           // contains the "real" CosmosDiagnostics instances (which will also be used
                                           // for diagnostics purposes - like metrics, logging etc.
                                           // this artificial CosmosDiagnostics with the aggregated RU/s etc. si simply
                                           // to maintain the API contract that a FeedResponse returns one CosmosDiagnostics
                                           CosmosDiagnostics aggregatedDiagnostics = BridgeInternal.createCosmosDiagnostics(aggregatedQueryMetrics);
                                           diagnosticsAccessor.addClientSideDiagnosticsToFeed(
                                               aggregatedDiagnostics, aggregateRequestStatistics);

                                           state.mergeDiagnosticsContext();
                                           CosmosDiagnosticsContext ctx = state.getDiagnosticsContextSnapshot();
                                           if (ctx != null) {
                                               ctxAccessor.recordOperation(
                                                   ctx,
                                                   200,
                                                   0,
                                                   finalList.size(),
                                                   requestCharge,
                                                   aggregatedDiagnostics,
                                                   null
                                               );
                                               diagnosticsAccessor
                                                   .setDiagnosticsContext(
                                                       aggregatedDiagnostics,
                                                       ctx);
                                           }

                                           headers.put(HttpConstants.HttpHeaders.REQUEST_CHARGE, Double
                                               .toString(requestCharge));
                                           FeedResponse<T> frp = BridgeInternal
                                               .createFeedResponseWithQueryMetrics(
                                                   finalList,
                                                   headers,
                                                   aggregatedQueryMetrics,
                                                   null,
                                                   false,
                                                   false,
                                                   aggregatedDiagnostics);
                                           return frp;
                                       });
                        })
                        .onErrorMap(throwable -> {
                            if (throwable instanceof CosmosException) {
                                CosmosException cosmosException = (CosmosException)throwable;
                                CosmosDiagnostics diagnostics = cosmosException.getDiagnostics();
                                if (diagnostics != null) {
                                    state.mergeDiagnosticsContext();
                                    CosmosDiagnosticsContext ctx = state.getDiagnosticsContextSnapshot();
                                    if (ctx != null) {
                                        ctxAccessor.recordOperation(
                                            ctx,
                                            cosmosException.getStatusCode(),
                                            cosmosException.getSubStatusCode(),
                                            0,
                                            cosmosException.getRequestCharge(),
                                            diagnostics,
                                            throwable
                                        );
                                        diagnosticsAccessor
                                            .setDiagnosticsContext(
                                                diagnostics,
                                                state.getDiagnosticsContextSnapshot());
                                    }
                                }

                                return cosmosException;
                            }

                            return throwable;
                        });
                }
            );
    }

    private Map<PartitionKeyRange, SqlQuerySpec> getRangeQueryMap(
        Map<PartitionKeyRange, List<CosmosItemIdentity>> partitionRangeItemKeyMap,
        PartitionKeyDefinition partitionKeyDefinition) {
        //TODO: Optimise this to include all types of partitionkeydefinitions. ex: c["prop1./ab"]["key1"]

        Map<PartitionKeyRange, SqlQuerySpec> rangeQueryMap = new HashMap<>();
        String partitionKeySelector = createPkSelector(partitionKeyDefinition);

        for(Map.Entry<PartitionKeyRange, List<CosmosItemIdentity>> entry: partitionRangeItemKeyMap.entrySet()) {

            SqlQuerySpec sqlQuerySpec;
            List<CosmosItemIdentity> cosmosItemIdentityList = entry.getValue();
            if (cosmosItemIdentityList.size() > 1) {
                if (partitionKeySelector.equals("[\"id\"]")) {
                    sqlQuerySpec = createReadManyQuerySpecPartitionKeyIdSame(cosmosItemIdentityList, partitionKeySelector);
                } else if (partitionKeyDefinition.getKind().equals(PartitionKind.MULTI_HASH)) {
                    sqlQuerySpec = createReadManyQuerySpecMultiHash(entry.getValue(), partitionKeyDefinition);
                } else {
                    sqlQuerySpec = createReadManyQuerySpec(cosmosItemIdentityList, partitionKeySelector);
                }
                // Add query for this partition to rangeQueryMap
                rangeQueryMap.put(entry.getKey(), sqlQuerySpec);
            }
        }

        return rangeQueryMap;
    }

    private SqlQuerySpec createReadManyQuerySpecPartitionKeyIdSame(
        List<CosmosItemIdentity> idPartitionKeyPairList,
        String partitionKeySelector) {

        StringBuilder queryStringBuilder = new StringBuilder();
        List<SqlParameter> parameters = new ArrayList<>();

        queryStringBuilder.append("SELECT * FROM c WHERE c.id IN ( ");
        for (int i = 0; i < idPartitionKeyPairList.size(); i++) {
            CosmosItemIdentity itemIdentity = idPartitionKeyPairList.get(i);

            String idValue = itemIdentity.getId();
            String idParamName = "@param" + i;

            parameters.add(new SqlParameter(idParamName, idValue));
            queryStringBuilder.append(idParamName);

            if (i < idPartitionKeyPairList.size() - 1) {
                queryStringBuilder.append(", ");
            }
        }
        queryStringBuilder.append(" )");

        return new SqlQuerySpec(queryStringBuilder.toString(), parameters);
    }

    private SqlQuerySpec createReadManyQuerySpec(List<CosmosItemIdentity> itemIdentities, String partitionKeySelector) {
        StringBuilder queryStringBuilder = new StringBuilder();
        List<SqlParameter> parameters = new ArrayList<>();

        queryStringBuilder.append("SELECT * FROM c WHERE ( ");
        for (int i = 0; i < itemIdentities.size(); i++) {
            CosmosItemIdentity itemIdentity = itemIdentities.get(i);

            PartitionKey pkValueAsPartitionKey = itemIdentity.getPartitionKey();
            Object pkValue = ModelBridgeInternal.getPartitionKeyObject(pkValueAsPartitionKey);
            String pkParamName = "@param" + (2 * i);
            parameters.add(new SqlParameter(pkParamName, pkValue));

            String idValue = itemIdentity.getId();
            String idParamName = "@param" + (2 * i + 1);
            parameters.add(new SqlParameter(idParamName, idValue));

            queryStringBuilder.append("(");
            queryStringBuilder.append("c.id = ");
            queryStringBuilder.append(idParamName);
            queryStringBuilder.append(" AND ");
            queryStringBuilder.append(" c");
            // partition key def
            queryStringBuilder.append(partitionKeySelector);
            queryStringBuilder.append((" = "));
            queryStringBuilder.append(pkParamName);
            queryStringBuilder.append(" )");

            if (i < itemIdentities.size() - 1) {
                queryStringBuilder.append(" OR ");
            }
        }
        queryStringBuilder.append(" )");

        return new SqlQuerySpec(queryStringBuilder.toString(), parameters);
    }

    private SqlQuerySpec createReadManyQuerySpecMultiHash(
        List<CosmosItemIdentity> itemIdentities,
        PartitionKeyDefinition partitionKeyDefinition) {
        StringBuilder queryStringBuilder = new StringBuilder();
        List<SqlParameter> parameters = new ArrayList<>();

        queryStringBuilder.append("SELECT * FROM c WHERE ( ");
        int paramCount = 0;
        for (int i = 0; i < itemIdentities.size(); i++) {
            CosmosItemIdentity itemIdentity = itemIdentities.get(i);

            PartitionKey pkValueAsPartitionKey = itemIdentity.getPartitionKey();
            Object pkValue = ModelBridgeInternal.getPartitionKeyObject(pkValueAsPartitionKey);
            String pkValueString = (String) pkValue;
            List<List<String>> partitionKeyParams = new ArrayList<>();
            List<String> paths = partitionKeyDefinition.getPaths();
            int pathCount = 0;
            for (String subPartitionKey: pkValueString.split("=")) {
                String pkParamName = "@param" + paramCount;
                partitionKeyParams.add(Arrays.asList(paths.get(pathCount), pkParamName));
                parameters.add(new SqlParameter(pkParamName, subPartitionKey));
                paramCount++;
                pathCount++;
            }

            String idValue = itemIdentity.getId();
            String idParamName = "@param" + paramCount;
            paramCount++;
            parameters.add(new SqlParameter(idParamName, idValue));

            queryStringBuilder.append("(");
            queryStringBuilder.append("c.id = ");
            queryStringBuilder.append(idParamName);

            // partition key def
            for (List<String> pkParam: partitionKeyParams) {
                queryStringBuilder.append(" AND ");
                queryStringBuilder.append(" c.");
                queryStringBuilder.append(pkParam.get(0).substring(1));
                queryStringBuilder.append((" = "));
                queryStringBuilder.append(pkParam.get(1));
            }
            queryStringBuilder.append(" )");

            if (i < itemIdentities.size() - 1) {
                queryStringBuilder.append(" OR ");
            }
        }
        queryStringBuilder.append(" )");

        return new SqlQuerySpec(queryStringBuilder.toString(), parameters);
    }

    private String createPkSelector(PartitionKeyDefinition partitionKeyDefinition) {
        return partitionKeyDefinition.getPaths()
            .stream()
            .map(pathPart -> StringUtils.substring(pathPart, 1)) // skip starting /
            .map(pathPart -> StringUtils.replace(pathPart, "\"", "\\")) // escape quote
            .map(part -> "[\"" + part + "\"]")
            .collect(Collectors.joining());
    }

    private <T extends Resource> Flux<FeedResponse<T>> queryForReadMany(
        ScopedDiagnosticsFactory diagnosticsFactory,
        String parentResourceLink,
        SqlQuerySpec sqlQuery,
        CosmosQueryRequestOptions options,
        Class<T> klass,
        ResourceType resourceTypeEnum,
        DocumentCollection collection,
        Map<PartitionKeyRange, SqlQuerySpec> rangeQueryMap) {

        if (rangeQueryMap.isEmpty()) {
            return Flux.empty();
        }

        UUID activityId = randomUuid();

        final AtomicBoolean isQueryCancelledOnTimeout = new AtomicBoolean(false);

        IDocumentQueryClient queryClient = documentQueryClientImpl(RxDocumentClientImpl.this, getOperationContextAndListenerTuple(options));
        Flux<? extends IDocumentQueryExecutionContext<T>> executionContext =
            DocumentQueryExecutionContextFactory.createReadManyQueryAsync(
                diagnosticsFactory,
                queryClient,
                collection.getResourceId(),
                sqlQuery,
                rangeQueryMap,
                options,
                collection.getResourceId(),
                parentResourceLink,
                activityId,
                klass,
                resourceTypeEnum,
                isQueryCancelledOnTimeout);

        Flux<FeedResponse<T>> feedResponseFlux = executionContext.flatMap(IDocumentQueryExecutionContext<T>::executeAsync);

        RequestOptions requestOptions = options == null? null : ImplementationBridgeHelpers
            .CosmosQueryRequestOptionsHelper
            .getCosmosQueryRequestOptionsAccessor()
            .toRequestOptions(options);

        CosmosEndToEndOperationLatencyPolicyConfig endToEndPolicyConfig =
            getEndToEndOperationLatencyPolicyConfig(requestOptions);

        if (endToEndPolicyConfig != null && endToEndPolicyConfig.isEnabled()) {
            return getFeedResponseFluxWithTimeout(
                feedResponseFlux,
                endToEndPolicyConfig,
                options,
                isQueryCancelledOnTimeout,
                diagnosticsFactory);
        }

        return feedResponseFlux;
    }

    private <T> Flux<FeedResponse<Document>> pointReadsForReadMany(
        ScopedDiagnosticsFactory diagnosticsFactory,
        Map<PartitionKeyRange, List<CosmosItemIdentity>> singleItemPartitionRequestMap,
        String resourceLink,
        CosmosQueryRequestOptions queryRequestOptions,
        Class<T> klass) {

        return Flux.fromIterable(singleItemPartitionRequestMap.values())
            .flatMap(cosmosItemIdentityList -> {
                if (cosmosItemIdentityList.size() == 1) {
                    CosmosItemIdentity firstIdentity = cosmosItemIdentityList.get(0);
                    RequestOptions requestOptions = ImplementationBridgeHelpers
                        .CosmosQueryRequestOptionsHelper
                        .getCosmosQueryRequestOptionsAccessor()
                        .toRequestOptions(queryRequestOptions);
                    requestOptions.setPartitionKey(firstIdentity.getPartitionKey());
                    return this.readDocument((resourceLink + firstIdentity.getId()), requestOptions, diagnosticsFactory)
                        .flatMap(resourceResponse -> Mono.just(
                            new ImmutablePair<ResourceResponse<Document>, CosmosException>(resourceResponse, null)
                        ))
                        .onErrorResume(throwable -> {
                            Throwable unwrappedThrowable = Exceptions.unwrap(throwable);

                            if (unwrappedThrowable instanceof CosmosException) {

                                CosmosException cosmosException = (CosmosException) unwrappedThrowable;

                                int statusCode = cosmosException.getStatusCode();
                                int subStatusCode = cosmosException.getSubStatusCode();

                                if (statusCode == HttpConstants.StatusCodes.NOTFOUND && subStatusCode == HttpConstants.SubStatusCodes.UNKNOWN) {
                                    return Mono.just(new ImmutablePair<ResourceResponse<Document>, CosmosException>(null, cosmosException));
                                }
                            }

                            return Mono.error(unwrappedThrowable);
                        });
                }
                return Mono.empty();
            })
            .flatMap(resourceResponseToExceptionPair -> {

                ResourceResponse<Document> resourceResponse = resourceResponseToExceptionPair.getLeft();
                CosmosException cosmosException = resourceResponseToExceptionPair.getRight();
                FeedResponse<Document> feedResponse;

                if (cosmosException != null) {
                    feedResponse = ModelBridgeInternal.createFeedResponse(new ArrayList<>(), cosmosException.getResponseHeaders());
                    diagnosticsAccessor.addClientSideDiagnosticsToFeed(
                        feedResponse.getCosmosDiagnostics(),
                        Collections.singleton(
                            BridgeInternal.getClientSideRequestStatics(cosmosException.getDiagnostics())));
                } else {
                    CosmosItemResponse<T> cosmosItemResponse =
                        ModelBridgeInternal.createCosmosAsyncItemResponse(resourceResponse, klass, getItemDeserializer());
                    feedResponse = ModelBridgeInternal.createFeedResponse(
                        Arrays.asList(InternalObjectNode.fromObject(cosmosItemResponse.getItem())),
                        cosmosItemResponse.getResponseHeaders());

                    diagnosticsAccessor.addClientSideDiagnosticsToFeed(
                        feedResponse.getCosmosDiagnostics(),
                        Collections.singleton(
                            BridgeInternal.getClientSideRequestStatics(cosmosItemResponse.getDiagnostics())));
                }

                return Mono.just(feedResponse);
            });
    }

    @Override
    public <T> Flux<FeedResponse<T>> queryDocuments(
        String collectionLink, String query, QueryFeedOperationState state, Class<T> classOfT) {

        return queryDocuments(collectionLink, new SqlQuerySpec(query), state, classOfT);
    }

    private IDocumentQueryClient documentQueryClientImpl(RxDocumentClientImpl rxDocumentClientImpl, OperationContextAndListenerTuple operationContextAndListenerTuple) {

        return new IDocumentQueryClient () {

            @Override
            public RxCollectionCache getCollectionCache() {
                return RxDocumentClientImpl.this.collectionCache;
            }

            @Override
            public RxPartitionKeyRangeCache getPartitionKeyRangeCache() {
                return RxDocumentClientImpl.this.partitionKeyRangeCache;
            }

            @Override
            public IRetryPolicyFactory getResetSessionTokenRetryPolicy() {
                return RxDocumentClientImpl.this.resetSessionTokenRetryPolicy;
            }

            @Override
            public ConsistencyLevel getDefaultConsistencyLevelAsync() {
                return RxDocumentClientImpl.this.gatewayConfigurationReader.getDefaultConsistencyLevel();
            }

            @Override
            public ConsistencyLevel getDesiredConsistencyLevelAsync() {
                // TODO Auto-generated method stub
                return RxDocumentClientImpl.this.consistencyLevel;
            }

            @Override
            public Mono<RxDocumentServiceResponse> executeQueryAsync(RxDocumentServiceRequest request) {
                if (operationContextAndListenerTuple == null) {
                    return RxDocumentClientImpl.this.query(request).single();
                } else {
                    final OperationListener listener =
                        operationContextAndListenerTuple.getOperationListener();
                    final OperationContext operationContext = operationContextAndListenerTuple.getOperationContext();
                    request.getHeaders().put(HttpConstants.HttpHeaders.CORRELATED_ACTIVITY_ID, operationContext.getCorrelationActivityId());
                    listener.requestListener(operationContext, request);

                    return RxDocumentClientImpl.this.query(request).single().doOnNext(
                        response -> listener.responseListener(operationContext, response)
                    ).doOnError(
                        ex -> listener.exceptionListener(operationContext, ex)
                    );
                }
            }

            @Override
            public QueryCompatibilityMode getQueryCompatibilityMode() {
                // TODO Auto-generated method stub
                return QueryCompatibilityMode.Default;
            }

            @Override
            public <T> Mono<T> executeFeedOperationWithAvailabilityStrategy(
                ResourceType resourceType,
                OperationType operationType,
                Supplier<DocumentClientRetryPolicy> retryPolicyFactory,
                RxDocumentServiceRequest req,
                BiFunction<Supplier<DocumentClientRetryPolicy>, RxDocumentServiceRequest, Mono<T>> feedOperation) {

                return RxDocumentClientImpl.this.executeFeedOperationWithAvailabilityStrategy(
                    resourceType,
                    operationType,
                    retryPolicyFactory,
                    req,
                    feedOperation
                );
            }

            @Override
            public Mono<RxDocumentServiceResponse> readFeedAsync(RxDocumentServiceRequest request) {
                // TODO Auto-generated method stub
                return null;
            }
        };
    }

    @Override
    public <T> Flux<FeedResponse<T>> queryDocuments(
        String collectionLink,
        // q: what is sqlQuerySpec?
        //      - encapsulates the query text and parameters required by the query
        SqlQuerySpec querySpec,
        QueryFeedOperationState state,
        Class<T> classOfT) {
        SqlQuerySpecLogger.getInstance().logQuery(querySpec);
        return createQuery(collectionLink, querySpec, state, classOfT, ResourceType.Document);
    }

    @Override
    public <T> Flux<FeedResponse<T>> queryDocumentChangeFeed(
        final DocumentCollection collection,
        final CosmosChangeFeedRequestOptions changeFeedOptions,
        Class<T> classOfT) {

        checkNotNull(collection, "Argument 'collection' must not be null.");

        ChangeFeedQueryImpl<T> changeFeedQueryImpl = new ChangeFeedQueryImpl<>(
            this,
            ResourceType.Document,
            classOfT,
            collection.getAltLink(),
            collection.getResourceId(),
            changeFeedOptions);

        return changeFeedQueryImpl.executeAsync();
    }

    @Override
    public <T> Flux<FeedResponse<T>> queryDocumentChangeFeedFromPagedFlux(DocumentCollection collection, ChangeFeedOperationState state, Class<T> classOfT) {
        return queryDocumentChangeFeed(collection, state.getChangeFeedOptions(), classOfT);
    }

    @Override
    public <T> Flux<FeedResponse<T>> readAllDocuments(
        String collectionLink,
        PartitionKey partitionKey,
        QueryFeedOperationState state,
        Class<T> classOfT) {

        if (StringUtils.isEmpty(collectionLink)) {
            throw new IllegalArgumentException("collectionLink");
        }

        if (partitionKey == null) {
            throw new IllegalArgumentException("partitionKey");
        }

        final CosmosQueryRequestOptions effectiveOptions =
            qryOptAccessor.clone(state.getQueryOptions());

        RequestOptions nonNullRequestOptions = qryOptAccessor.toRequestOptions(effectiveOptions);

        CosmosEndToEndOperationLatencyPolicyConfig endToEndPolicyConfig =
            nonNullRequestOptions.getCosmosEndToEndLatencyPolicyConfig();

        List<String> orderedApplicableRegionsForSpeculation = getApplicableRegionsForSpeculation(
            endToEndPolicyConfig,
            ResourceType.Document,
            OperationType.Query,
            false,
            nonNullRequestOptions);

        ScopedDiagnosticsFactory diagnosticsFactory = new ScopedDiagnosticsFactory(this, false);

        if (orderedApplicableRegionsForSpeculation.size() < 2) {
            state.registerDiagnosticsFactory(
                () -> {},
                (ctx) -> diagnosticsFactory.merge(ctx));
        } else {
            state.registerDiagnosticsFactory(
                () -> diagnosticsFactory.reset(),
                (ctx) -> diagnosticsFactory.merge(ctx));
        }

        RxDocumentServiceRequest request = RxDocumentServiceRequest.create(
            diagnosticsFactory,
            OperationType.Query,
            ResourceType.Document,
            collectionLink,
            null
        );

        // This should not got to backend
        Flux<Utils.ValueHolder<DocumentCollection>> collectionObs =
            collectionCache.resolveCollectionAsync(null, request).flux();

        return collectionObs.flatMap(documentCollectionResourceResponse -> {

            DocumentCollection collection = documentCollectionResourceResponse.v;
            if (collection == null) {
                return Mono.error(new IllegalStateException("Collection cannot be null"));
            }

            PartitionKeyDefinition pkDefinition = collection.getPartitionKey();
            String pkSelector = createPkSelector(pkDefinition);
            SqlQuerySpec querySpec = createLogicalPartitionScanQuerySpec(partitionKey, pkSelector);

            String resourceLink = parentResourceLinkToQueryLink(collectionLink, ResourceType.Document);
            UUID activityId = randomUuid();

            final AtomicBoolean isQueryCancelledOnTimeout = new AtomicBoolean(false);

            IDocumentQueryClient queryClient = documentQueryClientImpl(RxDocumentClientImpl.this, getOperationContextAndListenerTuple(state.getQueryOptions()));

            // Trying to put this logic as low as the query pipeline
            // Since for parallelQuery, each partition will have its own request, so at this point, there will be no request associate with this retry policy.
            // For default document context, it already wired up InvalidPartitionExceptionRetry, but there is no harm to wire it again here
            InvalidPartitionExceptionRetryPolicy invalidPartitionExceptionRetryPolicy = new InvalidPartitionExceptionRetryPolicy(
                this.collectionCache,
                null,
                resourceLink,
                ModelBridgeInternal.getPropertiesFromQueryRequestOptions(effectiveOptions));

            Flux<FeedResponse<T>> innerFlux = ObservableHelper.fluxInlineIfPossibleAsObs(
                () -> {
                    Flux<Utils.ValueHolder<CollectionRoutingMap>> valueHolderMono = this.partitionKeyRangeCache
                        .tryLookupAsync(
                            BridgeInternal.getMetaDataDiagnosticContext(request.requestContext.cosmosDiagnostics),
                            collection.getResourceId(),
                            null,
                            null).flux();

                    return valueHolderMono.flatMap(collectionRoutingMapValueHolder -> {

                        CollectionRoutingMap routingMap = collectionRoutingMapValueHolder.v;
                        if (routingMap == null) {
                            return Mono.error(new IllegalStateException("Failed to get routing map."));
                        }

                        String effectivePartitionKeyString = PartitionKeyInternalHelper
                            .getEffectivePartitionKeyString(
                                BridgeInternal.getPartitionKeyInternal(partitionKey),
                                pkDefinition);

                        //use routing map to find the partitionKeyRangeId of each
                        // effectivePartitionKey
                        PartitionKeyRange range =
                            routingMap.getRangeByEffectivePartitionKey(effectivePartitionKeyString);

                        return createQueryInternal(
                            diagnosticsFactory,
                            resourceLink,
                            querySpec,
                            ModelBridgeInternal.setPartitionKeyRangeIdInternal(effectiveOptions, range.getId()),
                            classOfT, //Document.class
                            ResourceType.Document,
                            queryClient,
                            activityId,
                            isQueryCancelledOnTimeout);
                    });
                },
                invalidPartitionExceptionRetryPolicy);

            if (orderedApplicableRegionsForSpeculation.size() < 2) {
                return innerFlux;
            }

            return innerFlux
                .flatMap(result -> {
                    diagnosticsFactory.merge(nonNullRequestOptions);
                    return Mono.just(result);
                })
                .onErrorMap(throwable -> {
                    diagnosticsFactory.merge(nonNullRequestOptions);
                    return throwable;
                })
                .doOnCancel(() -> diagnosticsFactory.merge(nonNullRequestOptions));
        });
    }

    @Override
    public Map<String, PartitionedQueryExecutionInfo> getQueryPlanCache() {
        return queryPlanCache;
    }

    @Override
    public Flux<FeedResponse<PartitionKeyRange>> readPartitionKeyRanges(final String collectionLink,
                                                                        QueryFeedOperationState state) {

        if (StringUtils.isEmpty(collectionLink)) {
            throw new IllegalArgumentException("collectionLink");
        }

        return nonDocumentReadFeed(state, ResourceType.PartitionKeyRange, PartitionKeyRange.class,
                Utils.joinPath(collectionLink, Paths.PARTITION_KEY_RANGES_PATH_SEGMENT));
    }

    @Override
    public Flux<FeedResponse<PartitionKeyRange>> readPartitionKeyRanges(String collectionLink, CosmosQueryRequestOptions options) {
        if (StringUtils.isEmpty(collectionLink)) {
            throw new IllegalArgumentException("collectionLink");
        }

        return nonDocumentReadFeed(options, ResourceType.PartitionKeyRange, PartitionKeyRange.class,
            Utils.joinPath(collectionLink, Paths.PARTITION_KEY_RANGES_PATH_SEGMENT));
    }

    private RxDocumentServiceRequest getStoredProcedureRequest(String collectionLink, StoredProcedure storedProcedure,
                                                               RequestOptions options, OperationType operationType) {
        if (StringUtils.isEmpty(collectionLink)) {
            throw new IllegalArgumentException("collectionLink");
        }
        if (storedProcedure == null) {
            throw new IllegalArgumentException("storedProcedure");
        }

        validateResource(storedProcedure);

        String path = Utils.joinPath(collectionLink, Paths.STORED_PROCEDURES_PATH_SEGMENT);
        Map<String, String> requestHeaders = this.getRequestHeaders(options, ResourceType.StoredProcedure, operationType);
        return RxDocumentServiceRequest.create(this, operationType,
            ResourceType.StoredProcedure, path, storedProcedure, requestHeaders, options);
    }

    private RxDocumentServiceRequest getUserDefinedFunctionRequest(String collectionLink, UserDefinedFunction udf,
                                                                   RequestOptions options, OperationType operationType) {
        if (StringUtils.isEmpty(collectionLink)) {
            throw new IllegalArgumentException("collectionLink");
        }
        if (udf == null) {
            throw new IllegalArgumentException("udf");
        }

        validateResource(udf);

        String path = Utils.joinPath(collectionLink, Paths.USER_DEFINED_FUNCTIONS_PATH_SEGMENT);
        Map<String, String> requestHeaders = this.getRequestHeaders(options, ResourceType.UserDefinedFunction, operationType);
        return RxDocumentServiceRequest.create(this,
            operationType, ResourceType.UserDefinedFunction, path, udf, requestHeaders, options);
    }

    @Override
    public Mono<ResourceResponse<StoredProcedure>> createStoredProcedure(String collectionLink,
                                                                               StoredProcedure storedProcedure, RequestOptions options) {
        DocumentClientRetryPolicy requestRetryPolicy = this.resetSessionTokenRetryPolicy.getRequestPolicy(null);
        return ObservableHelper.inlineIfPossibleAsObs(() -> createStoredProcedureInternal(collectionLink, storedProcedure, options, requestRetryPolicy), requestRetryPolicy);
    }

    private Mono<ResourceResponse<StoredProcedure>> createStoredProcedureInternal(String collectionLink,
                                                                                        StoredProcedure storedProcedure, RequestOptions options, DocumentClientRetryPolicy retryPolicyInstance) {
        // we are using an observable factory here
        // observable will be created fresh upon subscription
        // this is to ensure we capture most up to date information (e.g.,
        // session)
        try {

            logger.debug("Creating a StoredProcedure. collectionLink: [{}], storedProcedure id [{}]",
                    collectionLink, storedProcedure.getId());
            RxDocumentServiceRequest request = getStoredProcedureRequest(collectionLink, storedProcedure, options,
                    OperationType.Create);
            if (retryPolicyInstance != null) {
                retryPolicyInstance.onBeforeSendRequest(request);
            }

            return this.create(request, retryPolicyInstance, getOperationContextAndListenerTuple(options)).map(response -> toResourceResponse(response, StoredProcedure.class));

        } catch (Exception e) {
            // this is only in trace level to capture what's going on
            logger.debug("Failure in creating a StoredProcedure due to [{}]", e.getMessage(), e);
            return Mono.error(e);
        }
    }

    @Override
    public Mono<ResourceResponse<StoredProcedure>> replaceStoredProcedure(StoredProcedure storedProcedure,
                                                                                RequestOptions options) {
        DocumentClientRetryPolicy requestRetryPolicy = this.resetSessionTokenRetryPolicy.getRequestPolicy(null);
        return ObservableHelper.inlineIfPossibleAsObs(() -> replaceStoredProcedureInternal(storedProcedure, options, requestRetryPolicy), requestRetryPolicy);
    }

    private Mono<ResourceResponse<StoredProcedure>> replaceStoredProcedureInternal(StoredProcedure storedProcedure,
                                                                                         RequestOptions options, DocumentClientRetryPolicy retryPolicyInstance) {
        try {

            if (storedProcedure == null) {
                throw new IllegalArgumentException("storedProcedure");
            }
            logger.debug("Replacing a StoredProcedure. storedProcedure id [{}]", storedProcedure.getId());

            RxDocumentClientImpl.validateResource(storedProcedure);

            String path = Utils.joinPath(storedProcedure.getSelfLink(), null);
            Map<String, String> requestHeaders = getRequestHeaders(options, ResourceType.StoredProcedure, OperationType.Replace);
            RxDocumentServiceRequest request = RxDocumentServiceRequest.create(this,
                OperationType.Replace, ResourceType.StoredProcedure, path, storedProcedure, requestHeaders, options);

            if (retryPolicyInstance != null) {
                retryPolicyInstance.onBeforeSendRequest(request);
            }

            return this.replace(request, retryPolicyInstance).map(response -> toResourceResponse(response, StoredProcedure.class));

        } catch (Exception e) {
            logger.debug("Failure in replacing a StoredProcedure due to [{}]", e.getMessage(), e);
            return Mono.error(e);
        }
    }

    @Override
    public Mono<ResourceResponse<StoredProcedure>> deleteStoredProcedure(String storedProcedureLink,
                                                                               RequestOptions options) {
        DocumentClientRetryPolicy requestRetryPolicy = this.resetSessionTokenRetryPolicy.getRequestPolicy(null);
        return ObservableHelper.inlineIfPossibleAsObs(() -> deleteStoredProcedureInternal(storedProcedureLink, options, requestRetryPolicy), requestRetryPolicy);
    }

    private Mono<ResourceResponse<StoredProcedure>> deleteStoredProcedureInternal(String storedProcedureLink,
                                                                                        RequestOptions options, DocumentClientRetryPolicy retryPolicyInstance) {
        // we are using an observable factory here
        // observable will be created fresh upon subscription
        // this is to ensure we capture most up to date information (e.g.,
        // session)
        try {

            if (StringUtils.isEmpty(storedProcedureLink)) {
                throw new IllegalArgumentException("storedProcedureLink");
            }

            logger.debug("Deleting a StoredProcedure. storedProcedureLink [{}]", storedProcedureLink);
            String path = Utils.joinPath(storedProcedureLink, null);
            Map<String, String> requestHeaders = this.getRequestHeaders(options, ResourceType.StoredProcedure, OperationType.Delete);
            RxDocumentServiceRequest request = RxDocumentServiceRequest.create(this,
                OperationType.Delete, ResourceType.StoredProcedure, path, requestHeaders, options);

            if (retryPolicyInstance != null) {
                retryPolicyInstance.onBeforeSendRequest(request);
            }

            return this.delete(request, retryPolicyInstance, getOperationContextAndListenerTuple(options)).map(response -> toResourceResponse(response, StoredProcedure.class));

        } catch (Exception e) {
            // this is only in trace level to capture what's going on
            logger.debug("Failure in deleting a StoredProcedure due to [{}]", e.getMessage(), e);
            return Mono.error(e);
        }
    }

    @Override
    public Mono<ResourceResponse<StoredProcedure>> readStoredProcedure(String storedProcedureLink,
                                                                             RequestOptions options) {
        DocumentClientRetryPolicy retryPolicyInstance = this.resetSessionTokenRetryPolicy.getRequestPolicy(null);
        return ObservableHelper.inlineIfPossibleAsObs(() -> readStoredProcedureInternal(storedProcedureLink, options, retryPolicyInstance), retryPolicyInstance);
    }

    private Mono<ResourceResponse<StoredProcedure>> readStoredProcedureInternal(String storedProcedureLink,
                                                                                      RequestOptions options, DocumentClientRetryPolicy retryPolicyInstance) {

        // we are using an observable factory here
        // observable will be created fresh upon subscription
        // this is to ensure we capture most up to date information (e.g.,
        // session)
        try {

            if (StringUtils.isEmpty(storedProcedureLink)) {
                throw new IllegalArgumentException("storedProcedureLink");
            }

            logger.debug("Reading a StoredProcedure. storedProcedureLink [{}]", storedProcedureLink);
            String path = Utils.joinPath(storedProcedureLink, null);
            Map<String, String> requestHeaders = this.getRequestHeaders(options, ResourceType.StoredProcedure, OperationType.Read);
            RxDocumentServiceRequest request = RxDocumentServiceRequest.create(this,
                OperationType.Read, ResourceType.StoredProcedure, path, requestHeaders, options);

            if (retryPolicyInstance != null){
                retryPolicyInstance.onBeforeSendRequest(request);
            }

            return this.read(request, retryPolicyInstance).map(response -> toResourceResponse(response, StoredProcedure.class));

        } catch (Exception e) {
            // this is only in trace level to capture what's going on
            logger.debug("Failure in reading a StoredProcedure due to [{}]", e.getMessage(), e);
            return Mono.error(e);
        }
    }

    @Override
    public Flux<FeedResponse<StoredProcedure>> readStoredProcedures(String collectionLink,
                                                                    QueryFeedOperationState state) {

        if (StringUtils.isEmpty(collectionLink)) {
            throw new IllegalArgumentException("collectionLink");
        }

        return nonDocumentReadFeed(state, ResourceType.StoredProcedure, StoredProcedure.class,
                Utils.joinPath(collectionLink, Paths.STORED_PROCEDURES_PATH_SEGMENT));
    }

    @Override
    public Flux<FeedResponse<StoredProcedure>> queryStoredProcedures(String collectionLink, String query,
                                                                     QueryFeedOperationState state) {
        return queryStoredProcedures(collectionLink, new SqlQuerySpec(query), state);
    }

    @Override
    public Flux<FeedResponse<StoredProcedure>> queryStoredProcedures(String collectionLink,
                                                                           SqlQuerySpec querySpec, QueryFeedOperationState state) {
        return createQuery(collectionLink, querySpec, state, StoredProcedure.class, ResourceType.StoredProcedure);
    }

    @Override
    public Mono<StoredProcedureResponse> executeStoredProcedure(String storedProcedureLink,
                                                                      RequestOptions options, List<Object> procedureParams) {
        DocumentClientRetryPolicy documentClientRetryPolicy = this.resetSessionTokenRetryPolicy.getRequestPolicy(null);
        return ObservableHelper.inlineIfPossibleAsObs(() -> executeStoredProcedureInternal(storedProcedureLink, options, procedureParams, documentClientRetryPolicy), documentClientRetryPolicy);
    }

    @Override
    public Mono<CosmosBatchResponse> executeBatchRequest(String collectionLink,
                                                         ServerBatchRequest serverBatchRequest,
                                                         RequestOptions options,
                                                         boolean disableAutomaticIdGeneration) {
        DocumentClientRetryPolicy documentClientRetryPolicy = this.resetSessionTokenRetryPolicy.getRequestPolicy(null);
        return ObservableHelper.inlineIfPossibleAsObs(() -> executeBatchRequestInternal(collectionLink, serverBatchRequest, options, documentClientRetryPolicy, disableAutomaticIdGeneration), documentClientRetryPolicy);
    }

    private Mono<StoredProcedureResponse> executeStoredProcedureInternal(String storedProcedureLink,
                                                                               RequestOptions options, List<Object> procedureParams, DocumentClientRetryPolicy retryPolicy) {

        try {
            logger.debug("Executing a StoredProcedure. storedProcedureLink [{}]", storedProcedureLink);
            String path = Utils.joinPath(storedProcedureLink, null);

            Map<String, String> requestHeaders = getRequestHeaders(options, ResourceType.StoredProcedure, OperationType.ExecuteJavaScript);
            requestHeaders.put(HttpConstants.HttpHeaders.ACCEPT, RuntimeConstants.MediaTypes.JSON);

            RxDocumentServiceRequest request = RxDocumentServiceRequest.create(this,
                    OperationType.ExecuteJavaScript,
                    ResourceType.StoredProcedure, path,
                    procedureParams != null && !procedureParams.isEmpty() ? RxDocumentClientImpl.serializeProcedureParams(procedureParams) : "",
                    requestHeaders, options);

            if (options != null) {
                request.requestContext.setExcludeRegions(options.getExcludeRegions());
            }

            if (retryPolicy != null) {
                retryPolicy.onBeforeSendRequest(request);
            }

            Mono<RxDocumentServiceRequest> reqObs = addPartitionKeyInformation(request, null, null, options);
            return reqObs.flatMap(req -> create(request, retryPolicy, getOperationContextAndListenerTuple(options))
                    .map(response -> {
                        this.captureSessionToken(request, response);
                        return toStoredProcedureResponse(response);
                    }));

        } catch (Exception e) {
            logger.debug("Failure in executing a StoredProcedure due to [{}]", e.getMessage(), e);
            return Mono.error(e);
        }
    }

    private Mono<CosmosBatchResponse> executeBatchRequestInternal(String collectionLink,
                                                                         ServerBatchRequest serverBatchRequest,
                                                                         RequestOptions options,
                                                                         DocumentClientRetryPolicy requestRetryPolicy,
                                                                         boolean disableAutomaticIdGeneration) {

        try {
            logger.debug("Executing a Batch request with number of operations {}", serverBatchRequest.getOperations().size());

            Mono<RxDocumentServiceRequest> requestObs = getBatchDocumentRequest(requestRetryPolicy, collectionLink, serverBatchRequest, options, disableAutomaticIdGeneration);
            Mono<RxDocumentServiceResponse> responseObservable =
                requestObs.flatMap(request -> create(request, requestRetryPolicy, getOperationContextAndListenerTuple(options)));

            return responseObservable
                .map(serviceResponse -> BatchResponseParser.fromDocumentServiceResponse(serviceResponse, serverBatchRequest, true));

        } catch (Exception ex) {
            logger.debug("Failure in executing a batch due to [{}]", ex.getMessage(), ex);
            return Mono.error(ex);
        }
    }

    @Override
    public Mono<ResourceResponse<Trigger>> createTrigger(String collectionLink, Trigger trigger,
                                                               RequestOptions options) {
        DocumentClientRetryPolicy retryPolicyInstance = this.resetSessionTokenRetryPolicy.getRequestPolicy(null);
        return ObservableHelper.inlineIfPossibleAsObs(() -> createTriggerInternal(collectionLink, trigger, options, retryPolicyInstance), retryPolicyInstance);
    }

    private Mono<ResourceResponse<Trigger>> createTriggerInternal(String collectionLink, Trigger trigger,
                                                                        RequestOptions options, DocumentClientRetryPolicy retryPolicyInstance) {
        try {

            logger.debug("Creating a Trigger. collectionLink [{}], trigger id [{}]", collectionLink,
                    trigger.getId());
            RxDocumentServiceRequest request = getTriggerRequest(collectionLink, trigger, options,
                    OperationType.Create);
            if (retryPolicyInstance != null){
                retryPolicyInstance.onBeforeSendRequest(request);
            }

            return this.create(request, retryPolicyInstance, getOperationContextAndListenerTuple(options)).map(response -> toResourceResponse(response, Trigger.class));

        } catch (Exception e) {
            logger.debug("Failure in creating a Trigger due to [{}]", e.getMessage(), e);
            return Mono.error(e);
        }
    }

    private RxDocumentServiceRequest getTriggerRequest(String collectionLink, Trigger trigger, RequestOptions options,
                                                       OperationType operationType) {
        if (StringUtils.isEmpty(collectionLink)) {
            throw new IllegalArgumentException("collectionLink");
        }
        if (trigger == null) {
            throw new IllegalArgumentException("trigger");
        }

        RxDocumentClientImpl.validateResource(trigger);

        String path = Utils.joinPath(collectionLink, Paths.TRIGGERS_PATH_SEGMENT);
        Map<String, String> requestHeaders = getRequestHeaders(options, ResourceType.Trigger, operationType);
        return RxDocumentServiceRequest.create(this, operationType, ResourceType.Trigger, path,
                trigger, requestHeaders, options);
    }

    @Override
    public Mono<ResourceResponse<Trigger>> replaceTrigger(Trigger trigger, RequestOptions options) {
        DocumentClientRetryPolicy retryPolicyInstance = this.resetSessionTokenRetryPolicy.getRequestPolicy(null);
        return ObservableHelper.inlineIfPossibleAsObs(() -> replaceTriggerInternal(trigger, options, retryPolicyInstance), retryPolicyInstance);
    }

    private Mono<ResourceResponse<Trigger>> replaceTriggerInternal(Trigger trigger, RequestOptions options,
                                                                         DocumentClientRetryPolicy retryPolicyInstance) {

        try {
            if (trigger == null) {
                throw new IllegalArgumentException("trigger");
            }

            logger.debug("Replacing a Trigger. trigger id [{}]", trigger.getId());
            RxDocumentClientImpl.validateResource(trigger);

            String path = Utils.joinPath(trigger.getSelfLink(), null);
            Map<String, String> requestHeaders = getRequestHeaders(options, ResourceType.Trigger, OperationType.Replace);
            RxDocumentServiceRequest request = RxDocumentServiceRequest.create(this,
                OperationType.Replace, ResourceType.Trigger, path, trigger, requestHeaders, options);

            if (retryPolicyInstance != null){
                retryPolicyInstance.onBeforeSendRequest(request);
            }

            return this.replace(request, retryPolicyInstance).map(response -> toResourceResponse(response, Trigger.class));

        } catch (Exception e) {
            logger.debug("Failure in replacing a Trigger due to [{}]", e.getMessage(), e);
            return Mono.error(e);
        }
    }

    @Override
    public Mono<ResourceResponse<Trigger>> deleteTrigger(String triggerLink, RequestOptions options) {
        DocumentClientRetryPolicy retryPolicyInstance = this.resetSessionTokenRetryPolicy.getRequestPolicy(null);
        return ObservableHelper.inlineIfPossibleAsObs(() -> deleteTriggerInternal(triggerLink, options, retryPolicyInstance), retryPolicyInstance);
    }

    private Mono<ResourceResponse<Trigger>> deleteTriggerInternal(String triggerLink, RequestOptions options, DocumentClientRetryPolicy retryPolicyInstance) {
        try {
            if (StringUtils.isEmpty(triggerLink)) {
                throw new IllegalArgumentException("triggerLink");
            }

            logger.debug("Deleting a Trigger. triggerLink [{}]", triggerLink);
            String path = Utils.joinPath(triggerLink, null);
            Map<String, String> requestHeaders = getRequestHeaders(options, ResourceType.Trigger, OperationType.Delete);
            RxDocumentServiceRequest request = RxDocumentServiceRequest.create(this,
                OperationType.Delete, ResourceType.Trigger, path, requestHeaders, options);

            if (retryPolicyInstance != null){
                retryPolicyInstance.onBeforeSendRequest(request);
            }

            return this.delete(request, retryPolicyInstance, getOperationContextAndListenerTuple(options)).map(response -> toResourceResponse(response, Trigger.class));

        } catch (Exception e) {
            logger.debug("Failure in deleting a Trigger due to [{}]", e.getMessage(), e);
            return Mono.error(e);
        }
    }

    @Override
    public Mono<ResourceResponse<Trigger>> readTrigger(String triggerLink, RequestOptions options) {
        DocumentClientRetryPolicy retryPolicyInstance = this.resetSessionTokenRetryPolicy.getRequestPolicy(null);
        return ObservableHelper.inlineIfPossibleAsObs(() -> readTriggerInternal(triggerLink, options, retryPolicyInstance), retryPolicyInstance);
    }

    private Mono<ResourceResponse<Trigger>> readTriggerInternal(String triggerLink, RequestOptions options,
                                                                      DocumentClientRetryPolicy retryPolicyInstance) {
        try {
            if (StringUtils.isEmpty(triggerLink)) {
                throw new IllegalArgumentException("triggerLink");
            }

            logger.debug("Reading a Trigger. triggerLink [{}]", triggerLink);
            String path = Utils.joinPath(triggerLink, null);
            Map<String, String> requestHeaders = getRequestHeaders(options, ResourceType.Trigger, OperationType.Read);
            RxDocumentServiceRequest request = RxDocumentServiceRequest.create(this,
                OperationType.Read, ResourceType.Trigger, path, requestHeaders, options);

            if (retryPolicyInstance != null){
                retryPolicyInstance.onBeforeSendRequest(request);
            }

            return this.read(request, retryPolicyInstance).map(response -> toResourceResponse(response, Trigger.class));

        } catch (Exception e) {
            logger.debug("Failure in reading a Trigger due to [{}]", e.getMessage(), e);
            return Mono.error(e);
        }
    }

    @Override
    public Flux<FeedResponse<Trigger>> readTriggers(String collectionLink, QueryFeedOperationState state) {

        if (StringUtils.isEmpty(collectionLink)) {
            throw new IllegalArgumentException("collectionLink");
        }

        return nonDocumentReadFeed(state, ResourceType.Trigger, Trigger.class,
                Utils.joinPath(collectionLink, Paths.TRIGGERS_PATH_SEGMENT));
    }

    @Override
    public Flux<FeedResponse<Trigger>> queryTriggers(String collectionLink, String query,
                                                     QueryFeedOperationState state) {
        return queryTriggers(collectionLink, new SqlQuerySpec(query), state);
    }

    @Override
    public Flux<FeedResponse<Trigger>> queryTriggers(String collectionLink, SqlQuerySpec querySpec,
                                                     QueryFeedOperationState state) {
        return createQuery(collectionLink, querySpec, state, Trigger.class, ResourceType.Trigger);
    }

    @Override
    public Mono<ResourceResponse<UserDefinedFunction>> createUserDefinedFunction(String collectionLink,
                                                                                       UserDefinedFunction udf, RequestOptions options) {
        DocumentClientRetryPolicy retryPolicyInstance = this.resetSessionTokenRetryPolicy.getRequestPolicy(null);
        return ObservableHelper.inlineIfPossibleAsObs(() -> createUserDefinedFunctionInternal(collectionLink, udf, options, retryPolicyInstance), retryPolicyInstance);
    }

    private Mono<ResourceResponse<UserDefinedFunction>> createUserDefinedFunctionInternal(String collectionLink,
                                                                                                UserDefinedFunction udf, RequestOptions options, DocumentClientRetryPolicy retryPolicyInstance) {
        // we are using an observable factory here
        // observable will be created fresh upon subscription
        // this is to ensure we capture most up to date information (e.g.,
        // session)
        try {
            logger.debug("Creating a UserDefinedFunction. collectionLink [{}], udf id [{}]", collectionLink,
                    udf.getId());
            RxDocumentServiceRequest request = getUserDefinedFunctionRequest(collectionLink, udf, options,
                    OperationType.Create);
            if (retryPolicyInstance != null){
                retryPolicyInstance.onBeforeSendRequest(request);
            }

            return this.create(request, retryPolicyInstance, getOperationContextAndListenerTuple(options)).map(response -> toResourceResponse(response, UserDefinedFunction.class));

        } catch (Exception e) {
            // this is only in trace level to capture what's going on
            logger.debug("Failure in creating a UserDefinedFunction due to [{}]", e.getMessage(), e);
            return Mono.error(e);
        }
    }

    @Override
    public Mono<ResourceResponse<UserDefinedFunction>> replaceUserDefinedFunction(UserDefinedFunction udf,
                                                                                        RequestOptions options) {
        DocumentClientRetryPolicy retryPolicyInstance = this.resetSessionTokenRetryPolicy.getRequestPolicy(null);
        return ObservableHelper.inlineIfPossibleAsObs(() -> replaceUserDefinedFunctionInternal(udf, options, retryPolicyInstance), retryPolicyInstance);
    }

    private Mono<ResourceResponse<UserDefinedFunction>> replaceUserDefinedFunctionInternal(UserDefinedFunction udf,
                                                                                                 RequestOptions options, DocumentClientRetryPolicy retryPolicyInstance) {
        // we are using an observable factory here
        // observable will be created fresh upon subscription
        // this is to ensure we capture most up to date information (e.g.,
        // session)
        try {
            if (udf == null) {
                throw new IllegalArgumentException("udf");
            }

            logger.debug("Replacing a UserDefinedFunction. udf id [{}]", udf.getId());
            validateResource(udf);

            String path = Utils.joinPath(udf.getSelfLink(), null);
            Map<String, String> requestHeaders = this.getRequestHeaders(options, ResourceType.UserDefinedFunction, OperationType.Replace);
            RxDocumentServiceRequest request = RxDocumentServiceRequest.create(this,
                OperationType.Replace, ResourceType.UserDefinedFunction, path, udf, requestHeaders, options);

            if (retryPolicyInstance != null){
                retryPolicyInstance.onBeforeSendRequest(request);
            }

            return this.replace(request, retryPolicyInstance).map(response -> toResourceResponse(response, UserDefinedFunction.class));

        } catch (Exception e) {
            // this is only in trace level to capture what's going on
            logger.debug("Failure in replacing a UserDefinedFunction due to [{}]", e.getMessage(), e);
            return Mono.error(e);
        }
    }

    @Override
    public Mono<ResourceResponse<UserDefinedFunction>> deleteUserDefinedFunction(String udfLink,
                                                                                       RequestOptions options) {
        DocumentClientRetryPolicy retryPolicyInstance = this.resetSessionTokenRetryPolicy.getRequestPolicy(null);
        return ObservableHelper.inlineIfPossibleAsObs(() -> deleteUserDefinedFunctionInternal(udfLink, options, retryPolicyInstance), retryPolicyInstance);
    }

    private Mono<ResourceResponse<UserDefinedFunction>> deleteUserDefinedFunctionInternal(String udfLink,
                                                                                                RequestOptions options, DocumentClientRetryPolicy retryPolicyInstance) {
        // we are using an observable factory here
        // observable will be created fresh upon subscription
        // this is to ensure we capture most up to date information (e.g.,
        // session)
        try {
            if (StringUtils.isEmpty(udfLink)) {
                throw new IllegalArgumentException("udfLink");
            }

            logger.debug("Deleting a UserDefinedFunction. udfLink [{}]", udfLink);
            String path = Utils.joinPath(udfLink, null);
            Map<String, String> requestHeaders = this.getRequestHeaders(options, ResourceType.UserDefinedFunction, OperationType.Delete);
            RxDocumentServiceRequest request = RxDocumentServiceRequest.create(this,
                OperationType.Delete, ResourceType.UserDefinedFunction, path, requestHeaders, options);

            if (retryPolicyInstance != null){
                retryPolicyInstance.onBeforeSendRequest(request);
            }

            return this.delete(request, retryPolicyInstance, getOperationContextAndListenerTuple(options)).map(response -> toResourceResponse(response, UserDefinedFunction.class));

        } catch (Exception e) {
            // this is only in trace level to capture what's going on
            logger.debug("Failure in deleting a UserDefinedFunction due to [{}]", e.getMessage(), e);
            return Mono.error(e);
        }
    }

    @Override
    public Mono<ResourceResponse<UserDefinedFunction>> readUserDefinedFunction(String udfLink,
                                                                                     RequestOptions options) {
        DocumentClientRetryPolicy retryPolicyInstance = this.resetSessionTokenRetryPolicy.getRequestPolicy(null);
        return ObservableHelper.inlineIfPossibleAsObs(() -> readUserDefinedFunctionInternal(udfLink, options, retryPolicyInstance), retryPolicyInstance);
    }

    private Mono<ResourceResponse<UserDefinedFunction>> readUserDefinedFunctionInternal(String udfLink,
                                                                                              RequestOptions options, DocumentClientRetryPolicy retryPolicyInstance) {
        // we are using an observable factory here
        // observable will be created fresh upon subscription
        // this is to ensure we capture most up to date information (e.g.,
        // session)
        try {
            if (StringUtils.isEmpty(udfLink)) {
                throw new IllegalArgumentException("udfLink");
            }

            logger.debug("Reading a UserDefinedFunction. udfLink [{}]", udfLink);
            String path = Utils.joinPath(udfLink, null);
            Map<String, String> requestHeaders = this.getRequestHeaders(options, ResourceType.UserDefinedFunction, OperationType.Read);
            RxDocumentServiceRequest request = RxDocumentServiceRequest.create(this,
                OperationType.Read, ResourceType.UserDefinedFunction, path, requestHeaders, options);

            if (retryPolicyInstance != null) {
                retryPolicyInstance.onBeforeSendRequest(request);
            }

            return this.read(request, retryPolicyInstance).map(response -> toResourceResponse(response, UserDefinedFunction.class));

        } catch (Exception e) {
            // this is only in trace level to capture what's going on
            logger.debug("Failure in reading a UserDefinedFunction due to [{}]", e.getMessage(), e);
            return Mono.error(e);
        }
    }

    @Override
    public Flux<FeedResponse<UserDefinedFunction>> readUserDefinedFunctions(String collectionLink,
                                                                                  QueryFeedOperationState state) {

        if (StringUtils.isEmpty(collectionLink)) {
            throw new IllegalArgumentException("collectionLink");
        }

        return nonDocumentReadFeed(state, ResourceType.UserDefinedFunction, UserDefinedFunction.class,
                Utils.joinPath(collectionLink, Paths.USER_DEFINED_FUNCTIONS_PATH_SEGMENT));
    }

    @Override
    public Flux<FeedResponse<UserDefinedFunction>> queryUserDefinedFunctions(
        String collectionLink,
        String query,
        QueryFeedOperationState state) {

        return queryUserDefinedFunctions(collectionLink, new SqlQuerySpec(query), state);
    }

    @Override
    public Flux<FeedResponse<UserDefinedFunction>> queryUserDefinedFunctions(
        String collectionLink,
        SqlQuerySpec querySpec,
        QueryFeedOperationState state) {

        return createQuery(collectionLink, querySpec, state, UserDefinedFunction.class, ResourceType.UserDefinedFunction);
    }

    @Override
    public Mono<ResourceResponse<Conflict>> readConflict(String conflictLink, RequestOptions options) {
        DocumentClientRetryPolicy retryPolicyInstance = this.resetSessionTokenRetryPolicy.getRequestPolicy(null);
        return ObservableHelper.inlineIfPossibleAsObs(() -> readConflictInternal(conflictLink, options, retryPolicyInstance), retryPolicyInstance);
    }

    private Mono<ResourceResponse<Conflict>> readConflictInternal(String conflictLink, RequestOptions options, DocumentClientRetryPolicy retryPolicyInstance) {

        try {
            if (StringUtils.isEmpty(conflictLink)) {
                throw new IllegalArgumentException("conflictLink");
            }

            logger.debug("Reading a Conflict. conflictLink [{}]", conflictLink);
            String path = Utils.joinPath(conflictLink, null);
            Map<String, String> requestHeaders = getRequestHeaders(options, ResourceType.Conflict, OperationType.Read);
            RxDocumentServiceRequest request = RxDocumentServiceRequest.create(this,
                OperationType.Read, ResourceType.Conflict, path, requestHeaders, options);

            Mono<RxDocumentServiceRequest> reqObs = addPartitionKeyInformation(request, null, null, options);

            return reqObs.flatMap(req -> {
                if (retryPolicyInstance != null) {
                    retryPolicyInstance.onBeforeSendRequest(request);
                }
                return this.read(request, retryPolicyInstance).map(response -> toResourceResponse(response, Conflict.class));
            });

        } catch (Exception e) {
            logger.debug("Failure in reading a Conflict due to [{}]", e.getMessage(), e);
            return Mono.error(e);
        }
    }

    @Override
    public Flux<FeedResponse<Conflict>> readConflicts(String collectionLink, QueryFeedOperationState state) {

        if (StringUtils.isEmpty(collectionLink)) {
            throw new IllegalArgumentException("collectionLink");
        }

        return nonDocumentReadFeed(state, ResourceType.Conflict, Conflict.class,
                Utils.joinPath(collectionLink, Paths.CONFLICTS_PATH_SEGMENT));
    }

    @Override
    public Flux<FeedResponse<Conflict>> queryConflicts(String collectionLink, String query,
                                                       QueryFeedOperationState state) {
        return queryConflicts(collectionLink, new SqlQuerySpec(query), state);
    }

    @Override
    public Flux<FeedResponse<Conflict>> queryConflicts(String collectionLink, SqlQuerySpec querySpec,
                                                       QueryFeedOperationState state) {
        return createQuery(collectionLink, querySpec, state, Conflict.class, ResourceType.Conflict);
    }

    @Override
    public Mono<ResourceResponse<Conflict>> deleteConflict(String conflictLink, RequestOptions options) {
        DocumentClientRetryPolicy retryPolicyInstance = this.resetSessionTokenRetryPolicy.getRequestPolicy(null);
        return ObservableHelper.inlineIfPossibleAsObs(() -> deleteConflictInternal(conflictLink, options, retryPolicyInstance), retryPolicyInstance);
    }

    private Mono<ResourceResponse<Conflict>> deleteConflictInternal(String conflictLink, RequestOptions options,
                                                                          DocumentClientRetryPolicy retryPolicyInstance) {

        try {
            if (StringUtils.isEmpty(conflictLink)) {
                throw new IllegalArgumentException("conflictLink");
            }

            logger.debug("Deleting a Conflict. conflictLink [{}]", conflictLink);
            String path = Utils.joinPath(conflictLink, null);
            Map<String, String> requestHeaders = getRequestHeaders(options, ResourceType.Conflict, OperationType.Delete);
            RxDocumentServiceRequest request = RxDocumentServiceRequest.create(this,
                OperationType.Delete, ResourceType.Conflict, path, requestHeaders, options);

            Mono<RxDocumentServiceRequest> reqObs = addPartitionKeyInformation(request, null, null, options);
            return reqObs.flatMap(req -> {
                if (retryPolicyInstance != null) {
                    retryPolicyInstance.onBeforeSendRequest(request);
                }

                return this.delete(request, retryPolicyInstance, getOperationContextAndListenerTuple(options)).map(response -> toResourceResponse(response, Conflict.class));
            });

        } catch (Exception e) {
            logger.debug("Failure in deleting a Conflict due to [{}]", e.getMessage(), e);
            return Mono.error(e);
        }
    }

    @Override
    public Mono<ResourceResponse<User>> createUser(String databaseLink, User user, RequestOptions options) {
        DocumentClientRetryPolicy documentClientRetryPolicy = this.resetSessionTokenRetryPolicy.getRequestPolicy(null);
        return ObservableHelper.inlineIfPossibleAsObs(() -> createUserInternal(databaseLink, user, options, documentClientRetryPolicy), documentClientRetryPolicy);
    }

    private Mono<ResourceResponse<User>> createUserInternal(String databaseLink, User user, RequestOptions options, DocumentClientRetryPolicy documentClientRetryPolicy) {
        try {
            logger.debug("Creating a User. databaseLink [{}], user id [{}]", databaseLink, user.getId());
            RxDocumentServiceRequest request = getUserRequest(databaseLink, user, options, OperationType.Create);
            return this.create(request, documentClientRetryPolicy, getOperationContextAndListenerTuple(options)).map(response -> toResourceResponse(response, User.class));

        } catch (Exception e) {
            logger.debug("Failure in creating a User due to [{}]", e.getMessage(), e);
            return Mono.error(e);
        }
    }

    @Override
    public Mono<ResourceResponse<User>> upsertUser(String databaseLink, User user, RequestOptions options) {
        DocumentClientRetryPolicy retryPolicyInstance = this.resetSessionTokenRetryPolicy.getRequestPolicy(null);
        return ObservableHelper.inlineIfPossibleAsObs(() -> upsertUserInternal(databaseLink, user, options, retryPolicyInstance), retryPolicyInstance);
    }

    private Mono<ResourceResponse<User>> upsertUserInternal(String databaseLink, User user, RequestOptions options,
                                                                  DocumentClientRetryPolicy retryPolicyInstance) {
        try {
            logger.debug("Upserting a User. databaseLink [{}], user id [{}]", databaseLink, user.getId());
            RxDocumentServiceRequest request = getUserRequest(databaseLink, user, options, OperationType.Upsert);
            if (retryPolicyInstance != null) {
                retryPolicyInstance.onBeforeSendRequest(request);
            }

            return this.upsert(request, retryPolicyInstance, getOperationContextAndListenerTuple(options)).map(response -> toResourceResponse(response, User.class));

        } catch (Exception e) {
            logger.debug("Failure in upserting a User due to [{}]", e.getMessage(), e);
            return Mono.error(e);
        }
    }

    private RxDocumentServiceRequest getUserRequest(String databaseLink, User user, RequestOptions options,
                                                    OperationType operationType) {
        if (StringUtils.isEmpty(databaseLink)) {
            throw new IllegalArgumentException("databaseLink");
        }
        if (user == null) {
            throw new IllegalArgumentException("user");
        }

        RxDocumentClientImpl.validateResource(user);

        String path = Utils.joinPath(databaseLink, Paths.USERS_PATH_SEGMENT);
        Map<String, String> requestHeaders = getRequestHeaders(options, ResourceType.User, operationType);
        return RxDocumentServiceRequest.create(this,
            operationType, ResourceType.User, path, user, requestHeaders, options);
    }

    @Override
    public Mono<ResourceResponse<User>> replaceUser(User user, RequestOptions options) {
        DocumentClientRetryPolicy retryPolicyInstance = this.resetSessionTokenRetryPolicy.getRequestPolicy(null);
        return ObservableHelper.inlineIfPossibleAsObs(() -> replaceUserInternal(user, options, retryPolicyInstance), retryPolicyInstance);
    }

    private Mono<ResourceResponse<User>> replaceUserInternal(User user, RequestOptions options, DocumentClientRetryPolicy retryPolicyInstance) {
        try {
            if (user == null) {
                throw new IllegalArgumentException("user");
            }
            logger.debug("Replacing a User. user id [{}]", user.getId());
            RxDocumentClientImpl.validateResource(user);

            String path = Utils.joinPath(user.getSelfLink(), null);
            Map<String, String> requestHeaders = getRequestHeaders(options, ResourceType.User, OperationType.Replace);
            RxDocumentServiceRequest request = RxDocumentServiceRequest.create(this,
                OperationType.Replace, ResourceType.User, path, user, requestHeaders, options);
            if (retryPolicyInstance != null) {
                retryPolicyInstance.onBeforeSendRequest(request);
            }

            return this.replace(request, retryPolicyInstance).map(response -> toResourceResponse(response, User.class));

        } catch (Exception e) {
            logger.debug("Failure in replacing a User due to [{}]", e.getMessage(), e);
            return Mono.error(e);
        }
    }


    public Mono<ResourceResponse<User>> deleteUser(String userLink, RequestOptions options) {
        DocumentClientRetryPolicy retryPolicyInstance =  this.resetSessionTokenRetryPolicy.getRequestPolicy(null);
        return ObservableHelper.inlineIfPossibleAsObs(() -> deleteUserInternal(userLink, options, retryPolicyInstance), retryPolicyInstance);
    }

    private Mono<ResourceResponse<User>> deleteUserInternal(String userLink, RequestOptions options,
                                                                  DocumentClientRetryPolicy retryPolicyInstance) {

        try {
            if (StringUtils.isEmpty(userLink)) {
                throw new IllegalArgumentException("userLink");
            }
            logger.debug("Deleting a User. userLink [{}]", userLink);
            String path = Utils.joinPath(userLink, null);
            Map<String, String> requestHeaders = getRequestHeaders(options, ResourceType.User, OperationType.Delete);
            RxDocumentServiceRequest request = RxDocumentServiceRequest.create(this,
                OperationType.Delete, ResourceType.User, path, requestHeaders, options);

            if (retryPolicyInstance != null) {
                retryPolicyInstance.onBeforeSendRequest(request);
            }

            return this.delete(request, retryPolicyInstance, getOperationContextAndListenerTuple(options)).map(response -> toResourceResponse(response, User.class));

        } catch (Exception e) {
            logger.debug("Failure in deleting a User due to [{}]", e.getMessage(), e);
            return Mono.error(e);
        }
    }
    @Override
    public Mono<ResourceResponse<User>> readUser(String userLink, RequestOptions options) {
        DocumentClientRetryPolicy retryPolicyInstance = this.resetSessionTokenRetryPolicy.getRequestPolicy(null);
        return ObservableHelper.inlineIfPossibleAsObs(() -> readUserInternal(userLink, options, retryPolicyInstance), retryPolicyInstance);
    }

    private Mono<ResourceResponse<User>> readUserInternal(String userLink, RequestOptions options, DocumentClientRetryPolicy retryPolicyInstance) {
        try {
            if (StringUtils.isEmpty(userLink)) {
                throw new IllegalArgumentException("userLink");
            }
            logger.debug("Reading a User. userLink [{}]", userLink);
            String path = Utils.joinPath(userLink, null);
            Map<String, String> requestHeaders = getRequestHeaders(options, ResourceType.User, OperationType.Read);
            RxDocumentServiceRequest request = RxDocumentServiceRequest.create(this,
                OperationType.Read, ResourceType.User, path, requestHeaders, options);

            if (retryPolicyInstance != null) {
                retryPolicyInstance.onBeforeSendRequest(request);
            }
            return this.read(request, retryPolicyInstance).map(response -> toResourceResponse(response, User.class));

        } catch (Exception e) {
            logger.debug("Failure in reading a User due to [{}]", e.getMessage(), e);
            return Mono.error(e);
        }
    }

    @Override
    public Flux<FeedResponse<User>> readUsers(String databaseLink, QueryFeedOperationState state) {

        if (StringUtils.isEmpty(databaseLink)) {
            throw new IllegalArgumentException("databaseLink");
        }

        return nonDocumentReadFeed(state, ResourceType.User, User.class,
                Utils.joinPath(databaseLink, Paths.USERS_PATH_SEGMENT));
    }

    @Override
    public Flux<FeedResponse<User>> queryUsers(String databaseLink, String query, QueryFeedOperationState state) {
        return queryUsers(databaseLink, new SqlQuerySpec(query), state);
    }

    @Override
    public Flux<FeedResponse<User>> queryUsers(String databaseLink, SqlQuerySpec querySpec,
                                               QueryFeedOperationState state) {
        return createQuery(databaseLink, querySpec, state, User.class, ResourceType.User);
    }

    @Override
    public Mono<ResourceResponse<ClientEncryptionKey>> readClientEncryptionKey(String clientEncryptionKeyLink,
                                                                RequestOptions options) {
        DocumentClientRetryPolicy retryPolicyInstance = this.resetSessionTokenRetryPolicy.getRequestPolicy(null);
        return ObservableHelper.inlineIfPossibleAsObs(() -> readClientEncryptionKeyInternal(clientEncryptionKeyLink, options, retryPolicyInstance), retryPolicyInstance);
    }

    private Mono<ResourceResponse<ClientEncryptionKey>> readClientEncryptionKeyInternal(String clientEncryptionKeyLink, RequestOptions options, DocumentClientRetryPolicy retryPolicyInstance) {
        try {
            if (StringUtils.isEmpty(clientEncryptionKeyLink)) {
                throw new IllegalArgumentException("clientEncryptionKeyLink");
            }
            logger.debug("Reading a client encryption key. clientEncryptionKeyLink [{}]", clientEncryptionKeyLink);
            String path = Utils.joinPath(clientEncryptionKeyLink, null);
            Map<String, String> requestHeaders = getRequestHeaders(options, ResourceType.ClientEncryptionKey, OperationType.Read);
            RxDocumentServiceRequest request = RxDocumentServiceRequest.create(this,
                OperationType.Read, ResourceType.ClientEncryptionKey, path, requestHeaders, options);

            if (retryPolicyInstance != null) {
                retryPolicyInstance.onBeforeSendRequest(request);
            }
            return this.read(request, retryPolicyInstance).map(response -> toResourceResponse(response, ClientEncryptionKey.class));

        } catch (Exception e) {
            logger.debug("Failure in reading a client encryption key due to [{}]", e.getMessage(), e);
            return Mono.error(e);
        }
    }

    @Override
    public Mono<ResourceResponse<ClientEncryptionKey>> createClientEncryptionKey(String databaseLink,
     ClientEncryptionKey clientEncryptionKey, RequestOptions options) {
        DocumentClientRetryPolicy retryPolicyInstance = this.resetSessionTokenRetryPolicy.getRequestPolicy(null);
        return ObservableHelper.inlineIfPossibleAsObs(() -> createClientEncryptionKeyInternal(databaseLink, clientEncryptionKey, options, retryPolicyInstance), retryPolicyInstance);

    }

    private Mono<ResourceResponse<ClientEncryptionKey>> createClientEncryptionKeyInternal(String databaseLink, ClientEncryptionKey clientEncryptionKey, RequestOptions options, DocumentClientRetryPolicy documentClientRetryPolicy) {
        try {
            logger.debug("Creating a client encryption key. databaseLink [{}], clientEncryptionKey id [{}]", databaseLink, clientEncryptionKey.getId());
            RxDocumentServiceRequest request = getClientEncryptionKeyRequest(databaseLink, clientEncryptionKey, options, OperationType.Create);
            return this.create(request, documentClientRetryPolicy, getOperationContextAndListenerTuple(options)).map(response -> toResourceResponse(response, ClientEncryptionKey.class));

        } catch (Exception e) {
            logger.debug("Failure in creating a client encryption key due to [{}]", e.getMessage(), e);
            return Mono.error(e);
        }
    }

    private RxDocumentServiceRequest getClientEncryptionKeyRequest(String databaseLink, ClientEncryptionKey clientEncryptionKey, RequestOptions options,
                                                    OperationType operationType) {
        if (StringUtils.isEmpty(databaseLink)) {
            throw new IllegalArgumentException("databaseLink");
        }
        if (clientEncryptionKey == null) {
            throw new IllegalArgumentException("clientEncryptionKey");
        }

        RxDocumentClientImpl.validateResource(clientEncryptionKey);

        String path = Utils.joinPath(databaseLink, Paths.CLIENT_ENCRYPTION_KEY_PATH_SEGMENT);
        Map<String, String> requestHeaders = getRequestHeaders(options, ResourceType.ClientEncryptionKey, operationType);
        return RxDocumentServiceRequest.create(this,
            operationType, ResourceType.ClientEncryptionKey, path, clientEncryptionKey, requestHeaders, options);
    }

    @Override
    public Mono<ResourceResponse<ClientEncryptionKey>> replaceClientEncryptionKey(ClientEncryptionKey clientEncryptionKey,
                                                                                  String nameBasedLink,
                                                                                  RequestOptions options) {
        DocumentClientRetryPolicy retryPolicyInstance = this.resetSessionTokenRetryPolicy.getRequestPolicy(null);
        return ObservableHelper.inlineIfPossibleAsObs(() -> replaceClientEncryptionKeyInternal(clientEncryptionKey,
            nameBasedLink, options, retryPolicyInstance), retryPolicyInstance);
    }

    private Mono<ResourceResponse<ClientEncryptionKey>> replaceClientEncryptionKeyInternal(ClientEncryptionKey clientEncryptionKey, String nameBasedLink, RequestOptions options, DocumentClientRetryPolicy retryPolicyInstance) {
        try {
            if (clientEncryptionKey == null) {
                throw new IllegalArgumentException("clientEncryptionKey");
            }
            logger.debug("Replacing a clientEncryptionKey. clientEncryptionKey id [{}]", clientEncryptionKey.getId());
            RxDocumentClientImpl.validateResource(clientEncryptionKey);

            String path = Utils.joinPath(nameBasedLink, null);
            //String path = Utils.joinPath(clientEncryptionKey.getSelfLink(), null); TODO need to check with BE service
            Map<String, String> requestHeaders = getRequestHeaders(options, ResourceType.ClientEncryptionKey,
             OperationType.Replace);
            RxDocumentServiceRequest request = RxDocumentServiceRequest.create(this,
                OperationType.Replace, ResourceType.ClientEncryptionKey, path, clientEncryptionKey, requestHeaders,
                 options);
            if (retryPolicyInstance != null) {
                retryPolicyInstance.onBeforeSendRequest(request);
            }

            return this.replace(request, retryPolicyInstance).map(response -> toResourceResponse(response, ClientEncryptionKey.class));

        } catch (Exception e) {
            logger.debug("Failure in replacing a clientEncryptionKey due to [{}]", e.getMessage(), e);
            return Mono.error(e);
        }
    }

    @Override
    public Flux<FeedResponse<ClientEncryptionKey>> readClientEncryptionKeys(
        String databaseLink,
        QueryFeedOperationState state) {
        if (StringUtils.isEmpty(databaseLink)) {
            throw new IllegalArgumentException("databaseLink");
        }

        return nonDocumentReadFeed(state, ResourceType.ClientEncryptionKey, ClientEncryptionKey.class,
            Utils.joinPath(databaseLink, Paths.CLIENT_ENCRYPTION_KEY_PATH_SEGMENT));
    }

    @Override
    public Flux<FeedResponse<ClientEncryptionKey>> queryClientEncryptionKeys(
        String databaseLink,
        SqlQuerySpec querySpec,
        QueryFeedOperationState state) {
        return createQuery(databaseLink, querySpec, state, ClientEncryptionKey.class, ResourceType.ClientEncryptionKey);
    }

    @Override
    public Mono<ResourceResponse<Permission>> createPermission(String userLink, Permission permission,
                                                                     RequestOptions options) {
        DocumentClientRetryPolicy documentClientRetryPolicy = this.resetSessionTokenRetryPolicy.getRequestPolicy(null);
        return ObservableHelper.inlineIfPossibleAsObs(() -> createPermissionInternal(userLink, permission, options, documentClientRetryPolicy), this.resetSessionTokenRetryPolicy.getRequestPolicy(null));
    }

    private Mono<ResourceResponse<Permission>> createPermissionInternal(String userLink, Permission permission,
                                                                              RequestOptions options, DocumentClientRetryPolicy documentClientRetryPolicy) {

        try {
            logger.debug("Creating a Permission. userLink [{}], permission id [{}]", userLink, permission.getId());
            RxDocumentServiceRequest request = getPermissionRequest(userLink, permission, options,
                    OperationType.Create);
            return this.create(request, documentClientRetryPolicy, getOperationContextAndListenerTuple(options)).map(response -> toResourceResponse(response, Permission.class));

        } catch (Exception e) {
            logger.debug("Failure in creating a Permission due to [{}]", e.getMessage(), e);
            return Mono.error(e);
        }
    }

    @Override
    public Mono<ResourceResponse<Permission>> upsertPermission(String userLink, Permission permission,
                                                                     RequestOptions options) {
        DocumentClientRetryPolicy retryPolicyInstance = this.resetSessionTokenRetryPolicy.getRequestPolicy(null);
        return ObservableHelper.inlineIfPossibleAsObs(() -> upsertPermissionInternal(userLink, permission, options, retryPolicyInstance), retryPolicyInstance);
    }

    private Mono<ResourceResponse<Permission>> upsertPermissionInternal(String userLink, Permission permission,
                                                                              RequestOptions options, DocumentClientRetryPolicy retryPolicyInstance) {

        try {
            logger.debug("Upserting a Permission. userLink [{}], permission id [{}]", userLink, permission.getId());
            RxDocumentServiceRequest request = getPermissionRequest(userLink, permission, options,
                    OperationType.Upsert);
            if (retryPolicyInstance != null) {
                retryPolicyInstance.onBeforeSendRequest(request);
            }

            return this.upsert(request, retryPolicyInstance, getOperationContextAndListenerTuple(options)).map(response -> toResourceResponse(response, Permission.class));

        } catch (Exception e) {
            logger.debug("Failure in upserting a Permission due to [{}]", e.getMessage(), e);
            return Mono.error(e);
        }
    }

    private RxDocumentServiceRequest getPermissionRequest(String userLink, Permission permission,
                                                          RequestOptions options, OperationType operationType) {
        if (StringUtils.isEmpty(userLink)) {
            throw new IllegalArgumentException("userLink");
        }
        if (permission == null) {
            throw new IllegalArgumentException("permission");
        }

        RxDocumentClientImpl.validateResource(permission);

        String path = Utils.joinPath(userLink, Paths.PERMISSIONS_PATH_SEGMENT);
        Map<String, String> requestHeaders = getRequestHeaders(options, ResourceType.Permission, operationType);
        return RxDocumentServiceRequest.create(this,
            operationType, ResourceType.Permission, path, permission, requestHeaders, options);
    }

    @Override
    public Mono<ResourceResponse<Permission>> replacePermission(Permission permission, RequestOptions options) {
        DocumentClientRetryPolicy retryPolicyInstance = this.resetSessionTokenRetryPolicy.getRequestPolicy(null);
        return ObservableHelper.inlineIfPossibleAsObs(() -> replacePermissionInternal(permission, options, retryPolicyInstance), retryPolicyInstance);
    }

    private Mono<ResourceResponse<Permission>> replacePermissionInternal(Permission permission, RequestOptions options, DocumentClientRetryPolicy retryPolicyInstance) {
        try {
            if (permission == null) {
                throw new IllegalArgumentException("permission");
            }
            logger.debug("Replacing a Permission. permission id [{}]", permission.getId());
            RxDocumentClientImpl.validateResource(permission);

            String path = Utils.joinPath(permission.getSelfLink(), null);
            Map<String, String> requestHeaders = getRequestHeaders(options, ResourceType.Permission, OperationType.Replace);
            RxDocumentServiceRequest request = RxDocumentServiceRequest.create(this,
                OperationType.Replace, ResourceType.Permission, path, permission, requestHeaders, options);

            if (retryPolicyInstance != null) {
                retryPolicyInstance.onBeforeSendRequest(request);
            }

            return this.replace(request, retryPolicyInstance).map(response -> toResourceResponse(response, Permission.class));

        } catch (Exception e) {
            logger.debug("Failure in replacing a Permission due to [{}]", e.getMessage(), e);
            return Mono.error(e);
        }
    }

    @Override
    public Mono<ResourceResponse<Permission>> deletePermission(String permissionLink, RequestOptions options) {
        DocumentClientRetryPolicy retryPolicyInstance = this.resetSessionTokenRetryPolicy.getRequestPolicy(null);
        return ObservableHelper.inlineIfPossibleAsObs(() -> deletePermissionInternal(permissionLink, options, retryPolicyInstance), retryPolicyInstance);
    }

    private Mono<ResourceResponse<Permission>> deletePermissionInternal(String permissionLink, RequestOptions options,
                                                                              DocumentClientRetryPolicy retryPolicyInstance) {

        try {
            if (StringUtils.isEmpty(permissionLink)) {
                throw new IllegalArgumentException("permissionLink");
            }
            logger.debug("Deleting a Permission. permissionLink [{}]", permissionLink);
            String path = Utils.joinPath(permissionLink, null);
            Map<String, String> requestHeaders = getRequestHeaders(options, ResourceType.Permission, OperationType.Delete);
            RxDocumentServiceRequest request = RxDocumentServiceRequest.create(this,
                OperationType.Delete, ResourceType.Permission, path, requestHeaders, options);

            if (retryPolicyInstance != null) {
                retryPolicyInstance.onBeforeSendRequest(request);
            }

            return this.delete(request, retryPolicyInstance, getOperationContextAndListenerTuple(options)).map(response -> toResourceResponse(response, Permission.class));

        } catch (Exception e) {
            logger.debug("Failure in deleting a Permission due to [{}]", e.getMessage(), e);
            return Mono.error(e);
        }
    }

    @Override
    public Mono<ResourceResponse<Permission>> readPermission(String permissionLink, RequestOptions options) {
        DocumentClientRetryPolicy retryPolicyInstance = this.resetSessionTokenRetryPolicy.getRequestPolicy(null);
        return ObservableHelper.inlineIfPossibleAsObs(() -> readPermissionInternal(permissionLink, options, retryPolicyInstance), retryPolicyInstance);
    }

    private Mono<ResourceResponse<Permission>> readPermissionInternal(String permissionLink, RequestOptions options, DocumentClientRetryPolicy retryPolicyInstance ) {
        try {
            if (StringUtils.isEmpty(permissionLink)) {
                throw new IllegalArgumentException("permissionLink");
            }
            logger.debug("Reading a Permission. permissionLink [{}]", permissionLink);
            String path = Utils.joinPath(permissionLink, null);
            Map<String, String> requestHeaders = getRequestHeaders(options, ResourceType.Permission, OperationType.Read);
            RxDocumentServiceRequest request = RxDocumentServiceRequest.create(this,
                OperationType.Read, ResourceType.Permission, path, requestHeaders, options);

            if (retryPolicyInstance != null) {
                retryPolicyInstance.onBeforeSendRequest(request);
            }
            return this.read(request, retryPolicyInstance).map(response -> toResourceResponse(response, Permission.class));

        } catch (Exception e) {
            logger.debug("Failure in reading a Permission due to [{}]", e.getMessage(), e);
            return Mono.error(e);
        }
    }

    @Override
    public Flux<FeedResponse<Permission>> readPermissions(String userLink, QueryFeedOperationState state) {

        if (StringUtils.isEmpty(userLink)) {
            throw new IllegalArgumentException("userLink");
        }

        return nonDocumentReadFeed(state, ResourceType.Permission, Permission.class,
                Utils.joinPath(userLink, Paths.PERMISSIONS_PATH_SEGMENT));
    }

    @Override
    public Flux<FeedResponse<Permission>> queryPermissions(String userLink, String query,
                                                           QueryFeedOperationState state) {
        return queryPermissions(userLink, new SqlQuerySpec(query), state);
    }

    @Override
    public Flux<FeedResponse<Permission>> queryPermissions(String userLink, SqlQuerySpec querySpec,
                                                           QueryFeedOperationState state) {
        return createQuery(userLink, querySpec, state, Permission.class, ResourceType.Permission);
    }

    @Override
    public Mono<ResourceResponse<Offer>> replaceOffer(Offer offer) {
        DocumentClientRetryPolicy documentClientRetryPolicy = this.resetSessionTokenRetryPolicy.getRequestPolicy(null);
        return ObservableHelper.inlineIfPossibleAsObs(() -> replaceOfferInternal(offer, documentClientRetryPolicy), documentClientRetryPolicy);
    }

    private Mono<ResourceResponse<Offer>> replaceOfferInternal(Offer offer, DocumentClientRetryPolicy documentClientRetryPolicy) {
        try {
            if (offer == null) {
                throw new IllegalArgumentException("offer");
            }
            logger.debug("Replacing an Offer. offer id [{}]", offer.getId());
            RxDocumentClientImpl.validateResource(offer);

            String path = Utils.joinPath(offer.getSelfLink(), null);
            RxDocumentServiceRequest request = RxDocumentServiceRequest.create(this, OperationType.Replace,
                    ResourceType.Offer, path, offer, null, null);
            return this.replace(request, documentClientRetryPolicy).map(response -> toResourceResponse(response, Offer.class));

        } catch (Exception e) {
            logger.debug("Failure in replacing an Offer due to [{}]", e.getMessage(), e);
            return Mono.error(e);
        }
    }

    @Override
    public Mono<ResourceResponse<Offer>> readOffer(String offerLink) {
        DocumentClientRetryPolicy retryPolicyInstance = this.resetSessionTokenRetryPolicy.getRequestPolicy(null);
        return ObservableHelper.inlineIfPossibleAsObs(() -> readOfferInternal(offerLink, retryPolicyInstance), retryPolicyInstance);
    }

    private Mono<ResourceResponse<Offer>> readOfferInternal(String offerLink, DocumentClientRetryPolicy retryPolicyInstance) {
        try {
            if (StringUtils.isEmpty(offerLink)) {
                throw new IllegalArgumentException("offerLink");
            }
            logger.debug("Reading an Offer. offerLink [{}]", offerLink);
            String path = Utils.joinPath(offerLink, null);
            RxDocumentServiceRequest request = RxDocumentServiceRequest.create(this,
                OperationType.Read, ResourceType.Offer, path, (HashMap<String, String>)null, null);

            if (retryPolicyInstance != null) {
                retryPolicyInstance.onBeforeSendRequest(request);
            }

            return this.read(request, retryPolicyInstance).map(response -> toResourceResponse(response, Offer.class));

        } catch (Exception e) {
            logger.debug("Failure in reading an Offer due to [{}]", e.getMessage(), e);
            return Mono.error(e);
        }
    }

    @Override
    public Flux<FeedResponse<Offer>> readOffers(QueryFeedOperationState state) {
        return nonDocumentReadFeed(state, ResourceType.Offer, Offer.class,
                Utils.joinPath(Paths.OFFERS_PATH_SEGMENT, null));
    }

    private <T> Flux<FeedResponse<T>> nonDocumentReadFeed(
        QueryFeedOperationState state,
        ResourceType resourceType,
        Class<T> klass,
        String resourceLink) {

        return nonDocumentReadFeed(state.getQueryOptions(), resourceType, klass, resourceLink);
    }

    private <T> Flux<FeedResponse<T>> nonDocumentReadFeed(
        CosmosQueryRequestOptions options,
        ResourceType resourceType,
        Class<T> klass,
        String resourceLink) {
        DocumentClientRetryPolicy retryPolicy = this.resetSessionTokenRetryPolicy.getRequestPolicy(null);
        return ObservableHelper.fluxInlineIfPossibleAsObs(
            () -> nonDocumentReadFeedInternal(options, resourceType, klass, resourceLink, retryPolicy),
            retryPolicy);
    }

    private <T> Flux<FeedResponse<T>> nonDocumentReadFeedInternal(
        CosmosQueryRequestOptions options,
        ResourceType resourceType,
        Class<T> klass,
        String resourceLink,
        DocumentClientRetryPolicy retryPolicy) {

        final CosmosQueryRequestOptions nonNullOptions = options != null ? options : new CosmosQueryRequestOptions();
        Integer maxItemCount = ModelBridgeInternal.getMaxItemCountFromQueryRequestOptions(nonNullOptions);
        int maxPageSize = maxItemCount != null ? maxItemCount : -1;

        assert(resourceType != ResourceType.Document);
        // readFeed is only used for non-document operations - no need to wire up hedging
        BiFunction<String, Integer, RxDocumentServiceRequest> createRequestFunc = (continuationToken, pageSize) -> {
            Map<String, String> requestHeaders = new HashMap<>();
            if (continuationToken != null) {
                requestHeaders.put(HttpConstants.HttpHeaders.CONTINUATION, continuationToken);
            }
            requestHeaders.put(HttpConstants.HttpHeaders.PAGE_SIZE, Integer.toString(pageSize));
            RxDocumentServiceRequest request =  RxDocumentServiceRequest.create(this,
                OperationType.ReadFeed, resourceType, resourceLink, requestHeaders, nonNullOptions);
            retryPolicy.onBeforeSendRequest(request);
            return request;
        };

        Function<RxDocumentServiceRequest, Mono<FeedResponse<T>>> executeFunc =
            request -> readFeed(request)
                .map(response -> toFeedResponsePage(
                                    response,
                                    ImplementationBridgeHelpers
                                        .CosmosQueryRequestOptionsHelper
                                        .getCosmosQueryRequestOptionsAccessor()
                                        .getItemFactoryMethod(nonNullOptions, klass),
                                    klass));

        return Paginator
            .getPaginatedQueryResultAsObservable(
                nonNullOptions,
                createRequestFunc,
                executeFunc,
                maxPageSize);
    }

    @Override
    public Flux<FeedResponse<Offer>> queryOffers(String query, QueryFeedOperationState state) {
        return queryOffers(new SqlQuerySpec(query), state);
    }

    @Override
    public Flux<FeedResponse<Offer>> queryOffers(SqlQuerySpec querySpec, QueryFeedOperationState state) {
        return createQuery(null, querySpec, state, Offer.class, ResourceType.Offer);
    }

    @Override
    public Mono<DatabaseAccount> getDatabaseAccount() {
        DocumentClientRetryPolicy documentClientRetryPolicy = this.resetSessionTokenRetryPolicy.getRequestPolicy(null);
        return ObservableHelper.inlineIfPossibleAsObs(() -> getDatabaseAccountInternal(documentClientRetryPolicy),
         documentClientRetryPolicy);
    }

    private Mono<DatabaseAccount> getDatabaseAccountInternal(DocumentClientRetryPolicy documentClientRetryPolicy) {
        try {
            logger.debug("Getting Database Account");
            RxDocumentServiceRequest request = RxDocumentServiceRequest.create(this,
                    OperationType.Read,
                    ResourceType.DatabaseAccount, "", // path
                    (HashMap<String, String>) null,
                    null);
            return this.read(request, documentClientRetryPolicy).map(ModelBridgeInternal::toDatabaseAccount);

        } catch (Exception e) {
            logger.debug("Failure in getting Database Account due to [{}]", e.getMessage(), e);
            return Mono.error(e);
        }
    }

    public Object getSession() {
        return this.sessionContainer;
    }

    public void setSession(Object sessionContainer) {
        this.sessionContainer = (SessionContainer) sessionContainer;
    }

    @Override
    public RxClientCollectionCache getCollectionCache() {
        return this.collectionCache;
    }

    @Override
    public RxPartitionKeyRangeCache getPartitionKeyRangeCache() {
        return partitionKeyRangeCache;
    }

    @Override
    public GlobalEndpointManager getGlobalEndpointManager() {
        return this.globalEndpointManager;
    }

    @Override
    public AddressSelector getAddressSelector() {
        return new AddressSelector(this.addressResolver, this.configs.getProtocol());
    }

    public Flux<DatabaseAccount> getDatabaseAccountFromEndpoint(URI endpoint) {
        return Flux.defer(() -> {
            RxDocumentServiceRequest request = RxDocumentServiceRequest.create(this,
                OperationType.Read, ResourceType.DatabaseAccount, "", null, (Object) null);
            return this.populateHeadersAsync(request, RequestVerb.GET)
                .flatMap(requestPopulated -> {

                    requestPopulated.setEndpointOverride(endpoint);
                    return this.gatewayProxy.processMessage(requestPopulated).doOnError(e -> {
                        String message = String.format("Failed to retrieve database account information. %s",
                            e.getCause() != null
                                ? e.getCause().toString()
                                : e.toString());
                        logger.warn(message);
                    }).map(rsp -> rsp.getResource(DatabaseAccount.class))
                        .doOnNext(databaseAccount ->
                            this.useMultipleWriteLocations = this.connectionPolicy.isMultipleWriteRegionsEnabled()
                            && BridgeInternal.isEnableMultipleWriteLocations(databaseAccount));
                });
        });
    }

    /**
     * Certain requests must be routed through gateway even when the client connectivity mode is direct.
     *
     * @param request
     * @return RxStoreModel
     */
    private RxStoreModel getStoreProxy(RxDocumentServiceRequest request) {
        // If a request is configured to always use GATEWAY mode(in some cases when targeting .NET Core)
        // we return the GATEWAY store model
        if (request.useGatewayMode) {
            return this.gatewayProxy;
        }

        ResourceType resourceType = request.getResourceType();
        OperationType operationType = request.getOperationType();

        if (resourceType == ResourceType.Offer ||
            resourceType == ResourceType.ClientEncryptionKey ||
            resourceType.isScript() && operationType != OperationType.ExecuteJavaScript ||
            resourceType == ResourceType.PartitionKeyRange ||
            resourceType == ResourceType.PartitionKey && operationType == OperationType.Delete) {
            return this.gatewayProxy;
        }

        if (operationType == OperationType.Create
                || operationType == OperationType.Upsert) {
            if (resourceType == ResourceType.Database ||
                    resourceType == ResourceType.User ||
                    resourceType == ResourceType.DocumentCollection ||
                    resourceType == ResourceType.Permission) {
                return this.gatewayProxy;
            } else {
                return this.storeModel;
            }
        } else if (operationType == OperationType.Delete) {
            if (resourceType == ResourceType.Database ||
                    resourceType == ResourceType.User ||
                    resourceType == ResourceType.DocumentCollection) {
                return this.gatewayProxy;
            } else {
                return this.storeModel;
            }
        } else if (operationType == OperationType.Replace) {
            if (resourceType == ResourceType.DocumentCollection) {
                return this.gatewayProxy;
            } else {
                return this.storeModel;
            }
        } else if (operationType == OperationType.Read) {
            if (resourceType == ResourceType.DocumentCollection) {
                return this.gatewayProxy;
            } else {
                return this.storeModel;
            }
        } else {
            if ((operationType == OperationType.Query ||
                operationType == OperationType.SqlQuery ||
                operationType == OperationType.ReadFeed) &&
                    Utils.isCollectionChild(request.getResourceType())) {
                // Go to gateway only when partition key range and partition key are not set. This should be very rare
                if (request.getPartitionKeyRangeIdentity() == null &&
                        request.getHeaders().get(HttpConstants.HttpHeaders.PARTITION_KEY) == null) {
                    return this.gatewayProxy;
                }
            }

            return this.storeModel;
        }
    }

    @Override
    public void close() {
        logger.info("Attempting to close client {}", this.clientId);
        if (!closed.getAndSet(true)) {
            activeClientsCnt.decrementAndGet();
            logger.info("Shutting down ...");
            logger.info("Closing Global Endpoint Manager ...");
            LifeCycleUtils.closeQuietly(this.globalEndpointManager);
            logger.info("Closing StoreClientFactory ...");
            LifeCycleUtils.closeQuietly(this.storeClientFactory);
            logger.info("Shutting down reactorHttpClient ...");
            LifeCycleUtils.closeQuietly(this.reactorHttpClient);
            logger.info("Shutting down CpuMonitor ...");
            CpuMemoryMonitor.unregister(this);

            if (this.throughputControlEnabled.get()) {
                logger.info("Closing ThroughputControlStore ...");
                this.throughputControlStore.close();
            }

            logger.info("Shutting down completed.");
        } else {
            logger.warn("Already shutdown!");
        }
    }

    @Override
    public ItemDeserializer getItemDeserializer() {
        return this.itemDeserializer;
    }

    @Override
    public synchronized void enableThroughputControlGroup(ThroughputControlGroupInternal group, Mono<Integer> throughputQueryMono) {
        checkNotNull(group, "Throughput control group can not be null");

        if (this.throughputControlEnabled.compareAndSet(false, true)) {
            this.throughputControlStore =
                new ThroughputControlStore(
                    this.collectionCache,
                    this.connectionPolicy.getConnectionMode(),
                    this.partitionKeyRangeCache);

            if (ConnectionMode.DIRECT == this.connectionPolicy.getConnectionMode()) {
                this.storeModel.enableThroughputControl(throughputControlStore);
            } else {
                this.gatewayProxy.enableThroughputControl(throughputControlStore);
            }
        }

        this.throughputControlStore.enableThroughputControlGroup(group, throughputQueryMono);
    }

    @Override
    public Flux<Void> submitOpenConnectionTasksAndInitCaches(CosmosContainerProactiveInitConfig proactiveContainerInitConfig) {
        return this.storeModel.submitOpenConnectionTasksAndInitCaches(proactiveContainerInitConfig);
    }

    @Override
    public ConsistencyLevel getDefaultConsistencyLevelOfAccount() {
        return this.gatewayConfigurationReader.getDefaultConsistencyLevel();
    }

    /***
     * Configure fault injector provider.
     *
     * @param injectorProvider the fault injector provider.
     */
    @Override
    public void configureFaultInjectorProvider(IFaultInjectorProvider injectorProvider) {
        checkNotNull(injectorProvider, "Argument 'injectorProvider' can not be null");

        if (this.connectionPolicy.getConnectionMode() == ConnectionMode.DIRECT) {
            this.storeModel.configureFaultInjectorProvider(injectorProvider, this.configs);
            this.addressResolver.configureFaultInjectorProvider(injectorProvider, this.configs);
        }

        this.gatewayProxy.configureFaultInjectorProvider(injectorProvider, this.configs);
    }

    @Override
    public void recordOpenConnectionsAndInitCachesCompleted(List<CosmosContainerIdentity> cosmosContainerIdentities) {
        this.storeModel.recordOpenConnectionsAndInitCachesCompleted(cosmosContainerIdentities);
    }

    @Override
    public void recordOpenConnectionsAndInitCachesStarted(List<CosmosContainerIdentity> cosmosContainerIdentities) {
        this.storeModel.recordOpenConnectionsAndInitCachesStarted(cosmosContainerIdentities);
    }

    @Override
    public String getMasterKeyOrResourceToken() {
        return this.masterKeyOrResourceToken;
    }

    private static SqlQuerySpec createLogicalPartitionScanQuerySpec(
        PartitionKey partitionKey,
        String partitionKeySelector) {

        StringBuilder queryStringBuilder = new StringBuilder();
        List<SqlParameter> parameters = new ArrayList<>();

        queryStringBuilder.append("SELECT * FROM c WHERE");
        Object pkValue = ModelBridgeInternal.getPartitionKeyObject(partitionKey);
        String pkParamName = "@pkValue";
        parameters.add(new SqlParameter(pkParamName, pkValue));

        queryStringBuilder.append(" c");
        // partition key def
        queryStringBuilder.append(partitionKeySelector);
        queryStringBuilder.append((" = "));
        queryStringBuilder.append(pkParamName);

        return new SqlQuerySpec(queryStringBuilder.toString(), parameters);
    }

    @Override
    public Mono<List<FeedRange>> getFeedRanges(String collectionLink, boolean forceRefresh) {
        InvalidPartitionExceptionRetryPolicy invalidPartitionExceptionRetryPolicy = new InvalidPartitionExceptionRetryPolicy(
            this.collectionCache,
            null,
            collectionLink,
            new HashMap<>());

        RxDocumentServiceRequest request = RxDocumentServiceRequest.create(
            this,
            OperationType.Query,
            ResourceType.Document,
            collectionLink,
            null);

        invalidPartitionExceptionRetryPolicy.onBeforeSendRequest(request);

        return ObservableHelper.inlineIfPossibleAsObs(
            () -> getFeedRangesInternal(request, collectionLink, forceRefresh),
            invalidPartitionExceptionRetryPolicy);
    }

    private Mono<List<FeedRange>> getFeedRangesInternal(
        RxDocumentServiceRequest request,
        String collectionLink,
        boolean forceRefresh) {

        logger.debug("getFeedRange collectionLink=[{}] - forceRefresh={}", collectionLink, forceRefresh);

        if (StringUtils.isEmpty(collectionLink)) {
            throw new IllegalArgumentException("collectionLink");
        }

        Mono<Utils.ValueHolder<DocumentCollection>> collectionObs = collectionCache.resolveCollectionAsync(null,
            request);

        return collectionObs.flatMap(documentCollectionResourceResponse -> {
            final DocumentCollection collection = documentCollectionResourceResponse.v;
            if (collection == null) {
                return Mono.error(new IllegalStateException("Collection cannot be null"));
            }

            Mono<Utils.ValueHolder<List<PartitionKeyRange>>> valueHolderMono = partitionKeyRangeCache
                .tryGetOverlappingRangesAsync(
                    BridgeInternal.getMetaDataDiagnosticContext(request.requestContext.cosmosDiagnostics),
                    collection.getResourceId(),
                    RANGE_INCLUDING_ALL_PARTITION_KEY_RANGES,
                    forceRefresh,
                    null);

            return valueHolderMono.map(partitionKeyRangeList -> toFeedRanges(partitionKeyRangeList, request));
        });
    }

    private static List<FeedRange> toFeedRanges(
        Utils.ValueHolder<List<PartitionKeyRange>> partitionKeyRangeListValueHolder, RxDocumentServiceRequest request) {
        final List<PartitionKeyRange> partitionKeyRangeList = partitionKeyRangeListValueHolder.v;
        if (partitionKeyRangeList == null) {
            request.forceNameCacheRefresh = true;
            throw new InvalidPartitionException();
        }

        List<FeedRange> feedRanges = new ArrayList<>();
        partitionKeyRangeList.forEach(pkRange -> feedRanges.add(toFeedRange(pkRange)));

        return feedRanges;
    }

    private static FeedRange toFeedRange(PartitionKeyRange pkRange) {
        return new FeedRangeEpkImpl(pkRange.toRange());
    }

    /**
     * Creates a type 4 (pseudo randomly generated) UUID.
     * <p>
     * The {@link UUID} is generated using a non-cryptographically strong pseudo random number generator.
     *
     * @return A randomly generated {@link UUID}.
     */
    public static UUID randomUuid() {
        // Note: Copied from CoreUtils
        return randomUuid(ThreadLocalRandom.current().nextLong(), ThreadLocalRandom.current().nextLong());
    }

    static UUID randomUuid(long msb, long lsb) {
        msb &= 0xffffffffffff0fffL; // Clear the UUID version.
        msb |= 0x0000000000004000L; // Set the UUID version to 4.
        lsb &= 0x3fffffffffffffffL; // Clear the variant.
        lsb |= 0x8000000000000000L; // Set the variant to IETF.

        // Use new UUID(long, long) instead of UUID.randomUUID as UUID.randomUUID may be blocking.
        // For environments using Reactor's BlockHound this will raise an exception if called in non-blocking threads.
        return new UUID(msb, lsb);
    }

    private Mono<ResourceResponse<Document>> wrapPointOperationWithAvailabilityStrategy(
        ResourceType resourceType,
        OperationType operationType,
        DocumentPointOperation callback,
        RequestOptions initialRequestOptions,
        boolean idempotentWriteRetriesEnabled) {

        return wrapPointOperationWithAvailabilityStrategy(
            resourceType,
            operationType,
            callback,
            initialRequestOptions,
            idempotentWriteRetriesEnabled,
            this
        );
    }

    private Mono<ResourceResponse<Document>> wrapPointOperationWithAvailabilityStrategy(
        ResourceType resourceType,
        OperationType operationType,
        DocumentPointOperation callback,
        RequestOptions initialRequestOptions,
        boolean idempotentWriteRetriesEnabled,
        DiagnosticsClientContext innerDiagnosticsFactory) {

        checkNotNull(resourceType, "Argument 'resourceType' must not be null.");
        checkNotNull(operationType, "Argument 'operationType' must not be null.");
        checkNotNull(callback, "Argument 'callback' must not be null.");

        final RequestOptions nonNullRequestOptions =
            initialRequestOptions != null ? initialRequestOptions : new RequestOptions();

        checkArgument(
            resourceType == ResourceType.Document,
            "This method can only be used for document point operations.");

        CosmosEndToEndOperationLatencyPolicyConfig endToEndPolicyConfig =
            getEndToEndOperationLatencyPolicyConfig(nonNullRequestOptions);

        List<String> orderedApplicableRegionsForSpeculation = getApplicableRegionsForSpeculation(
            endToEndPolicyConfig,
            resourceType,
            operationType,
            idempotentWriteRetriesEnabled,
            nonNullRequestOptions);

        if (orderedApplicableRegionsForSpeculation.size() < 2) {
            // There is at most one applicable region - no hedging possible
            return callback.apply(nonNullRequestOptions, endToEndPolicyConfig, innerDiagnosticsFactory);
        }

        ThresholdBasedAvailabilityStrategy availabilityStrategy =
            (ThresholdBasedAvailabilityStrategy)endToEndPolicyConfig.getAvailabilityStrategy();
        List<Mono<NonTransientPointOperationResult>> monoList = new ArrayList<>();

        final ScopedDiagnosticsFactory diagnosticsFactory = new ScopedDiagnosticsFactory(innerDiagnosticsFactory, false);

        orderedApplicableRegionsForSpeculation
            .forEach(region -> {
                RequestOptions clonedOptions = new RequestOptions(nonNullRequestOptions);

                if (monoList.isEmpty()) {
                    // no special error handling for transient errors to suppress them here
                    // because any cross-regional retries are expected to be processed
                    // by the ClientRetryPolicy for the initial request - so, any outcome of the
                    // initial Mono should be treated as non-transient error - even when
                    // the error would otherwise be treated as transient
                    Mono<NonTransientPointOperationResult> initialMonoAcrossAllRegions =
                        callback.apply(clonedOptions, endToEndPolicyConfig, diagnosticsFactory)
                                .map(NonTransientPointOperationResult::new)
                                .onErrorResume(
                                    RxDocumentClientImpl::isCosmosException,
                                    t -> Mono.just(
                                        new NonTransientPointOperationResult(
                                            Utils.as(Exceptions.unwrap(t), CosmosException.class))));

                        if (logger.isDebugEnabled()) {
                            monoList.add(initialMonoAcrossAllRegions.doOnSubscribe(c -> logger.debug(
                                "STARTING to process {} operation in region '{}'",
                                operationType,
                                region)));
                        } else {
                            monoList.add(initialMonoAcrossAllRegions);
                        }
                } else {
                    clonedOptions.setExcludeRegions(
                        getEffectiveExcludedRegionsForHedging(
                            nonNullRequestOptions.getExcludeRegions(),
                            orderedApplicableRegionsForSpeculation,
                            region)
                    );

                    // Non-Transient errors are mapped to a value - this ensures the firstWithValue
                    // operator below will complete the composite Mono for both successful values
                    // and non-transient errors
                    Mono<NonTransientPointOperationResult> regionalCrossRegionRetryMono =
                        callback.apply(clonedOptions, endToEndPolicyConfig, diagnosticsFactory)
                                .map(NonTransientPointOperationResult::new)
                                .onErrorResume(
                                    RxDocumentClientImpl::isNonTransientCosmosException,
                                    t -> Mono.just(
                                        new NonTransientPointOperationResult(
                                            Utils.as(Exceptions.unwrap(t), CosmosException.class))));

                    Duration delayForCrossRegionalRetry = (availabilityStrategy)
                        .getThreshold()
                        .plus((availabilityStrategy)
                            .getThresholdStep()
                            .multipliedBy(monoList.size() - 1));

                    if (logger.isDebugEnabled()) {
                        monoList.add(
                            regionalCrossRegionRetryMono
                                .doOnSubscribe(c -> logger.debug("STARTING to process {} operation in region '{}'", operationType, region))
                                .delaySubscription(delayForCrossRegionalRetry));
                    } else {
                        monoList.add(
                            regionalCrossRegionRetryMono
                                .delaySubscription(delayForCrossRegionalRetry));
                    }
                }
            });

        // NOTE - merging diagnosticsFactory cannot only happen in
        // doFinally operator because the doFinally operator is a side effect method -
        // meaning it executes concurrently with firing the onComplete/onError signal
        // doFinally is also triggered by cancellation
        // So, to make sure merging the Context happens synchronously in line we
        // have to ensure merging is happening on error/completion
        // and also in doOnCancel.
        return Mono
            .firstWithValue(monoList)
            .flatMap(nonTransientResult -> {
                diagnosticsFactory.merge(nonNullRequestOptions);
                if (nonTransientResult.isError()) {
                    return Mono.error(nonTransientResult.exception);
                }

                return Mono.just(nonTransientResult.response);
            })
            .onErrorMap(throwable -> {
                Throwable exception = Exceptions.unwrap(throwable);

                if (exception instanceof NoSuchElementException) {

                    List<Throwable> innerThrowables = Exceptions
                        .unwrapMultiple(exception.getCause());

                    int index = 0;
                    for (Throwable innerThrowable : innerThrowables) {
                        Throwable innerException = Exceptions.unwrap(innerThrowable);

                        // collect latest CosmosException instance bubbling up for a region
                        if (innerException instanceof CosmosException) {
                            CosmosException cosmosException = Utils.as(innerException, CosmosException.class);
                            diagnosticsFactory.merge(nonNullRequestOptions);
                            return cosmosException;
                        } else if (innerException instanceof NoSuchElementException) {
                            logger.trace(
                                "Operation in {} completed with empty result because it was cancelled.",
                                orderedApplicableRegionsForSpeculation.get(index));
                        } else if (logger.isWarnEnabled()) {
                            String message = "Unexpected Non-CosmosException when processing operation in '"
                                + orderedApplicableRegionsForSpeculation.get(index)
                                + "'.";
                            logger.warn(
                                message,
                                innerException
                            );
                        }

                        index++;
                    }
                }

                diagnosticsFactory.merge(nonNullRequestOptions);

                return exception;
            })
            .doOnCancel(() -> diagnosticsFactory.merge(nonNullRequestOptions));
    }

    private static boolean isCosmosException(Throwable t) {
        final Throwable unwrappedException = Exceptions.unwrap(t);
        return unwrappedException instanceof CosmosException;
    }

    private static boolean isNonTransientCosmosException(Throwable t) {
        final Throwable unwrappedException = Exceptions.unwrap(t);
        if (!(unwrappedException instanceof CosmosException)) {
            return false;
        }
        CosmosException cosmosException = Utils.as(unwrappedException, CosmosException.class);
        return isNonTransientResultForHedging(
            cosmosException.getStatusCode(),
            cosmosException.getSubStatusCode());
    }

    private List<String> getEffectiveExcludedRegionsForHedging(
        List<String> initialExcludedRegions,
        List<String> applicableRegions,
        String currentRegion) {

        // For hedging operations execution should only happen in the targeted region - no cross-regional
        // fail-overs should happen
        List<String> effectiveExcludedRegions = new ArrayList<>();
        if (initialExcludedRegions != null) {
            effectiveExcludedRegions.addAll(initialExcludedRegions);
        }

        for (String applicableRegion: applicableRegions) {
            if (!applicableRegion.equals(currentRegion)) {
                effectiveExcludedRegions.add(applicableRegion);
            }
        }

        return effectiveExcludedRegions;
    }

    private static boolean isNonTransientResultForHedging(int statusCode, int subStatusCode) {
        // All 1xx, 2xx and 3xx status codes should be treated as final result
        if (statusCode < HttpConstants.StatusCodes.BADREQUEST) {
            return true;
        }

        // Treat OperationCancelledException as non-transient timeout
        if (statusCode == HttpConstants.StatusCodes.REQUEST_TIMEOUT &&
            subStatusCode == HttpConstants.SubStatusCodes.CLIENT_OPERATION_TIMEOUT) {
            return true;
        }

        // Status codes below indicate non-transient errors
        if (statusCode == HttpConstants.StatusCodes.BADREQUEST
            || statusCode == HttpConstants.StatusCodes.CONFLICT
            || statusCode == HttpConstants.StatusCodes.METHOD_NOT_ALLOWED
            || statusCode == HttpConstants.StatusCodes.PRECONDITION_FAILED
            || statusCode == HttpConstants.StatusCodes.REQUEST_ENTITY_TOO_LARGE
            || statusCode == HttpConstants.StatusCodes.UNAUTHORIZED) {

            return true;
        }

        // 404 - NotFound is also a final result - it means document was not yet available
        // after enforcing whatever the consistency model is
        if (statusCode == HttpConstants.StatusCodes.NOTFOUND
            && subStatusCode == HttpConstants.SubStatusCodes.UNKNOWN) {

            return true;
        }

        // All other errors should be treated as possibly transient
        return false;
    }

    private DiagnosticsClientContext getEffectiveClientContext(DiagnosticsClientContext clientContextOverride) {
        if (clientContextOverride != null) {
            return clientContextOverride;
        }

        return this;
    }

    /**
     * Returns the applicable endpoints ordered by preference list if any
     * @param operationType - the operationT
     * @return the applicable endpoints ordered by preference list if any
     */
    private List<URI> getApplicableEndPoints(OperationType operationType, List<String> excludedRegions) {
        if (operationType.isReadOnlyOperation()) {
            return withoutNulls(this.globalEndpointManager.getApplicableReadEndpoints(excludedRegions));
        } else if (operationType.isWriteOperation()) {
            return withoutNulls(this.globalEndpointManager.getApplicableWriteEndpoints(excludedRegions));
        }

        return EMPTY_ENDPOINT_LIST;
    }

    private static List<URI> withoutNulls(List<URI> orderedEffectiveEndpointsList) {
        if (orderedEffectiveEndpointsList == null) {
            return EMPTY_ENDPOINT_LIST;
        }

        int i = 0;
        while (i < orderedEffectiveEndpointsList.size()) {
            if (orderedEffectiveEndpointsList.get(i) == null) {
                orderedEffectiveEndpointsList.remove(i);
            } else {
                i++;
            }
        }

        return orderedEffectiveEndpointsList;
    }

    private List<String> getApplicableRegionsForSpeculation(
        CosmosEndToEndOperationLatencyPolicyConfig endToEndPolicyConfig,
        ResourceType resourceType,
        OperationType operationType,
        boolean isIdempotentWriteRetriesEnabled,
        RequestOptions options) {

        return getApplicableRegionsForSpeculation(
            endToEndPolicyConfig,
            resourceType,
            operationType,
            isIdempotentWriteRetriesEnabled,
            options.getExcludeRegions());
    }

    private List<String> getApplicableRegionsForSpeculation(
        CosmosEndToEndOperationLatencyPolicyConfig endToEndPolicyConfig,
        ResourceType resourceType,
        OperationType operationType,
        boolean isIdempotentWriteRetriesEnabled,
        List<String> excludedRegions) {

        if (endToEndPolicyConfig == null || !endToEndPolicyConfig.isEnabled()) {
            return EMPTY_REGION_LIST;
        }

        if (resourceType != ResourceType.Document) {
            return EMPTY_REGION_LIST;
        }

        if (operationType.isWriteOperation() && !isIdempotentWriteRetriesEnabled) {
            return EMPTY_REGION_LIST;
        }

        if (operationType.isWriteOperation() && !this.globalEndpointManager.canUseMultipleWriteLocations()) {
            return EMPTY_REGION_LIST;
        }

        if (!(endToEndPolicyConfig.getAvailabilityStrategy() instanceof ThresholdBasedAvailabilityStrategy)) {
            return EMPTY_REGION_LIST;
        }

        List<URI> endpoints = getApplicableEndPoints(operationType, excludedRegions);

        HashSet<String> normalizedExcludedRegions = new HashSet<>();
        if (excludedRegions != null) {
            excludedRegions.forEach(r -> normalizedExcludedRegions.add(r.toLowerCase(Locale.ROOT)));
        }

        List<String> orderedRegionsForSpeculation = new ArrayList<>();
        endpoints.forEach(uri -> {
            String regionName = this.globalEndpointManager.getRegionName(uri, operationType);
            if (!normalizedExcludedRegions.contains(regionName.toLowerCase(Locale.ROOT))) {
                orderedRegionsForSpeculation.add(regionName);
            }
        });

        return orderedRegionsForSpeculation;
    }

    private <T> Mono<T> executeFeedOperationWithAvailabilityStrategy(
        final ResourceType resourceType,
        final OperationType operationType,
        final Supplier<DocumentClientRetryPolicy> retryPolicyFactory,
        final RxDocumentServiceRequest req,
        final BiFunction<Supplier<DocumentClientRetryPolicy>, RxDocumentServiceRequest, Mono<T>> feedOperation
    ) {
        checkNotNull(retryPolicyFactory, "Argument 'retryPolicyFactory' must not be null.");
        checkNotNull(req, "Argument 'req' must not be null.");
        assert(resourceType == ResourceType.Document);

        CosmosEndToEndOperationLatencyPolicyConfig endToEndPolicyConfig =
            this.getEffectiveEndToEndOperationLatencyPolicyConfig(
                req.requestContext.getEndToEndOperationLatencyPolicyConfig());

        List<String> initialExcludedRegions = req.requestContext.getExcludeRegions();
        List<String> orderedApplicableRegionsForSpeculation = this.getApplicableRegionsForSpeculation(
            endToEndPolicyConfig,
            resourceType,
            operationType,
            false,
            initialExcludedRegions
        );

        if (orderedApplicableRegionsForSpeculation.size() < 2) {
            // There is at most one applicable region - no hedging possible
            return feedOperation.apply(retryPolicyFactory, req);
        }

        ThresholdBasedAvailabilityStrategy availabilityStrategy =
            (ThresholdBasedAvailabilityStrategy)endToEndPolicyConfig.getAvailabilityStrategy();
        List<Mono<NonTransientFeedOperationResult<T>>> monoList = new ArrayList<>();

        orderedApplicableRegionsForSpeculation
            .forEach(region -> {
                RxDocumentServiceRequest clonedRequest = req.clone();

                if (monoList.isEmpty()) {
                    // no special error handling for transient errors to suppress them here
                    // because any cross-regional retries are expected to be processed
                    // by the ClientRetryPolicy for the initial request - so, any outcome of the
                    // initial Mono should be treated as non-transient error - even when
                    // the error would otherwise be treated as transient
                    Mono<NonTransientFeedOperationResult<T>> initialMonoAcrossAllRegions =
                        feedOperation.apply(retryPolicyFactory, clonedRequest)
                                .map(NonTransientFeedOperationResult::new)
                                .onErrorResume(
                                    RxDocumentClientImpl::isCosmosException,
                                    t -> Mono.just(
                                        new NonTransientFeedOperationResult<>(
                                            Utils.as(Exceptions.unwrap(t), CosmosException.class))));

                    if (logger.isDebugEnabled()) {
                        monoList.add(initialMonoAcrossAllRegions.doOnSubscribe(c -> logger.debug(
                            "STARTING to process {} operation in region '{}'",
                            operationType,
                            region)));
                    } else {
                        monoList.add(initialMonoAcrossAllRegions);
                    }
                } else {
                    clonedRequest.requestContext.setExcludeRegions(
                        getEffectiveExcludedRegionsForHedging(
                            initialExcludedRegions,
                            orderedApplicableRegionsForSpeculation,
                            region)
                    );

                    // Non-Transient errors are mapped to a value - this ensures the firstWithValue
                    // operator below will complete the composite Mono for both successful values
                    // and non-transient errors
                    Mono<NonTransientFeedOperationResult<T>> regionalCrossRegionRetryMono =
                        feedOperation.apply(retryPolicyFactory, clonedRequest)
                                .map(NonTransientFeedOperationResult::new)
                                .onErrorResume(
                                    RxDocumentClientImpl::isNonTransientCosmosException,
                                    t -> Mono.just(
                                        new NonTransientFeedOperationResult<>(
                                            Utils.as(Exceptions.unwrap(t), CosmosException.class))));

                    Duration delayForCrossRegionalRetry = (availabilityStrategy)
                        .getThreshold()
                        .plus((availabilityStrategy)
                            .getThresholdStep()
                            .multipliedBy(monoList.size() - 1));

                    if (logger.isDebugEnabled()) {
                        monoList.add(
                            regionalCrossRegionRetryMono
                                .doOnSubscribe(c -> logger.debug("STARTING to process {} operation in region '{}'", operationType, region))
                                .delaySubscription(delayForCrossRegionalRetry));
                    } else {
                        monoList.add(
                            regionalCrossRegionRetryMono
                                .delaySubscription(delayForCrossRegionalRetry));
                    }
                }
            });

        // NOTE - merging diagnosticsFactory cannot only happen in
        // doFinally operator because the doFinally operator is a side effect method -
        // meaning it executes concurrently with firing the onComplete/onError signal
        // doFinally is also triggered by cancellation
        // So, to make sure merging the Context happens synchronously in line we
        // have to ensure merging is happening on error/completion
        // and also in doOnCancel.
        return Mono
            .firstWithValue(monoList)
            .flatMap(nonTransientResult -> {
                if (nonTransientResult.isError()) {
                    return Mono.error(nonTransientResult.exception);
                }

                return Mono.just(nonTransientResult.response);
            })
            .onErrorMap(throwable -> {
                Throwable exception = Exceptions.unwrap(throwable);

                if (exception instanceof NoSuchElementException) {

                    List<Throwable> innerThrowables = Exceptions
                        .unwrapMultiple(exception.getCause());

                    int index = 0;
                    for (Throwable innerThrowable : innerThrowables) {
                        Throwable innerException = Exceptions.unwrap(innerThrowable);

                        // collect latest CosmosException instance bubbling up for a region
                        if (innerException instanceof CosmosException) {
                            return Utils.as(innerException, CosmosException.class);
                        } else if (innerException instanceof NoSuchElementException) {
                            logger.trace(
                                "Operation in {} completed with empty result because it was cancelled.",
                                orderedApplicableRegionsForSpeculation.get(index));
                        } else if (logger.isWarnEnabled()) {
                            String message = "Unexpected Non-CosmosException when processing operation in '"
                                + orderedApplicableRegionsForSpeculation.get(index)
                                + "'.";
                            logger.warn(
                                message,
                                innerException
                            );
                        }

                        index++;
                    }
                }

                return exception;
            });
    }

    @FunctionalInterface
    private interface DocumentPointOperation {
        Mono<ResourceResponse<Document>> apply(RequestOptions requestOptions, CosmosEndToEndOperationLatencyPolicyConfig endToEndOperationLatencyPolicyConfig, DiagnosticsClientContext clientContextOverride);
    }

    private static class NonTransientPointOperationResult {
        private final ResourceResponse<Document> response;
        private final CosmosException exception;

        public NonTransientPointOperationResult(CosmosException exception) {
            checkNotNull(exception, "Argument 'exception' must not be null.");
            this.exception = exception;
            this.response = null;
        }

        public NonTransientPointOperationResult(ResourceResponse<Document> response) {
            checkNotNull(response, "Argument 'response' must not be null.");
            this.exception = null;
            this.response = response;
        }

        public boolean isError() {
            return this.exception != null;
        }

        public CosmosException getException() {
            return this.exception;
        }

        public ResourceResponse<Document> getResponse() {
            return this.response;
        }
    }

    private static class NonTransientFeedOperationResult<T> {
        private final T response;
        private final CosmosException exception;

        public NonTransientFeedOperationResult(CosmosException exception) {
            checkNotNull(exception, "Argument 'exception' must not be null.");
            this.exception = exception;
            this.response = null;
        }

        public NonTransientFeedOperationResult(T response) {
            checkNotNull(response, "Argument 'response' must not be null.");
            this.exception = null;
            this.response = response;
        }

        public boolean isError() {
            return this.exception != null;
        }

        public CosmosException getException() {
            return this.exception;
        }

        public T getResponse() {
            return this.response;
        }
    }

    private static class ScopedDiagnosticsFactory implements DiagnosticsClientContext {

        private final AtomicBoolean isMerged = new AtomicBoolean(false);
        private final DiagnosticsClientContext inner;
        private final ConcurrentLinkedQueue<CosmosDiagnostics> createdDiagnostics;
        private final boolean shouldCaptureAllFeedDiagnostics;
        private final AtomicReference<CosmosDiagnostics> mostRecentlyCreatedDiagnostics = new AtomicReference<>(null);

        public ScopedDiagnosticsFactory(DiagnosticsClientContext inner, boolean shouldCaptureAllFeedDiagnostics) {
            checkNotNull(inner, "Argument 'inner' must not be null.");
            this.inner = inner;
            this.createdDiagnostics = new ConcurrentLinkedQueue<>();
            this.shouldCaptureAllFeedDiagnostics = shouldCaptureAllFeedDiagnostics;
        }

        @Override
        public DiagnosticsClientConfig getConfig() {
            return inner.getConfig();
        }

        @Override
        public CosmosDiagnostics createDiagnostics() {
            CosmosDiagnostics diagnostics = inner.createDiagnostics();
            createdDiagnostics.add(diagnostics);
            mostRecentlyCreatedDiagnostics.set(diagnostics);
            return diagnostics;
        }

        @Override
        public String getUserAgent() {
            return inner.getUserAgent();
        }

        @Override
        public CosmosDiagnostics getMostRecentlyCreatedDiagnostics() {
            return this.mostRecentlyCreatedDiagnostics.get();
        }

        public void merge(RequestOptions requestOptions) {
            CosmosDiagnosticsContext knownCtx = null;

            if (requestOptions != null) {
                CosmosDiagnosticsContext ctxSnapshot = requestOptions.getDiagnosticsContextSnapshot();
                if (ctxSnapshot != null) {
                    knownCtx = requestOptions.getDiagnosticsContextSnapshot();
                }
            }

            merge(knownCtx);
        }

        public void merge(CosmosDiagnosticsContext knownCtx) {
            if (!isMerged.compareAndSet(false, true)) {
                return;
            }

            CosmosDiagnosticsContext ctx = null;

            if (knownCtx != null) {
                ctx = knownCtx;
            } else {
                for (CosmosDiagnostics diagnostics : this.createdDiagnostics) {
                    if (diagnostics.getDiagnosticsContext() != null) {
                        ctx = diagnostics.getDiagnosticsContext();
                        break;
                    }
                }
            }

            if (ctx == null) {
                return;
            }

            for (CosmosDiagnostics diagnostics : this.createdDiagnostics) {
                if (diagnostics.getDiagnosticsContext() == null && diagnosticsAccessor.isNotEmpty(diagnostics)) {
                    if (this.shouldCaptureAllFeedDiagnostics &&
                        diagnosticsAccessor.getFeedResponseDiagnostics(diagnostics) != null) {

                        AtomicBoolean isCaptured = diagnosticsAccessor.isDiagnosticsCapturedInPagedFlux(diagnostics);
                        if (isCaptured != null) {
                            // Diagnostics captured in the ScopedDiagnosticsFactory should always be kept
                            isCaptured.set(true);
                        }
                    }
                    ctxAccessor.addDiagnostics(ctx, diagnostics);
                }
            }
        }

        public void reset() {
            this.createdDiagnostics.clear();
            this.isMerged.set(false);
        }
    }
}<|MERGE_RESOLUTION|>--- conflicted
+++ resolved
@@ -956,46 +956,16 @@
     private <T> Flux<FeedResponse<T>> createQuery(
         String parentResourceLink,
         SqlQuerySpec sqlQuery,
-<<<<<<< HEAD
         CosmosQueryRequestOptions options,
-        // type of the resource being queried
-=======
-        QueryFeedOperationState state,
->>>>>>> 0ab6b40c
         Class<T> klass,
-        // enum associated with the resource
         ResourceType resourceTypeEnum) {
 
-<<<<<<< HEAD
-        // append parentResourceLink and resourceTypeEnum
         String resourceLink = parentResourceLinkToQueryLink(parentResourceLink, resourceTypeEnum);
 
-        // q: why do we need a correlationActivityId?
-        // q: who sets a correlationActivityId?
-        //      - as of now not set by the end user but instead randomized.
         UUID correlationActivityIdOfRequestOptions = ImplementationBridgeHelpers
             .CosmosQueryRequestOptionsHelper
             .getCosmosQueryRequestOptionsAccessor()
             .getCorrelationActivityId(options);
-=======
-        return createQuery(parentResourceLink, sqlQuery, state, klass, resourceTypeEnum, this);
-    }
-
-    private <T> Flux<FeedResponse<T>> createQuery(
-        String parentResourceLink,
-        SqlQuerySpec sqlQuery,
-        QueryFeedOperationState state,
-        Class<T> klass,
-        ResourceType resourceTypeEnum,
-        DiagnosticsClientContext innerDiagnosticsFactory) {
-
-        String resourceLink = parentResourceLinkToQueryLink(parentResourceLink, resourceTypeEnum);
-
-        CosmosQueryRequestOptions nonNullQueryOptions = state.getQueryOptions();
-
-        UUID correlationActivityIdOfRequestOptions = qryOptAccessor
-            .getCorrelationActivityId(nonNullQueryOptions);
->>>>>>> 0ab6b40c
         UUID correlationActivityId = correlationActivityIdOfRequestOptions != null ?
             correlationActivityIdOfRequestOptions : randomUuid();
 
@@ -1006,10 +976,6 @@
         // Trying to put this logic as low as the query pipeline
         // Since for parallelQuery, each partition will have its own request, so at this point, there will be no request associate with this retry policy.
         // For default document context, it already wired up InvalidPartitionExceptionRetry, but there is no harm to wire it again here
-        // q: when is InvalidPartitionExceptionRetryPolicy needed?
-        //      - when name cache is stale (410/1000)
-        // q: what can cause 410/1000?
-        //      - collection delete/recreate?
         InvalidPartitionExceptionRetryPolicy invalidPartitionExceptionRetryPolicy = new InvalidPartitionExceptionRetryPolicy(
             this.collectionCache,
             null,
@@ -1051,18 +1017,8 @@
 
         Flux<? extends IDocumentQueryExecutionContext<T>> executionContext =
             DocumentQueryExecutionContextFactory
-<<<<<<< HEAD
-                .createDocumentQueryExecutionContextAsync(
-                    this,
-                    queryClient,
-                    resourceTypeEnum,
-                    klass,
-                    sqlQuery,
-                    options, resourceLink, false, activityId,
-=======
-                .createDocumentQueryExecutionContextAsync(diagnosticsClientContext, queryClient, resourceTypeEnum, klass, sqlQuery,
+                .createDocumentQueryExecutionContextAsync(this, queryClient, resourceTypeEnum, klass, sqlQuery,
                                                           options, resourceLink, false, activityId,
->>>>>>> 0ab6b40c
                                                           Configs.isQueryPlanCachingEnabled(), queryPlanCache, isQueryCancelledOnTimeout);
 
         AtomicBoolean isFirstResponse = new AtomicBoolean(true);
@@ -3481,8 +3437,6 @@
     @Override
     public <T> Flux<FeedResponse<T>> queryDocuments(
         String collectionLink,
-        // q: what is sqlQuerySpec?
-        //      - encapsulates the query text and parameters required by the query
         SqlQuerySpec querySpec,
         QueryFeedOperationState state,
         Class<T> classOfT) {
