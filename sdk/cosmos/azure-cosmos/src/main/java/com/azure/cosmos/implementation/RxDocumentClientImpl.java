--- conflicted
+++ resolved
@@ -4887,15 +4887,12 @@
             throw new IllegalArgumentException("collectionLink");
         }
 
-<<<<<<< HEAD
         if (options == null) {
             options = new CosmosQueryRequestOptions();
         }
 
         qryOptAccessor.setMaxItemCount(options, Configs.getMaxItemCountForReadFeedOfPartitionKeyRange());
 
-=======
->>>>>>> fe96d60c
         return nonDocumentReadFeedInternal(
             options,
             ResourceType.PartitionKeyRange,
