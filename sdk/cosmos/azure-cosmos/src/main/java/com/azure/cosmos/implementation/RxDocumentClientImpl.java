// Copyright (c) Microsoft Corporation. All rights reserved.
// Licensed under the MIT License.
package com.azure.cosmos.implementation;

import com.azure.core.credential.AzureKeyCredential;
import com.azure.core.credential.SimpleTokenCache;
import com.azure.core.credential.TokenCredential;
import com.azure.core.credential.TokenRequestContext;
import com.azure.cosmos.BridgeInternal;
import com.azure.cosmos.ConnectionMode;
import com.azure.cosmos.ConsistencyLevel;
import com.azure.cosmos.CosmosAsyncClient;
import com.azure.cosmos.CosmosContainerProactiveInitConfig;
import com.azure.cosmos.CosmosDiagnostics;
import com.azure.cosmos.CosmosDiagnosticsContext;
import com.azure.cosmos.CosmosEndToEndOperationLatencyPolicyConfig;
import com.azure.cosmos.CosmosException;
import com.azure.cosmos.CosmosItemSerializer;
import com.azure.cosmos.CosmosOperationPolicy;
import com.azure.cosmos.DirectConnectionConfig;
import com.azure.cosmos.SessionRetryOptions;
import com.azure.cosmos.ThresholdBasedAvailabilityStrategy;
import com.azure.cosmos.implementation.apachecommons.lang.StringUtils;
import com.azure.cosmos.implementation.apachecommons.lang.tuple.ImmutablePair;
import com.azure.cosmos.implementation.batch.BatchResponseParser;
import com.azure.cosmos.implementation.batch.PartitionKeyRangeServerBatchRequest;
import com.azure.cosmos.implementation.batch.ServerBatchRequest;
import com.azure.cosmos.implementation.batch.SinglePartitionKeyServerBatchRequest;
import com.azure.cosmos.implementation.caches.RxClientCollectionCache;
import com.azure.cosmos.implementation.caches.RxCollectionCache;
import com.azure.cosmos.implementation.caches.RxPartitionKeyRangeCache;
import com.azure.cosmos.implementation.clienttelemetry.ClientTelemetry;
import com.azure.cosmos.implementation.cpu.CpuMemoryListener;
import com.azure.cosmos.implementation.cpu.CpuMemoryMonitor;
import com.azure.cosmos.implementation.directconnectivity.AddressSelector;
import com.azure.cosmos.implementation.directconnectivity.GatewayServiceConfigurationReader;
import com.azure.cosmos.implementation.directconnectivity.GlobalAddressResolver;
import com.azure.cosmos.implementation.directconnectivity.ServerStoreModel;
import com.azure.cosmos.implementation.directconnectivity.StoreClient;
import com.azure.cosmos.implementation.directconnectivity.StoreClientFactory;
import com.azure.cosmos.implementation.faultinjection.IFaultInjectorProvider;
import com.azure.cosmos.implementation.feedranges.FeedRangeEpkImpl;
import com.azure.cosmos.implementation.http.HttpClient;
import com.azure.cosmos.implementation.http.HttpClientConfig;
import com.azure.cosmos.implementation.http.HttpHeaders;
import com.azure.cosmos.implementation.http.SharedGatewayHttpClient;
import com.azure.cosmos.implementation.patch.PatchUtil;
import com.azure.cosmos.implementation.perPartitionAutomaticFailover.GlobalPartitionEndpointManagerForPerPartitionAutomaticFailover;
import com.azure.cosmos.implementation.perPartitionCircuitBreaker.GlobalPartitionEndpointManagerForPerPartitionCircuitBreaker;
import com.azure.cosmos.implementation.query.DocumentQueryExecutionContextFactory;
import com.azure.cosmos.implementation.query.IDocumentQueryClient;
import com.azure.cosmos.implementation.query.IDocumentQueryExecutionContext;
import com.azure.cosmos.implementation.query.Paginator;
import com.azure.cosmos.implementation.query.PartitionedQueryExecutionInfo;
import com.azure.cosmos.implementation.query.PipelinedQueryExecutionContextBase;
import com.azure.cosmos.implementation.query.QueryInfo;
import com.azure.cosmos.implementation.routing.CollectionRoutingMap;
import com.azure.cosmos.implementation.routing.PartitionKeyAndResourceTokenPair;
import com.azure.cosmos.implementation.routing.PartitionKeyInternal;
import com.azure.cosmos.implementation.routing.PartitionKeyInternalHelper;
import com.azure.cosmos.implementation.routing.PartitionKeyRangeIdentity;
import com.azure.cosmos.implementation.routing.Range;
import com.azure.cosmos.implementation.routing.RegionNameToRegionIdMap;
import com.azure.cosmos.implementation.spark.OperationContext;
import com.azure.cosmos.implementation.spark.OperationContextAndListenerTuple;
import com.azure.cosmos.implementation.spark.OperationListener;
import com.azure.cosmos.implementation.throughputControl.ThroughputControlStore;
import com.azure.cosmos.implementation.throughputControl.config.ThroughputControlGroupInternal;
import com.azure.cosmos.models.CosmosAuthorizationTokenResolver;
import com.azure.cosmos.models.CosmosBatchResponse;
import com.azure.cosmos.models.CosmosChangeFeedRequestOptions;
import com.azure.cosmos.models.CosmosClientTelemetryConfig;
import com.azure.cosmos.models.CosmosContainerIdentity;
import com.azure.cosmos.models.CosmosItemIdentity;
import com.azure.cosmos.models.CosmosItemRequestOptions;
import com.azure.cosmos.models.CosmosItemResponse;
import com.azure.cosmos.models.CosmosOperationDetails;
import com.azure.cosmos.models.CosmosPatchOperations;
import com.azure.cosmos.models.CosmosQueryRequestOptions;
import com.azure.cosmos.models.FeedRange;
import com.azure.cosmos.models.FeedResponse;
import com.azure.cosmos.models.ModelBridgeInternal;
import com.azure.cosmos.models.PartitionKey;
import com.azure.cosmos.models.PartitionKeyDefinition;
import com.azure.cosmos.models.PartitionKind;
import com.azure.cosmos.models.SqlParameter;
import com.azure.cosmos.models.SqlQuerySpec;
import com.fasterxml.jackson.databind.ObjectMapper;
import com.fasterxml.jackson.databind.node.ObjectNode;
import org.slf4j.Logger;
import org.slf4j.LoggerFactory;
import reactor.core.Exceptions;
import reactor.core.publisher.Flux;
import reactor.core.publisher.Mono;
import reactor.core.publisher.SignalType;
import reactor.util.concurrent.Queues;
import reactor.util.function.Tuple2;

import java.io.IOException;
import java.io.UnsupportedEncodingException;
import java.lang.management.ManagementFactory;
import java.net.URI;
import java.net.URLEncoder;
import java.nio.ByteBuffer;
import java.time.Duration;
import java.time.Instant;
import java.util.ArrayList;
import java.util.Arrays;
import java.util.Collection;
import java.util.Collections;
import java.util.HashMap;
import java.util.HashSet;
import java.util.Iterator;
import java.util.List;
import java.util.Locale;
import java.util.Map;
import java.util.NoSuchElementException;
import java.util.UUID;
import java.util.concurrent.ConcurrentHashMap;
import java.util.concurrent.ConcurrentLinkedQueue;
import java.util.concurrent.ConcurrentMap;
import java.util.concurrent.ThreadLocalRandom;
import java.util.concurrent.TimeoutException;
import java.util.concurrent.atomic.AtomicBoolean;
import java.util.concurrent.atomic.AtomicInteger;
import java.util.concurrent.atomic.AtomicReference;
import java.util.function.BiFunction;
import java.util.function.Consumer;
import java.util.function.Function;
import java.util.function.Supplier;
import java.util.stream.Collectors;

import static com.azure.cosmos.BridgeInternal.getAltLink;
import static com.azure.cosmos.BridgeInternal.toResourceResponse;
import static com.azure.cosmos.BridgeInternal.toStoredProcedureResponse;
import static com.azure.cosmos.implementation.guava25.base.Preconditions.checkArgument;
import static com.azure.cosmos.implementation.guava25.base.Preconditions.checkNotNull;

/**
 * While this class is public, it is not part of our published public APIs.
 * This is meant to be internally used only by our sdk.
 */
public class RxDocumentClientImpl implements AsyncDocumentClient, IAuthorizationTokenProvider, CpuMemoryListener,
    DiagnosticsClientContext {

    private final static List<String> EMPTY_REGION_LIST = Collections.emptyList();

    private final static List<URI> EMPTY_ENDPOINT_LIST = Collections.emptyList();

    private final static
    ImplementationBridgeHelpers.CosmosDiagnosticsHelper.CosmosDiagnosticsAccessor diagnosticsAccessor =
        ImplementationBridgeHelpers.CosmosDiagnosticsHelper.getCosmosDiagnosticsAccessor();

    private final static
    ImplementationBridgeHelpers.FeedResponseHelper.FeedResponseAccessor feedResponseAccessor =
        ImplementationBridgeHelpers.FeedResponseHelper.getFeedResponseAccessor();

    private final static
    ImplementationBridgeHelpers.CosmosClientTelemetryConfigHelper.CosmosClientTelemetryConfigAccessor telemetryCfgAccessor =
        ImplementationBridgeHelpers.CosmosClientTelemetryConfigHelper.getCosmosClientTelemetryConfigAccessor();

    private final static
    ImplementationBridgeHelpers.CosmosDiagnosticsContextHelper.CosmosDiagnosticsContextAccessor ctxAccessor =
        ImplementationBridgeHelpers.CosmosDiagnosticsContextHelper.getCosmosDiagnosticsContextAccessor();

    private final static
    ImplementationBridgeHelpers.CosmosQueryRequestOptionsHelper.CosmosQueryRequestOptionsAccessor qryOptAccessor =
        ImplementationBridgeHelpers.CosmosQueryRequestOptionsHelper.getCosmosQueryRequestOptionsAccessor();

    private final static
    ImplementationBridgeHelpers.CosmosItemResponseHelper.CosmosItemResponseBuilderAccessor itemResponseAccessor =
        ImplementationBridgeHelpers.CosmosItemResponseHelper.getCosmosItemResponseBuilderAccessor();

    private static final ImplementationBridgeHelpers.CosmosChangeFeedRequestOptionsHelper.CosmosChangeFeedRequestOptionsAccessor changeFeedOptionsAccessor =
        ImplementationBridgeHelpers.CosmosChangeFeedRequestOptionsHelper.getCosmosChangeFeedRequestOptionsAccessor();

    private static final ImplementationBridgeHelpers.CosmosOperationDetailsHelper.CosmosOperationDetailsAccessor operationDetailsAccessor =
        ImplementationBridgeHelpers.CosmosOperationDetailsHelper.getCosmosOperationDetailsAccessor();

    private static final String tempMachineId = "uuid:" + UUID.randomUUID();
    private static final AtomicInteger activeClientsCnt = new AtomicInteger(0);
    private static final Map<String, Integer> clientMap = new ConcurrentHashMap<>();
    private static final AtomicInteger clientIdGenerator = new AtomicInteger(0);
    private static final Range<String> RANGE_INCLUDING_ALL_PARTITION_KEY_RANGES = new Range<>(
        PartitionKeyInternalHelper.MinimumInclusiveEffectivePartitionKey,
        PartitionKeyInternalHelper.MaximumExclusiveEffectivePartitionKey, true, false);

    private static final String DUMMY_SQL_QUERY = "this is dummy and only used in creating " +
        "ParallelDocumentQueryExecutioncontext, but not used";
    private final static ObjectMapper mapper = Utils.getSimpleObjectMapper();
    private final CosmosItemSerializer defaultCustomSerializer;
    private final static Logger logger = LoggerFactory.getLogger(RxDocumentClientImpl.class);
    private final String masterKeyOrResourceToken;
    private final URI serviceEndpoint;
    private final ConnectionPolicy connectionPolicy;
    private final ConsistencyLevel consistencyLevel;
    private final BaseAuthorizationTokenProvider authorizationTokenProvider;
    private final UserAgentContainer userAgentContainer;
    private final boolean hasAuthKeyResourceToken;
    private final Configs configs;
    private final boolean connectionSharingAcrossClientsEnabled;
    private AzureKeyCredential credential;
    private final TokenCredential tokenCredential;
    private String[] tokenCredentialScopes;
    private SimpleTokenCache tokenCredentialCache;
    private CosmosAuthorizationTokenResolver cosmosAuthorizationTokenResolver;
    AuthorizationTokenType authorizationTokenType;
    private ISessionContainer sessionContainer;
    private String firstResourceTokenFromPermissionFeed = StringUtils.EMPTY;
    private RxClientCollectionCache collectionCache;
    private RxGatewayStoreModel gatewayProxy;
    private RxStoreModel storeModel;
    private GlobalAddressResolver addressResolver;
    private RxPartitionKeyRangeCache partitionKeyRangeCache;
    private Map<String, List<PartitionKeyAndResourceTokenPair>> resourceTokensMap;
    private final boolean contentResponseOnWriteEnabled;
    private final Map<String, PartitionedQueryExecutionInfo> queryPlanCache;

    private final AtomicBoolean closed = new AtomicBoolean(false);
    private final int clientId;
    private ClientTelemetry clientTelemetry;
    private final ApiType apiType;
    private final CosmosEndToEndOperationLatencyPolicyConfig cosmosEndToEndOperationLatencyPolicyConfig;

    private final AtomicReference<CosmosDiagnostics> mostRecentlyCreatedDiagnostics = new AtomicReference<>(null);

    // RetryPolicy retries a request when it encounters session unavailable (see ClientRetryPolicy).
    // Once it exhausts all write regions it clears the session container, then it uses RxClientCollectionCache
    // to resolves the request's collection name. If it differs from the session container's resource id it
    // explains the session unavailable exception: somebody removed and recreated the collection. In this
    // case we retry once again (with empty session token) otherwise we return the error to the client
    // (see RenameCollectionAwareClientRetryPolicy)
    private IRetryPolicyFactory resetSessionTokenRetryPolicy;
    /**
     * Compatibility mode: Allows to specify compatibility mode used by client when
     * making query requests. Should be removed when application/sql is no longer
     * supported.
     */
    private final QueryCompatibilityMode queryCompatibilityMode = QueryCompatibilityMode.Default;
    private final GlobalEndpointManager globalEndpointManager;
    private final GlobalPartitionEndpointManagerForPerPartitionCircuitBreaker globalPartitionEndpointManagerForPerPartitionCircuitBreaker;
    private final GlobalPartitionEndpointManagerForPerPartitionAutomaticFailover globalPartitionEndpointManagerForPerPartitionAutomaticFailover;
    private final RetryPolicy retryPolicy;
    private HttpClient reactorHttpClient;
    private Function<HttpClient, HttpClient> httpClientInterceptor;
    private volatile boolean useMultipleWriteLocations;

    // creator of TransportClient is responsible for disposing it.
    private StoreClientFactory storeClientFactory;

    private GatewayServiceConfigurationReader gatewayConfigurationReader;
    private final DiagnosticsClientConfig diagnosticsClientConfig;
    private final AtomicBoolean throughputControlEnabled;
    private ThroughputControlStore throughputControlStore;
    private final CosmosClientTelemetryConfig clientTelemetryConfig;
    private final String clientCorrelationId;
    private final SessionRetryOptions sessionRetryOptions;
    private final boolean sessionCapturingOverrideEnabled;
    private final boolean sessionCapturingDisabled;
    private final boolean isRegionScopedSessionCapturingEnabledOnClientOrSystemConfig;
    private List<CosmosOperationPolicy> operationPolicies;
    private AtomicReference<CosmosAsyncClient> cachedCosmosAsyncClientSnapshot;

    public RxDocumentClientImpl(URI serviceEndpoint,
                                String masterKeyOrResourceToken,
                                List<Permission> permissionFeed,
                                ConnectionPolicy connectionPolicy,
                                ConsistencyLevel consistencyLevel,
                                Configs configs,
                                CosmosAuthorizationTokenResolver cosmosAuthorizationTokenResolver,
                                AzureKeyCredential credential,
                                boolean sessionCapturingOverride,
                                boolean connectionSharingAcrossClientsEnabled,
                                boolean contentResponseOnWriteEnabled,
                                CosmosClientMetadataCachesSnapshot metadataCachesSnapshot,
                                ApiType apiType,
                                CosmosClientTelemetryConfig clientTelemetryConfig,
                                String clientCorrelationId,
                                CosmosEndToEndOperationLatencyPolicyConfig cosmosEndToEndOperationLatencyPolicyConfig,
                                SessionRetryOptions sessionRetryOptions,
                                CosmosContainerProactiveInitConfig containerProactiveInitConfig,
                                CosmosItemSerializer defaultCustomSerializer,
                                boolean isRegionScopedSessionCapturingEnabled,
                                boolean isPerPartitionAutomaticFailoverEnabled) {
        this(
                serviceEndpoint,
                masterKeyOrResourceToken,
                permissionFeed,
                connectionPolicy,
                consistencyLevel,
                configs,
                credential,
                null,
                sessionCapturingOverride,
                connectionSharingAcrossClientsEnabled,
                contentResponseOnWriteEnabled,
                metadataCachesSnapshot,
                apiType,
                clientTelemetryConfig,
                clientCorrelationId,
                cosmosEndToEndOperationLatencyPolicyConfig,
                sessionRetryOptions,
                containerProactiveInitConfig,
                defaultCustomSerializer,
                isRegionScopedSessionCapturingEnabled,
                isPerPartitionAutomaticFailoverEnabled);

        this.cosmosAuthorizationTokenResolver = cosmosAuthorizationTokenResolver;
    }

    public RxDocumentClientImpl(URI serviceEndpoint,
                                String masterKeyOrResourceToken,
                                List<Permission> permissionFeed,
                                ConnectionPolicy connectionPolicy,
                                ConsistencyLevel consistencyLevel,
                                Configs configs,
                                CosmosAuthorizationTokenResolver cosmosAuthorizationTokenResolver,
                                AzureKeyCredential credential,
                                TokenCredential tokenCredential,
                                boolean sessionCapturingOverride,
                                boolean connectionSharingAcrossClientsEnabled,
                                boolean contentResponseOnWriteEnabled,
                                CosmosClientMetadataCachesSnapshot metadataCachesSnapshot,
                                ApiType apiType,
                                CosmosClientTelemetryConfig clientTelemetryConfig,
                                String clientCorrelationId,
                                CosmosEndToEndOperationLatencyPolicyConfig cosmosEndToEndOperationLatencyPolicyConfig,
                                SessionRetryOptions sessionRetryOptions,
                                CosmosContainerProactiveInitConfig containerProactiveInitConfig,
                                CosmosItemSerializer defaultCustomSerializer,
                                boolean isRegionScopedSessionCapturingEnabled,
                                List<CosmosOperationPolicy> operationPolicies,
                                boolean isPerPartitionAutomaticFailoverEnabled) {
        this(
                serviceEndpoint,
                masterKeyOrResourceToken,
                permissionFeed,
                connectionPolicy,
                consistencyLevel,
                configs,
                credential,
                tokenCredential,
                sessionCapturingOverride,
                connectionSharingAcrossClientsEnabled,
                contentResponseOnWriteEnabled,
                metadataCachesSnapshot,
                apiType,
                clientTelemetryConfig,
                clientCorrelationId,
                cosmosEndToEndOperationLatencyPolicyConfig,
                sessionRetryOptions,
                containerProactiveInitConfig,
                defaultCustomSerializer,
                isRegionScopedSessionCapturingEnabled,
                isPerPartitionAutomaticFailoverEnabled);

        this.cosmosAuthorizationTokenResolver = cosmosAuthorizationTokenResolver;
        this.operationPolicies = operationPolicies;
    }

    private RxDocumentClientImpl(URI serviceEndpoint,
                                String masterKeyOrResourceToken,
                                List<Permission> permissionFeed,
                                ConnectionPolicy connectionPolicy,
                                ConsistencyLevel consistencyLevel,
                                Configs configs,
                                AzureKeyCredential credential,
                                TokenCredential tokenCredential,
                                boolean sessionCapturingOverrideEnabled,
                                boolean connectionSharingAcrossClientsEnabled,
                                boolean contentResponseOnWriteEnabled,
                                CosmosClientMetadataCachesSnapshot metadataCachesSnapshot,
                                ApiType apiType,
                                CosmosClientTelemetryConfig clientTelemetryConfig,
                                String clientCorrelationId,
                                CosmosEndToEndOperationLatencyPolicyConfig cosmosEndToEndOperationLatencyPolicyConfig,
                                SessionRetryOptions sessionRetryOptions,
                                CosmosContainerProactiveInitConfig containerProactiveInitConfig,
                                CosmosItemSerializer defaultCustomSerializer,
                                boolean isRegionScopedSessionCapturingEnabled,
                                boolean isPerPartitionAutomaticFailoverEnabled) {
        this(
                serviceEndpoint,
                masterKeyOrResourceToken,
                connectionPolicy,
                consistencyLevel,
                configs,
                credential,
                tokenCredential,
                sessionCapturingOverrideEnabled,
                connectionSharingAcrossClientsEnabled,
                contentResponseOnWriteEnabled,
                metadataCachesSnapshot,
                apiType,
                clientTelemetryConfig,
                clientCorrelationId,
                cosmosEndToEndOperationLatencyPolicyConfig,
                sessionRetryOptions,
                containerProactiveInitConfig,
                defaultCustomSerializer,
                isRegionScopedSessionCapturingEnabled,
                isPerPartitionAutomaticFailoverEnabled);

        if (permissionFeed != null && permissionFeed.size() > 0) {
            this.resourceTokensMap = new HashMap<>();
            for (Permission permission : permissionFeed) {
                String[] segments = StringUtils.split(permission.getResourceLink(),
                        Constants.Properties.PATH_SEPARATOR.charAt(0));

                if (segments.length == 0) {
                    throw new IllegalArgumentException("resourceLink");
                }

                List<PartitionKeyAndResourceTokenPair> partitionKeyAndResourceTokenPairs = null;
                PathInfo pathInfo = new PathInfo(false, StringUtils.EMPTY, StringUtils.EMPTY, false);
                if (!PathsHelper.tryParsePathSegments(permission.getResourceLink(), pathInfo, null)) {
                    throw new IllegalArgumentException(permission.getResourceLink());
                }

                partitionKeyAndResourceTokenPairs = resourceTokensMap.get(pathInfo.resourceIdOrFullName);
                if (partitionKeyAndResourceTokenPairs == null) {
                    partitionKeyAndResourceTokenPairs = new ArrayList<>();
                    this.resourceTokensMap.put(pathInfo.resourceIdOrFullName, partitionKeyAndResourceTokenPairs);
                }

                PartitionKey partitionKey = permission.getResourcePartitionKey();
                partitionKeyAndResourceTokenPairs.add(new PartitionKeyAndResourceTokenPair(
                        partitionKey != null ? BridgeInternal.getPartitionKeyInternal(partitionKey) : PartitionKeyInternal.Empty,
                        permission.getToken()));
                logger.debug("Initializing resource token map  , with map key [{}] , partition key [{}] and resource token [{}]",
                        pathInfo.resourceIdOrFullName, partitionKey != null ? partitionKey.toString() : null, permission.getToken());

            }

            if(this.resourceTokensMap.isEmpty()) {
                throw new IllegalArgumentException("permissionFeed");
            }

            String firstToken = permissionFeed.get(0).getToken();
            if(ResourceTokenAuthorizationHelper.isResourceToken(firstToken)) {
                this.firstResourceTokenFromPermissionFeed = firstToken;
            }
        }
    }

    RxDocumentClientImpl(URI serviceEndpoint,
                         String masterKeyOrResourceToken,
                         ConnectionPolicy connectionPolicy,
                         ConsistencyLevel consistencyLevel,
                         Configs configs,
                         AzureKeyCredential credential,
                         TokenCredential tokenCredential,
                         boolean sessionCapturingOverrideEnabled,
                         boolean connectionSharingAcrossClientsEnabled,
                         boolean contentResponseOnWriteEnabled,
                         CosmosClientMetadataCachesSnapshot metadataCachesSnapshot,
                         ApiType apiType,
                         CosmosClientTelemetryConfig clientTelemetryConfig,
                         String clientCorrelationId,
                         CosmosEndToEndOperationLatencyPolicyConfig cosmosEndToEndOperationLatencyPolicyConfig,
                         SessionRetryOptions sessionRetryOptions,
                         CosmosContainerProactiveInitConfig containerProactiveInitConfig,
                         CosmosItemSerializer defaultCustomSerializer,
                         boolean isRegionScopedSessionCapturingEnabled,
                         boolean isPerPartitionAutomaticFailoverEnabled) {

        assert(clientTelemetryConfig != null);
        Boolean clientTelemetryEnabled = ImplementationBridgeHelpers
            .CosmosClientTelemetryConfigHelper
            .getCosmosClientTelemetryConfigAccessor()
            .isSendClientTelemetryToServiceEnabled(clientTelemetryConfig);
        assert(clientTelemetryEnabled != null);
        activeClientsCnt.incrementAndGet();
        this.clientId = clientIdGenerator.incrementAndGet();
        this.clientCorrelationId = Strings.isNullOrWhiteSpace(clientCorrelationId) ?
            String.format("%05d",this.clientId): clientCorrelationId;
        clientMap.put(serviceEndpoint.toString(), clientMap.getOrDefault(serviceEndpoint.toString(), 0) + 1);
        this.diagnosticsClientConfig = new DiagnosticsClientConfig();
        this.diagnosticsClientConfig.withClientId(this.clientId);
        this.diagnosticsClientConfig.withActiveClientCounter(activeClientsCnt);
        this.diagnosticsClientConfig.withClientMap(clientMap);

        this.diagnosticsClientConfig.withConnectionSharingAcrossClientsEnabled(connectionSharingAcrossClientsEnabled);
        this.diagnosticsClientConfig.withConsistency(consistencyLevel);
        this.throughputControlEnabled = new AtomicBoolean(false);
        this.cosmosEndToEndOperationLatencyPolicyConfig = cosmosEndToEndOperationLatencyPolicyConfig;
        this.diagnosticsClientConfig.withEndToEndOperationLatencyPolicy(cosmosEndToEndOperationLatencyPolicyConfig);
        this.sessionRetryOptions = sessionRetryOptions;
        this.defaultCustomSerializer = defaultCustomSerializer;

        logger.info(
            "Initializing DocumentClient [{}] with"
                + " serviceEndpoint [{}], connectionPolicy [{}], consistencyLevel [{}]",
            this.clientId, serviceEndpoint, connectionPolicy, consistencyLevel, configs.getProtocol());

        try {
            this.connectionSharingAcrossClientsEnabled = connectionSharingAcrossClientsEnabled;
            this.configs = configs;
            this.masterKeyOrResourceToken = masterKeyOrResourceToken;
            this.serviceEndpoint = serviceEndpoint;
            this.credential = credential;
            this.tokenCredential = tokenCredential;
            this.contentResponseOnWriteEnabled = contentResponseOnWriteEnabled;
            this.authorizationTokenType = AuthorizationTokenType.Invalid;

            if (this.credential != null) {
                hasAuthKeyResourceToken = false;
                this.authorizationTokenType = AuthorizationTokenType.PrimaryMasterKey;
                this.authorizationTokenProvider = new BaseAuthorizationTokenProvider(this.credential);
            } else if (masterKeyOrResourceToken != null && ResourceTokenAuthorizationHelper.isResourceToken(masterKeyOrResourceToken)) {
                this.authorizationTokenProvider = null;
                hasAuthKeyResourceToken = true;
                this.authorizationTokenType = AuthorizationTokenType.ResourceToken;
            } else if(masterKeyOrResourceToken != null && !ResourceTokenAuthorizationHelper.isResourceToken(masterKeyOrResourceToken)) {
                this.credential = new AzureKeyCredential(this.masterKeyOrResourceToken);
                hasAuthKeyResourceToken = false;
                this.authorizationTokenType = AuthorizationTokenType.PrimaryMasterKey;
                this.authorizationTokenProvider = new BaseAuthorizationTokenProvider(this.credential);
            } else {
                hasAuthKeyResourceToken = false;
                this.authorizationTokenProvider = null;
                if (tokenCredential != null) {
                    this.tokenCredentialScopes = new String[] {
//                    AadTokenAuthorizationHelper.AAD_AUTH_TOKEN_COSMOS_WINDOWS_SCOPE,
                        serviceEndpoint.getScheme() + "://" + serviceEndpoint.getHost() + "/.default"
                    };
                    this.tokenCredentialCache = new SimpleTokenCache(() -> this.tokenCredential
                        .getToken(new TokenRequestContext().addScopes(this.tokenCredentialScopes)));
                    this.authorizationTokenType = AuthorizationTokenType.AadToken;
                }
            }

            if (connectionPolicy != null) {
                this.connectionPolicy = connectionPolicy;
            } else {
                this.connectionPolicy = new ConnectionPolicy(DirectConnectionConfig.getDefaultConfig());
            }

            this.diagnosticsClientConfig.withConnectionMode(this.getConnectionPolicy().getConnectionMode());
            this.diagnosticsClientConfig.withConnectionPolicy(this.connectionPolicy);
            this.diagnosticsClientConfig.withMultipleWriteRegionsEnabled(this.connectionPolicy.isMultipleWriteRegionsEnabled());
            this.diagnosticsClientConfig.withEndpointDiscoveryEnabled(this.connectionPolicy.isEndpointDiscoveryEnabled());
            this.diagnosticsClientConfig.withPreferredRegions(this.connectionPolicy.getPreferredRegions());
            this.diagnosticsClientConfig.withMachineId(tempMachineId);
            this.diagnosticsClientConfig.withProactiveContainerInitConfig(containerProactiveInitConfig);
            this.diagnosticsClientConfig.withSessionRetryOptions(sessionRetryOptions);

            this.sessionCapturingOverrideEnabled = sessionCapturingOverrideEnabled;
            boolean disableSessionCapturing = (ConsistencyLevel.SESSION != consistencyLevel && !sessionCapturingOverrideEnabled);
            this.sessionCapturingDisabled = disableSessionCapturing;

            this.consistencyLevel = consistencyLevel;

            this.userAgentContainer = new UserAgentContainer();

            String userAgentSuffix = this.connectionPolicy.getUserAgentSuffix();
            if (userAgentSuffix != null && userAgentSuffix.length() > 0) {
                userAgentContainer.setSuffix(userAgentSuffix);
            }

            this.httpClientInterceptor = null;
            this.reactorHttpClient = httpClient();

            this.globalEndpointManager = new GlobalEndpointManager(asDatabaseAccountManagerInternal(), this.connectionPolicy, /**/configs);
            this.isRegionScopedSessionCapturingEnabledOnClientOrSystemConfig = isRegionScopedSessionCapturingEnabled;

            this.sessionContainer = new SessionContainer(this.serviceEndpoint.getHost(), disableSessionCapturing);

            this.globalPartitionEndpointManagerForPerPartitionCircuitBreaker
                = new GlobalPartitionEndpointManagerForPerPartitionCircuitBreaker(this.globalEndpointManager);
            this.globalPartitionEndpointManagerForPerPartitionAutomaticFailover
                = new GlobalPartitionEndpointManagerForPerPartitionAutomaticFailover(this.globalEndpointManager, isPerPartitionAutomaticFailoverEnabled);

            this.globalPartitionEndpointManagerForPerPartitionCircuitBreaker.init();
            this.cachedCosmosAsyncClientSnapshot = new AtomicReference<>();

            this.diagnosticsClientConfig.withPartitionLevelCircuitBreakerConfig(this.globalPartitionEndpointManagerForPerPartitionCircuitBreaker.getCircuitBreakerConfig());

            this.retryPolicy = new RetryPolicy(
                this,
                this.globalEndpointManager,
                this.connectionPolicy,
                this.globalPartitionEndpointManagerForPerPartitionCircuitBreaker,
                this.globalPartitionEndpointManagerForPerPartitionAutomaticFailover);
            this.resetSessionTokenRetryPolicy = retryPolicy;
            CpuMemoryMonitor.register(this);
            this.queryPlanCache = new ConcurrentHashMap<>();
            this.apiType = apiType;
            this.clientTelemetryConfig = clientTelemetryConfig;
        } catch (RuntimeException e) {
            logger.error("unexpected failure in initializing client.", e);
            close();
            throw e;
        }
    }

    @Override
    public DiagnosticsClientConfig getConfig() {
        return diagnosticsClientConfig;
    }

    @Override
    public CosmosDiagnostics createDiagnostics() {
       CosmosDiagnostics diagnostics =
           diagnosticsAccessor.create(this, telemetryCfgAccessor.getSamplingRate(this.clientTelemetryConfig));

       this.mostRecentlyCreatedDiagnostics.set(diagnostics);

       return diagnostics;
    }
    private DatabaseAccount initializeGatewayConfigurationReader() {
        this.gatewayConfigurationReader = new GatewayServiceConfigurationReader(this.globalEndpointManager);
        DatabaseAccount databaseAccount = this.globalEndpointManager.getLatestDatabaseAccount();
        //Database account should not be null here,
        // this.globalEndpointManager.init() must have been already called
        // hence asserting it
        if (databaseAccount == null) {
            Throwable databaseRefreshErrorSnapshot = this.globalEndpointManager.getLatestDatabaseRefreshError();
            if (databaseRefreshErrorSnapshot != null) {
                logger.error("Client initialization failed. Check if the endpoint is reachable and if your auth token "
                        + "is valid. More info: https://aka.ms/cosmosdb-tsg-service-unavailable-java. More details: "+ databaseRefreshErrorSnapshot.getMessage(),
                    databaseRefreshErrorSnapshot
                );

                throw new RuntimeException("Client initialization failed. Check if the endpoint is reachable and if your auth token "
                    + "is valid. More info: https://aka.ms/cosmosdb-tsg-service-unavailable-java. More details: "+ databaseRefreshErrorSnapshot.getMessage(),
                    databaseRefreshErrorSnapshot);
            } else {
                logger.error("Client initialization failed."
                    + " Check if the endpoint is reachable and if your auth token is valid. More info: https://aka.ms/cosmosdb-tsg-service-unavailable-java");

                throw new RuntimeException("Client initialization failed. Check if the endpoint is reachable and if your auth token "
                    + "is valid. More info: https://aka.ms/cosmosdb-tsg-service-unavailable-java.");
            }
        }

        this.useMultipleWriteLocations = this.connectionPolicy.isMultipleWriteRegionsEnabled() && BridgeInternal.isEnableMultipleWriteLocations(databaseAccount);
        return databaseAccount;
        // TODO: add support for openAsync
        // https://msdata.visualstudio.com/CosmosDB/_workitems/edit/332589
    }

    private void resetSessionContainerIfNeeded(DatabaseAccount databaseAccount) {
        boolean isRegionScopingOfSessionTokensPossible = this.isRegionScopingOfSessionTokensPossible(databaseAccount, this.useMultipleWriteLocations, this.isRegionScopedSessionCapturingEnabledOnClientOrSystemConfig);

        if (isRegionScopingOfSessionTokensPossible) {
            this.sessionContainer = new RegionScopedSessionContainer(this.serviceEndpoint.getHost(), this.sessionCapturingDisabled, this.globalEndpointManager);
            this.diagnosticsClientConfig.withRegionScopedSessionContainerOptions((RegionScopedSessionContainer) this.sessionContainer);
        }
    }

    private boolean isRegionScopingOfSessionTokensPossible(DatabaseAccount databaseAccount, boolean useMultipleWriteLocations, boolean isRegionScopedSessionCapturingEnabled) {

        if (!isRegionScopedSessionCapturingEnabled) {
            return false;
        }

        if (!useMultipleWriteLocations) {
            return false;
        }

        Iterable<DatabaseAccountLocation> readableLocationsIterable = databaseAccount.getReadableLocations();
        Iterator<DatabaseAccountLocation> readableLocationsIterator = readableLocationsIterable.iterator();

        while (readableLocationsIterator.hasNext()) {
            DatabaseAccountLocation readableLocation = readableLocationsIterator.next();

            String normalizedReadableRegion = readableLocation.getName().toLowerCase(Locale.ROOT).trim().replace(" ", "");

            if (RegionNameToRegionIdMap.getRegionId(normalizedReadableRegion) == -1) {
                return false;
            }
        }

        return true;
    }

    private void updateGatewayProxy() {
        (this.gatewayProxy).setGatewayServiceConfigurationReader(this.gatewayConfigurationReader);
        (this.gatewayProxy).setCollectionCache(this.collectionCache);
        (this.gatewayProxy).setPartitionKeyRangeCache(this.partitionKeyRangeCache);
        (this.gatewayProxy).setUseMultipleWriteLocations(this.useMultipleWriteLocations);
        (this.gatewayProxy).setSessionContainer(this.sessionContainer);
    }

    public void init(CosmosClientMetadataCachesSnapshot metadataCachesSnapshot, Function<HttpClient, HttpClient> httpClientInterceptor) {
        try {
            // TODO: add support for openAsync
            // https://msdata.visualstudio.com/CosmosDB/_workitems/edit/332589

            this.httpClientInterceptor = httpClientInterceptor;
            if (httpClientInterceptor != null) {
                this.reactorHttpClient = httpClientInterceptor.apply(httpClient());
            }

            this.gatewayProxy = createRxGatewayProxy(this.sessionContainer,
                this.consistencyLevel,
                this.queryCompatibilityMode,
                this.userAgentContainer,
                this.globalEndpointManager,
                this.reactorHttpClient,
                this.apiType);

            this.globalEndpointManager.init();

            DatabaseAccount databaseAccountSnapshot = this.initializeGatewayConfigurationReader();
            this.resetSessionContainerIfNeeded(databaseAccountSnapshot);

            if (metadataCachesSnapshot != null) {
                this.collectionCache = new RxClientCollectionCache(this,
                    this.sessionContainer,
                    this.gatewayProxy,
                    this,
                    this.retryPolicy,
                    metadataCachesSnapshot.getCollectionInfoByNameCache(),
                    metadataCachesSnapshot.getCollectionInfoByIdCache()
                );
            } else {
                this.collectionCache = new RxClientCollectionCache(this,
                    this.sessionContainer,
                    this.gatewayProxy,
                    this,
                    this.retryPolicy);
            }
            this.resetSessionTokenRetryPolicy = new ResetSessionTokenRetryPolicyFactory(this.sessionContainer, this.collectionCache, this.retryPolicy);

            this.partitionKeyRangeCache = new RxPartitionKeyRangeCache(RxDocumentClientImpl.this,
                collectionCache);

            updateGatewayProxy();
            clientTelemetry = new ClientTelemetry(
                    this,
                    null,
                    randomUuid().toString(),
                    ManagementFactory.getRuntimeMXBean().getName(),
                    connectionPolicy.getConnectionMode(),
                    globalEndpointManager.getLatestDatabaseAccount().getId(),
                    null,
                    null,
                    this.configs,
                    this.clientTelemetryConfig,
                    this,
                    this.connectionPolicy.getPreferredRegions());
            clientTelemetry.init().thenEmpty((publisher) -> {
                logger.warn(
                    "Initialized DocumentClient [{}] with machineId[{}]"
                        + " serviceEndpoint [{}], connectionPolicy [{}], consistencyLevel [{}]",
                    clientId,
                    ClientTelemetry.getMachineId(diagnosticsClientConfig),
                    serviceEndpoint,
                    connectionPolicy,
                    consistencyLevel);
            }).subscribe();
            if (this.connectionPolicy.getConnectionMode() == ConnectionMode.GATEWAY) {
                this.storeModel = this.gatewayProxy;
            } else {
                this.initializeDirectConnectivity();
            }
            this.retryPolicy.setRxCollectionCache(this.collectionCache);
            ConsistencyLevel effectiveConsistencyLevel = consistencyLevel != null
                ? consistencyLevel
                : this.getDefaultConsistencyLevelOfAccount();
            boolean updatedDisableSessionCapturing =
                (ConsistencyLevel.SESSION != effectiveConsistencyLevel && !sessionCapturingOverrideEnabled);
            this.sessionContainer.setDisableSessionCapturing(updatedDisableSessionCapturing);
        } catch (Exception e) {
            logger.error("unexpected failure in initializing client.", e);
            close();
            throw e;
        }
    }

    public void serialize(CosmosClientMetadataCachesSnapshot state) {
        RxCollectionCache.serialize(state, this.collectionCache);
    }

    private void initializeDirectConnectivity() {
        this.addressResolver = new GlobalAddressResolver(this,
            this.reactorHttpClient,
            this.globalEndpointManager,
            this.configs.getProtocol(),
            this,
            this.collectionCache,
            this.partitionKeyRangeCache,
            userAgentContainer,
            // TODO: GATEWAY Configuration Reader
            //     this.gatewayConfigurationReader,
            null,
            this.connectionPolicy,
            this.apiType);

        this.storeClientFactory = new StoreClientFactory(
            this.addressResolver,
            this.diagnosticsClientConfig,
            this.configs,
            this.connectionPolicy,
            // this.maxConcurrentConnectionOpenRequests,
            this.userAgentContainer,
            this.connectionSharingAcrossClientsEnabled,
            this.clientTelemetry,
            this.globalEndpointManager);

        this.globalPartitionEndpointManagerForPerPartitionCircuitBreaker.setGlobalAddressResolver(this.addressResolver);
        this.createStoreModel(true);
    }

    DatabaseAccountManagerInternal asDatabaseAccountManagerInternal() {
        return new DatabaseAccountManagerInternal() {

            @Override
            public URI getServiceEndpoint() {
                return RxDocumentClientImpl.this.getServiceEndpoint();
            }

            @Override
            public Flux<DatabaseAccount> getDatabaseAccountFromEndpoint(URI endpoint) {
                logger.info("Getting database account endpoint from {}", endpoint);
                return RxDocumentClientImpl.this.getDatabaseAccountFromEndpoint(endpoint);
            }

            @Override
            public ConnectionPolicy getConnectionPolicy() {
                return RxDocumentClientImpl.this.getConnectionPolicy();
            }
        };
    }

    RxGatewayStoreModel createRxGatewayProxy(ISessionContainer sessionContainer,
                                             ConsistencyLevel consistencyLevel,
                                             QueryCompatibilityMode queryCompatibilityMode,
                                             UserAgentContainer userAgentContainer,
                                             GlobalEndpointManager globalEndpointManager,
                                             HttpClient httpClient,
                                             ApiType apiType) {
        return new RxGatewayStoreModel(
                this,
                sessionContainer,
                consistencyLevel,
                queryCompatibilityMode,
                userAgentContainer,
                globalEndpointManager,
                httpClient,
                apiType);
    }

    private HttpClient httpClient() {
        HttpClientConfig httpClientConfig = new HttpClientConfig(this.configs)
            .withMaxIdleConnectionTimeout(this.connectionPolicy.getIdleHttpConnectionTimeout())
            .withPoolSize(this.connectionPolicy.getMaxConnectionPoolSize())
            .withProxy(this.connectionPolicy.getProxy())
            .withNetworkRequestTimeout(this.connectionPolicy.getHttpNetworkRequestTimeout());

        if (connectionSharingAcrossClientsEnabled) {
            return SharedGatewayHttpClient.getOrCreateInstance(httpClientConfig, diagnosticsClientConfig);
        } else {
            diagnosticsClientConfig.withGatewayHttpClientConfig(httpClientConfig.toDiagnosticsString());
            return HttpClient.createFixed(httpClientConfig);
        }
    }

    private void createStoreModel(boolean subscribeRntbdStatus) {
        // EnableReadRequestsFallback, if not explicitly set on the connection policy,
        // is false if the account's consistency is bounded staleness,
        // and true otherwise.

        StoreClient storeClient = this.storeClientFactory.createStoreClient(this,
                this.addressResolver,
                this.sessionContainer,
                this.gatewayConfigurationReader,
                this,
                this.useMultipleWriteLocations,
                this.sessionRetryOptions);

        this.storeModel = new ServerStoreModel(storeClient);
    }


    @Override
    public URI getServiceEndpoint() {
        return this.serviceEndpoint;
    }

    @Override
    public ConnectionPolicy getConnectionPolicy() {
        return this.connectionPolicy;
    }

    @Override
    public boolean isContentResponseOnWriteEnabled() {
        return contentResponseOnWriteEnabled;
    }

    @Override
    public ConsistencyLevel getConsistencyLevel() {
        return consistencyLevel;
    }

    @Override
    public ClientTelemetry getClientTelemetry() {
        return this.clientTelemetry;
    }

    @Override
    public String getClientCorrelationId() {
        return this.clientCorrelationId;
    }

    @Override
    public String getMachineId() {
        if (this.diagnosticsClientConfig == null) {
            return null;
        }

        return ClientTelemetry.getMachineId(diagnosticsClientConfig);
    }

    @Override
    public String getUserAgent() {
        return this.userAgentContainer.getUserAgent();
    }

    @Override
    public CosmosDiagnostics getMostRecentlyCreatedDiagnostics() {
        return mostRecentlyCreatedDiagnostics.get();
    }

    @Override
    public Mono<ResourceResponse<Database>> createDatabase(Database database, RequestOptions options) {
        DocumentClientRetryPolicy retryPolicyInstance = this.resetSessionTokenRetryPolicy.getRequestPolicy(null);
        return ObservableHelper.inlineIfPossibleAsObs(() -> createDatabaseInternal(database, options, retryPolicyInstance), retryPolicyInstance);
    }

    private Mono<ResourceResponse<Database>> createDatabaseInternal(Database database, RequestOptions options, DocumentClientRetryPolicy retryPolicyInstance) {
        try {

            if (database == null) {
                throw new IllegalArgumentException("Database");
            }

            logger.debug("Creating a Database. id: [{}]", database.getId());
            validateResource(database);

            Map<String, String> requestHeaders = this.getRequestHeaders(options, ResourceType.Database, OperationType.Create);
            Instant serializationStartTimeUTC = Instant.now();
            ByteBuffer byteBuffer = database.serializeJsonToByteBuffer(CosmosItemSerializer.DEFAULT_SERIALIZER, null, false);
            Instant serializationEndTimeUTC = Instant.now();
            SerializationDiagnosticsContext.SerializationDiagnostics serializationDiagnostics = new SerializationDiagnosticsContext.SerializationDiagnostics(
                serializationStartTimeUTC,
                serializationEndTimeUTC,
                SerializationDiagnosticsContext.SerializationType.DATABASE_SERIALIZATION);
            RxDocumentServiceRequest request = RxDocumentServiceRequest.create(this,
                OperationType.Create, ResourceType.Database, Paths.DATABASES_ROOT, byteBuffer, requestHeaders, options);

            if (retryPolicyInstance != null) {
                retryPolicyInstance.onBeforeSendRequest(request);
            }

            SerializationDiagnosticsContext serializationDiagnosticsContext = BridgeInternal.getSerializationDiagnosticsContext(request.requestContext.cosmosDiagnostics);
            if (serializationDiagnosticsContext != null) {
                serializationDiagnosticsContext.addSerializationDiagnostics(serializationDiagnostics);
            }

            return this.create(request, retryPolicyInstance, getOperationContextAndListenerTuple(options))
                       .map(response -> toResourceResponse(response, Database.class));
        } catch (Exception e) {
            logger.debug("Failure in creating a database. due to [{}]", e.getMessage(), e);
            return Mono.error(e);
        }
    }

    @Override
    public Mono<ResourceResponse<Database>> deleteDatabase(String databaseLink, RequestOptions options) {
        DocumentClientRetryPolicy retryPolicyInstance = this.resetSessionTokenRetryPolicy.getRequestPolicy(null);
        return ObservableHelper.inlineIfPossibleAsObs(() -> deleteDatabaseInternal(databaseLink, options, retryPolicyInstance), retryPolicyInstance);
    }

    private Mono<ResourceResponse<Database>> deleteDatabaseInternal(String databaseLink, RequestOptions options,
                                                                    DocumentClientRetryPolicy retryPolicyInstance) {
        try {
            if (StringUtils.isEmpty(databaseLink)) {
                throw new IllegalArgumentException("databaseLink");
            }

            logger.debug("Deleting a Database. databaseLink: [{}]", databaseLink);
            String path = Utils.joinPath(databaseLink, null);
            Map<String, String> requestHeaders = this.getRequestHeaders(options, ResourceType.Database, OperationType.Delete);
            RxDocumentServiceRequest request = RxDocumentServiceRequest.create(this,
                OperationType.Delete, ResourceType.Database, path, requestHeaders, options);

            if (retryPolicyInstance != null) {
                retryPolicyInstance.onBeforeSendRequest(request);
            }

            return this.delete(request, retryPolicyInstance, getOperationContextAndListenerTuple(options)).map(response -> toResourceResponse(response, Database.class));
        } catch (Exception e) {
            logger.debug("Failure in deleting a database. due to [{}]", e.getMessage(), e);
            return Mono.error(e);
        }
    }

    @Override
    public Mono<ResourceResponse<Database>> readDatabase(String databaseLink, RequestOptions options) {
        DocumentClientRetryPolicy retryPolicyInstance = this.resetSessionTokenRetryPolicy.getRequestPolicy(null);
        return ObservableHelper.inlineIfPossibleAsObs(() -> readDatabaseInternal(databaseLink, options, retryPolicyInstance), retryPolicyInstance);
    }

    private Mono<ResourceResponse<Database>> readDatabaseInternal(String databaseLink, RequestOptions options, DocumentClientRetryPolicy retryPolicyInstance) {
        try {
            if (StringUtils.isEmpty(databaseLink)) {
                throw new IllegalArgumentException("databaseLink");
            }

            logger.debug("Reading a Database. databaseLink: [{}]", databaseLink);
            String path = Utils.joinPath(databaseLink, null);
            Map<String, String> requestHeaders = this.getRequestHeaders(options, ResourceType.Database, OperationType.Read);
            RxDocumentServiceRequest request = RxDocumentServiceRequest.create(this,
                OperationType.Read, ResourceType.Database, path, requestHeaders, options);

            if (retryPolicyInstance != null) {
                retryPolicyInstance.onBeforeSendRequest(request);
            }
            return this.read(request, retryPolicyInstance).map(response -> toResourceResponse(response, Database.class));
        } catch (Exception e) {
            logger.debug("Failure in reading a database. due to [{}]", e.getMessage(), e);
            return Mono.error(e);
        }
    }

    @Override
    public Flux<FeedResponse<Database>> readDatabases(QueryFeedOperationState state) {
        return nonDocumentReadFeed(state, ResourceType.Database, Database.class, Paths.DATABASES_ROOT);
    }

    private String parentResourceLinkToQueryLink(String parentResourceLink, ResourceType resourceTypeEnum) {
        switch (resourceTypeEnum) {
            case Database:
                return Paths.DATABASES_ROOT;

            case DocumentCollection:
                return Utils.joinPath(parentResourceLink, Paths.COLLECTIONS_PATH_SEGMENT);

            case Document:
                return Utils.joinPath(parentResourceLink, Paths.DOCUMENTS_PATH_SEGMENT);

            case Offer:
                return Paths.OFFERS_ROOT;

            case User:
                return Utils.joinPath(parentResourceLink, Paths.USERS_PATH_SEGMENT);

            case ClientEncryptionKey:
                return Utils.joinPath(parentResourceLink, Paths.CLIENT_ENCRYPTION_KEY_PATH_SEGMENT);

            case Permission:
                return Utils.joinPath(parentResourceLink, Paths.PERMISSIONS_PATH_SEGMENT);

            case Attachment:
                return Utils.joinPath(parentResourceLink, Paths.ATTACHMENTS_PATH_SEGMENT);

            case StoredProcedure:
                return Utils.joinPath(parentResourceLink, Paths.STORED_PROCEDURES_PATH_SEGMENT);

            case Trigger:
                return Utils.joinPath(parentResourceLink, Paths.TRIGGERS_PATH_SEGMENT);

            case UserDefinedFunction:
                return Utils.joinPath(parentResourceLink, Paths.USER_DEFINED_FUNCTIONS_PATH_SEGMENT);

            case Conflict:
                return Utils.joinPath(parentResourceLink, Paths.CONFLICTS_PATH_SEGMENT);

            default:
                throw new IllegalArgumentException("resource type not supported");
        }
    }

    private OperationContextAndListenerTuple getOperationContextAndListenerTuple(CosmosQueryRequestOptions options) {
        if (options == null) {
            return null;
        }
        return qryOptAccessor.getImpl(options).getOperationContextAndListenerTuple();
    }

    private OperationContextAndListenerTuple getOperationContextAndListenerTuple(RequestOptions options) {
        if (options == null) {
            return null;
        }
        return options.getOperationContextAndListenerTuple();
    }

    private <T> Flux<FeedResponse<T>> createQuery(
        String parentResourceLink,
        SqlQuerySpec sqlQuery,
        QueryFeedOperationState state,
        Class<T> klass,
        ResourceType resourceTypeEnum) {

        return createQuery(parentResourceLink, sqlQuery, state, klass, resourceTypeEnum, this);
    }

    private <T> Flux<FeedResponse<T>> createQuery(
        String parentResourceLink,
        SqlQuerySpec sqlQuery,
        QueryFeedOperationState state,
        Class<T> klass,
        ResourceType resourceTypeEnum,
        DiagnosticsClientContext innerDiagnosticsFactory) {

        String resourceLink = parentResourceLinkToQueryLink(parentResourceLink, resourceTypeEnum);

        CosmosQueryRequestOptions nonNullQueryOptions = state.getQueryOptions();

        UUID correlationActivityIdOfRequestOptions = qryOptAccessor
            .getImpl(nonNullQueryOptions)
            .getCorrelationActivityId();
        UUID correlationActivityId = correlationActivityIdOfRequestOptions != null ?
            correlationActivityIdOfRequestOptions : randomUuid();

        final AtomicBoolean isQueryCancelledOnTimeout = new AtomicBoolean(false);

        IDocumentQueryClient queryClient = documentQueryClientImpl(RxDocumentClientImpl.this, getOperationContextAndListenerTuple(nonNullQueryOptions));

        // Trying to put this logic as low as the query pipeline
        // Since for parallelQuery, each partition will have its own request, so at this point, there will be no request associate with this retry policy.
        // For default document context, it already wired up InvalidPartitionExceptionRetry, but there is no harm to wire it again here
        InvalidPartitionExceptionRetryPolicy invalidPartitionExceptionRetryPolicy = new InvalidPartitionExceptionRetryPolicy(
            this.collectionCache,
            null,
            resourceLink,
            ModelBridgeInternal.getPropertiesFromQueryRequestOptions(nonNullQueryOptions));


        final ScopedDiagnosticsFactory diagnosticsFactory = new ScopedDiagnosticsFactory(innerDiagnosticsFactory, false);
        state.registerDiagnosticsFactory(
            diagnosticsFactory::reset,
            diagnosticsFactory::merge);

        return
            ObservableHelper.fluxInlineIfPossibleAsObs(
                                () -> createQueryInternal(
                                    diagnosticsFactory, resourceLink, sqlQuery, state.getQueryOptions(), klass, resourceTypeEnum, queryClient, correlationActivityId, isQueryCancelledOnTimeout),
                                invalidPartitionExceptionRetryPolicy
                            ).flatMap(result -> {
                                diagnosticsFactory.merge(state.getDiagnosticsContextSnapshot());
                                return Mono.just(result);
                            })
                            .onErrorMap(throwable -> {
                                diagnosticsFactory.merge(state.getDiagnosticsContextSnapshot());
                                return throwable;
                            })
                            .doOnCancel(() -> diagnosticsFactory.merge(state.getDiagnosticsContextSnapshot()));
    }

    private <T> Flux<FeedResponse<T>> createQueryInternal(
            DiagnosticsClientContext diagnosticsClientContext,
            String resourceLink,
            SqlQuerySpec sqlQuery,
            CosmosQueryRequestOptions options,
            Class<T> klass,
            ResourceType resourceTypeEnum,
            IDocumentQueryClient queryClient,
            UUID activityId,
            final AtomicBoolean isQueryCancelledOnTimeout) {

        Flux<? extends IDocumentQueryExecutionContext<T>> executionContext =
            DocumentQueryExecutionContextFactory
                .createDocumentQueryExecutionContextAsync(diagnosticsClientContext, queryClient, resourceTypeEnum, klass, sqlQuery,
                                                          options, resourceLink, false, activityId,
                                                          Configs.isQueryPlanCachingEnabled(), queryPlanCache, isQueryCancelledOnTimeout);

        AtomicBoolean isFirstResponse = new AtomicBoolean(true);
        return executionContext.flatMap(iDocumentQueryExecutionContext -> {
            QueryInfo queryInfo = null;
            if (iDocumentQueryExecutionContext instanceof PipelinedQueryExecutionContextBase) {
                queryInfo = ((PipelinedQueryExecutionContextBase<T>) iDocumentQueryExecutionContext).getQueryInfo();
            }

            QueryInfo finalQueryInfo = queryInfo;
            Flux<FeedResponse<T>> feedResponseFlux = iDocumentQueryExecutionContext.executeAsync()
                .map(tFeedResponse -> {
                    if (finalQueryInfo != null) {
                        if (finalQueryInfo.hasSelectValue()) {
                            ModelBridgeInternal
                                .addQueryInfoToFeedResponse(tFeedResponse, finalQueryInfo);
                        }

                        if (isFirstResponse.compareAndSet(true, false)) {
                            ModelBridgeInternal.addQueryPlanDiagnosticsContextToFeedResponse(tFeedResponse,
                                finalQueryInfo.getQueryPlanDiagnosticsContext());
                        }
                    }
                    return tFeedResponse;
                });

            RequestOptions requestOptions = options == null? null : ImplementationBridgeHelpers
                .CosmosQueryRequestOptionsHelper
                .getCosmosQueryRequestOptionsAccessor()
                .toRequestOptions(options);

            CosmosEndToEndOperationLatencyPolicyConfig endToEndPolicyConfig =
                getEndToEndOperationLatencyPolicyConfig(requestOptions, resourceTypeEnum, OperationType.Query);

            if (endToEndPolicyConfig != null && endToEndPolicyConfig.isEnabled()) {
                return getFeedResponseFluxWithTimeout(
                    feedResponseFlux,
                    endToEndPolicyConfig,
                    options,
                    isQueryCancelledOnTimeout,
                    diagnosticsClientContext);
            }

            return feedResponseFlux;
            // concurrency is set to Queues.SMALL_BUFFER_SIZE to
            // maximize the IDocumentQueryExecutionContext publisher instances to subscribe to concurrently
            // prefetch is set to 1 to minimize the no. prefetched pages (result of merged executeAsync invocations)
        }, Queues.SMALL_BUFFER_SIZE, 1);
    }

    private static void applyExceptionToMergedDiagnosticsForQuery(
        CosmosQueryRequestOptions requestOptions,
        CosmosException exception,
        DiagnosticsClientContext diagnosticsClientContext) {

         CosmosDiagnostics mostRecentlyCreatedDiagnostics =
            diagnosticsClientContext.getMostRecentlyCreatedDiagnostics();

        if (mostRecentlyCreatedDiagnostics != null) {
            // When reaching here, it means the query(s) has timed out based on the e2e timeout config policy
            // Since all the underlying ongoing query requests will all timed out
            // We just use the last cosmosDiagnostics in the scoped diagnostics factory to populate the exception
            BridgeInternal.setCosmosDiagnostics(
                exception,
                mostRecentlyCreatedDiagnostics);
        } else {
            List<CosmosDiagnostics> cancelledRequestDiagnostics =
                qryOptAccessor
                    .getCancelledRequestDiagnosticsTracker(requestOptions);
            // if there is any cancelled requests, collect cosmos diagnostics
            if (cancelledRequestDiagnostics != null && !cancelledRequestDiagnostics.isEmpty()) {
                // combine all the cosmos diagnostics
                CosmosDiagnostics aggregratedCosmosDiagnostics =
                    cancelledRequestDiagnostics
                        .stream()
                        .reduce((first, toBeMerged) -> {
                            ClientSideRequestStatistics clientSideRequestStatistics =
                                ImplementationBridgeHelpers
                                    .CosmosDiagnosticsHelper
                                    .getCosmosDiagnosticsAccessor()
                                    .getClientSideRequestStatisticsRaw(first);

                            ClientSideRequestStatistics toBeMergedClientSideRequestStatistics =
                                ImplementationBridgeHelpers
                                    .CosmosDiagnosticsHelper
                                    .getCosmosDiagnosticsAccessor()
                                    .getClientSideRequestStatisticsRaw(first);

                            if (clientSideRequestStatistics == null) {
                                return toBeMerged;
                            } else {
                                clientSideRequestStatistics.mergeClientSideRequestStatistics(toBeMergedClientSideRequestStatistics);
                                return first;
                            }
                        })
                        .get();

                BridgeInternal.setCosmosDiagnostics(exception, aggregratedCosmosDiagnostics);
            }
        }
    }

    private static <T> Flux<FeedResponse<T>> getFeedResponseFluxWithTimeout(
        Flux<FeedResponse<T>> feedResponseFlux,
        CosmosEndToEndOperationLatencyPolicyConfig endToEndPolicyConfig,
        CosmosQueryRequestOptions requestOptions,
        final AtomicBoolean isQueryCancelledOnTimeout,
        DiagnosticsClientContext diagnosticsClientContext) {

        Duration endToEndTimeout = endToEndPolicyConfig.getEndToEndOperationTimeout();

        if (endToEndTimeout.isNegative()) {
            return feedResponseFlux
                .timeout(endToEndTimeout)
                .onErrorMap(throwable -> {
                    if (throwable instanceof TimeoutException) {
                        CosmosException cancellationException = getNegativeTimeoutException(null, endToEndTimeout);
                        cancellationException.setStackTrace(throwable.getStackTrace());

                        isQueryCancelledOnTimeout.set(true);

                        applyExceptionToMergedDiagnosticsForQuery(
                            requestOptions, cancellationException, diagnosticsClientContext);

                        return cancellationException;
                    }
                    return throwable;
                });
        }

        return feedResponseFlux
            .timeout(endToEndTimeout)
            .onErrorMap(throwable -> {
                if (throwable instanceof TimeoutException) {
                    CosmosException exception = new OperationCancelledException();
                    exception.setStackTrace(throwable.getStackTrace());

                    isQueryCancelledOnTimeout.set(true);

                    applyExceptionToMergedDiagnosticsForQuery(requestOptions, exception, diagnosticsClientContext);

                    return exception;
                }
                return throwable;
            });
    }

    @Override
    public Flux<FeedResponse<Database>> queryDatabases(String query, QueryFeedOperationState state) {
        return queryDatabases(new SqlQuerySpec(query), state);
    }


    @Override
    public Flux<FeedResponse<Database>> queryDatabases(SqlQuerySpec querySpec, QueryFeedOperationState state) {
        return createQuery(Paths.DATABASES_ROOT, querySpec, state, Database.class, ResourceType.Database);
    }

    @Override
    public Mono<ResourceResponse<DocumentCollection>> createCollection(String databaseLink,
                                                                       DocumentCollection collection, RequestOptions options) {
        DocumentClientRetryPolicy retryPolicyInstance = this.resetSessionTokenRetryPolicy.getRequestPolicy(null);
        return ObservableHelper.inlineIfPossibleAsObs(() -> this.createCollectionInternal(databaseLink, collection, options, retryPolicyInstance), retryPolicyInstance);
    }

    private Mono<ResourceResponse<DocumentCollection>> createCollectionInternal(String databaseLink,
                                                                                DocumentCollection collection, RequestOptions options, DocumentClientRetryPolicy retryPolicyInstance) {
        try {
            if (StringUtils.isEmpty(databaseLink)) {
                throw new IllegalArgumentException("databaseLink");
            }
            if (collection == null) {
                throw new IllegalArgumentException("collection");
            }

            logger.debug("Creating a Collection. databaseLink: [{}], Collection id: [{}]", databaseLink,
                collection.getId());
            validateResource(collection);

            String path = Utils.joinPath(databaseLink, Paths.COLLECTIONS_PATH_SEGMENT);
            Map<String, String> requestHeaders = this.getRequestHeaders(options, ResourceType.DocumentCollection, OperationType.Create);

            Instant serializationStartTimeUTC = Instant.now();
            ByteBuffer byteBuffer = collection.serializeJsonToByteBuffer(CosmosItemSerializer.DEFAULT_SERIALIZER, null, false);
            Instant serializationEndTimeUTC = Instant.now();
            SerializationDiagnosticsContext.SerializationDiagnostics serializationDiagnostics = new SerializationDiagnosticsContext.SerializationDiagnostics(
                serializationStartTimeUTC,
                serializationEndTimeUTC,
                SerializationDiagnosticsContext.SerializationType.CONTAINER_SERIALIZATION);
            RxDocumentServiceRequest request = RxDocumentServiceRequest.create(this,
                OperationType.Create, ResourceType.DocumentCollection, path, byteBuffer, requestHeaders, options);

            if (retryPolicyInstance != null){
                retryPolicyInstance.onBeforeSendRequest(request);
            }

            SerializationDiagnosticsContext serializationDiagnosticsContext = BridgeInternal.getSerializationDiagnosticsContext(request.requestContext.cosmosDiagnostics);
            if (serializationDiagnosticsContext != null) {
                serializationDiagnosticsContext.addSerializationDiagnostics(serializationDiagnostics);
            }

            return this.create(request, retryPolicyInstance, getOperationContextAndListenerTuple(options)).map(response -> toResourceResponse(response, DocumentCollection.class))
                       .doOnNext(resourceResponse -> {
                    // set the session token
                    this.sessionContainer.setSessionToken(
                        request,
                        resourceResponse.getResource().getResourceId(),
                        getAltLink(resourceResponse.getResource()),
                        resourceResponse.getResponseHeaders());
                });
        } catch (Exception e) {
            logger.debug("Failure in creating a collection. due to [{}]", e.getMessage(), e);
            return Mono.error(e);
        }
    }

    @Override
    public Mono<ResourceResponse<DocumentCollection>> replaceCollection(DocumentCollection collection,
                                                                        RequestOptions options) {
        DocumentClientRetryPolicy retryPolicyInstance = this.resetSessionTokenRetryPolicy.getRequestPolicy(null);
        return ObservableHelper.inlineIfPossibleAsObs(() -> replaceCollectionInternal(collection, options, retryPolicyInstance), retryPolicyInstance);
    }

    private Mono<ResourceResponse<DocumentCollection>> replaceCollectionInternal(DocumentCollection collection,
                                                                                 RequestOptions options, DocumentClientRetryPolicy retryPolicyInstance) {
        try {
            if (collection == null) {
                throw new IllegalArgumentException("collection");
            }

            logger.debug("Replacing a Collection. id: [{}]", collection.getId());
            validateResource(collection);

            String path = Utils.joinPath(collection.getSelfLink(), null);
            Map<String, String> requestHeaders = this.getRequestHeaders(options, ResourceType.DocumentCollection, OperationType.Replace);
            Instant serializationStartTimeUTC = Instant.now();
            ByteBuffer byteBuffer = collection.serializeJsonToByteBuffer(CosmosItemSerializer.DEFAULT_SERIALIZER, null, false);
            Instant serializationEndTimeUTC = Instant.now();
            SerializationDiagnosticsContext.SerializationDiagnostics serializationDiagnostics = new SerializationDiagnosticsContext.SerializationDiagnostics(
                serializationStartTimeUTC,
                serializationEndTimeUTC,
                SerializationDiagnosticsContext.SerializationType.CONTAINER_SERIALIZATION);
            RxDocumentServiceRequest request = RxDocumentServiceRequest.create(this,
                OperationType.Replace, ResourceType.DocumentCollection, path, byteBuffer, requestHeaders, options);

            // TODO: .Net has some logic for updating session token which we don't
            // have here
            if (retryPolicyInstance != null){
                retryPolicyInstance.onBeforeSendRequest(request);
            }

            SerializationDiagnosticsContext serializationDiagnosticsContext = BridgeInternal.getSerializationDiagnosticsContext(request.requestContext.cosmosDiagnostics);
            if (serializationDiagnosticsContext != null) {
                serializationDiagnosticsContext.addSerializationDiagnostics(serializationDiagnostics);
            }

            return this.replace(request, retryPolicyInstance).map(response -> toResourceResponse(response, DocumentCollection.class))
                .doOnNext(resourceResponse -> {
                    if (resourceResponse.getResource() != null) {
                        // set the session token
                        this.sessionContainer.setSessionToken(
                            request,
                            resourceResponse.getResource().getResourceId(),
                            getAltLink(resourceResponse.getResource()),
                            resourceResponse.getResponseHeaders());
                    }
                });

        } catch (Exception e) {
            logger.debug("Failure in replacing a collection. due to [{}]", e.getMessage(), e);
            return Mono.error(e);
        }
    }

    @Override
    public Mono<ResourceResponse<DocumentCollection>> deleteCollection(String collectionLink,
                                                                       RequestOptions options) {
        DocumentClientRetryPolicy retryPolicyInstance = this.resetSessionTokenRetryPolicy.getRequestPolicy(null);
        return ObservableHelper.inlineIfPossibleAsObs(() -> deleteCollectionInternal(collectionLink, options, retryPolicyInstance), retryPolicyInstance);
    }

    private Mono<ResourceResponse<DocumentCollection>> deleteCollectionInternal(String collectionLink,
                                                                                RequestOptions options, DocumentClientRetryPolicy retryPolicyInstance) {
        try {
            if (StringUtils.isEmpty(collectionLink)) {
                throw new IllegalArgumentException("collectionLink");
            }

            logger.debug("Deleting a Collection. collectionLink: [{}]", collectionLink);
            String path = Utils.joinPath(collectionLink, null);
            Map<String, String> requestHeaders = this.getRequestHeaders(options, ResourceType.DocumentCollection, OperationType.Delete);
            RxDocumentServiceRequest request = RxDocumentServiceRequest.create(this,
                OperationType.Delete, ResourceType.DocumentCollection, path, requestHeaders, options);

            if (retryPolicyInstance != null){
                retryPolicyInstance.onBeforeSendRequest(request);
            }

            return this.delete(request, retryPolicyInstance, getOperationContextAndListenerTuple(options)).map(response -> toResourceResponse(response, DocumentCollection.class));

        } catch (Exception e) {
            logger.debug("Failure in deleting a collection, due to [{}]", e.getMessage(), e);
            return Mono.error(e);
        }
    }

    private Mono<RxDocumentServiceResponse> delete(RxDocumentServiceRequest request, DocumentClientRetryPolicy documentClientRetryPolicy, OperationContextAndListenerTuple operationContextAndListenerTuple) {
        return populateHeadersAsync(request, RequestVerb.DELETE)
            .flatMap(requestPopulated -> {
                if (documentClientRetryPolicy.getRetryContext() != null && documentClientRetryPolicy.getRetryContext().getRetryCount() > 0) {
                    documentClientRetryPolicy.getRetryContext().updateEndTime();
                }

                return getStoreProxy(requestPopulated).processMessage(requestPopulated, operationContextAndListenerTuple);
            });
    }

    private Mono<RxDocumentServiceResponse> deleteAllItemsByPartitionKey(RxDocumentServiceRequest request, DocumentClientRetryPolicy documentClientRetryPolicy, OperationContextAndListenerTuple operationContextAndListenerTuple) {
        return populateHeadersAsync(request, RequestVerb.POST)
            .flatMap(requestPopulated -> {
                RxStoreModel storeProxy = this.getStoreProxy(requestPopulated);
                if (documentClientRetryPolicy.getRetryContext() != null && documentClientRetryPolicy.getRetryContext().getRetryCount() > 0) {
                    documentClientRetryPolicy.getRetryContext().updateEndTime();
                }

                return storeProxy.processMessage(requestPopulated, operationContextAndListenerTuple);
            });
    }

    private Mono<RxDocumentServiceResponse> read(RxDocumentServiceRequest request, DocumentClientRetryPolicy documentClientRetryPolicy) {
        return populateHeadersAsync(request, RequestVerb.GET)
            .flatMap(requestPopulated -> {
                if (documentClientRetryPolicy.getRetryContext() != null && documentClientRetryPolicy.getRetryContext().getRetryCount() > 0) {
                    documentClientRetryPolicy.getRetryContext().updateEndTime();
                }

                return getStoreProxy(requestPopulated).processMessage(requestPopulated);
                });
    }

    Mono<RxDocumentServiceResponse> readFeed(RxDocumentServiceRequest request) {
        return populateHeadersAsync(request, RequestVerb.GET)
            .flatMap(requestPopulated -> getStoreProxy(requestPopulated).processMessage(requestPopulated));
    }

    private Mono<RxDocumentServiceResponse> query(RxDocumentServiceRequest request) {
        // If endToEndOperationLatencyPolicy is set in the query request options,
        // then it should have been populated into request context already
        // otherwise set them here with the client level policy

        return populateHeadersAsync(request, RequestVerb.POST)
            .flatMap(requestPopulated ->
                this.getStoreProxy(requestPopulated).processMessage(requestPopulated)
                    .map(response -> {
                            this.captureSessionToken(requestPopulated, response);
                            return response;
                        }
                    ));
    }

    @Override
    public Mono<ResourceResponse<DocumentCollection>> readCollection(String collectionLink,
                                                                     RequestOptions options) {
        DocumentClientRetryPolicy retryPolicyInstance = this.resetSessionTokenRetryPolicy.getRequestPolicy(null);
        return ObservableHelper.inlineIfPossibleAsObs(() -> readCollectionInternal(collectionLink, options, retryPolicyInstance), retryPolicyInstance);
    }

    private Mono<ResourceResponse<DocumentCollection>> readCollectionInternal(String collectionLink,
                                                                              RequestOptions options, DocumentClientRetryPolicy retryPolicyInstance) {

        // we are using an observable factory here
        // observable will be created fresh upon subscription
        // this is to ensure we capture most up to date information (e.g.,
        // session)
        try {
            if (StringUtils.isEmpty(collectionLink)) {
                throw new IllegalArgumentException("collectionLink");
            }

            logger.debug("Reading a Collection. collectionLink: [{}]", collectionLink);
            String path = Utils.joinPath(collectionLink, null);
            Map<String, String> requestHeaders = this.getRequestHeaders(options, ResourceType.DocumentCollection, OperationType.Read);
            RxDocumentServiceRequest request = RxDocumentServiceRequest.create(this,
                OperationType.Read, ResourceType.DocumentCollection, path, requestHeaders, options);

            if (retryPolicyInstance != null){
                retryPolicyInstance.onBeforeSendRequest(request);
            }
            return this.read(request, retryPolicyInstance).map(response -> toResourceResponse(response, DocumentCollection.class));
        } catch (Exception e) {
            // this is only in trace level to capture what's going on
            logger.debug("Failure in reading a collection, due to [{}]", e.getMessage(), e);
            return Mono.error(e);
        }
    }

    @Override
    public Flux<FeedResponse<DocumentCollection>> readCollections(String databaseLink, QueryFeedOperationState state) {

        if (StringUtils.isEmpty(databaseLink)) {
            throw new IllegalArgumentException("databaseLink");
        }

        return nonDocumentReadFeed(state, ResourceType.DocumentCollection, DocumentCollection.class,
                Utils.joinPath(databaseLink, Paths.COLLECTIONS_PATH_SEGMENT));
    }

    @Override
    public Flux<FeedResponse<DocumentCollection>> queryCollections(String databaseLink, String query,
                                                                   QueryFeedOperationState state) {
        return createQuery(databaseLink, new SqlQuerySpec(query), state, DocumentCollection.class, ResourceType.DocumentCollection);
    }

    @Override
    public Flux<FeedResponse<DocumentCollection>> queryCollections(String databaseLink,
                                                                         SqlQuerySpec querySpec, QueryFeedOperationState state) {
        return createQuery(databaseLink, querySpec, state, DocumentCollection.class, ResourceType.DocumentCollection);
    }

    private static String serializeProcedureParams(List<Object> objectArray) {
        String[] stringArray = new String[objectArray.size()];

        for (int i = 0; i < objectArray.size(); ++i) {
            Object object = objectArray.get(i);
            if (object instanceof JsonSerializable) {
                stringArray[i] = ((JsonSerializable) object).toJson();
            } else {

                // POJO, ObjectNode, number, STRING or Boolean
                try {
                    stringArray[i] = mapper.writeValueAsString(object);
                } catch (IOException e) {
                    throw new IllegalArgumentException("Can't serialize the object into the json string", e);
                }
            }
        }

        return String.format("[%s]", StringUtils.join(stringArray, ","));
    }

    private static void validateResource(Resource resource) {
        if (!StringUtils.isEmpty(resource.getId())) {
            if (resource.getId().indexOf('/') != -1 || resource.getId().indexOf('\\') != -1 ||
                    resource.getId().indexOf('?') != -1 || resource.getId().indexOf('#') != -1) {
                throw new IllegalArgumentException("Id contains illegal chars.");
            }

            if (resource.getId().endsWith(" ")) {
                throw new IllegalArgumentException("Id ends with a space.");
            }
        }
    }

    private Map<String, String> getRequestHeaders(RequestOptions options, ResourceType resourceType, OperationType operationType) {
        Map<String, String> headers = new HashMap<>();

        if (this.useMultipleWriteLocations) {
            headers.put(HttpConstants.HttpHeaders.ALLOW_TENTATIVE_WRITES, Boolean.TRUE.toString());
        }

        if (consistencyLevel != null) {
            headers.put(HttpConstants.HttpHeaders.CONSISTENCY_LEVEL, consistencyLevel.toString());
        }

        if (options == null) {
            //  Corner case, if options are null, then just check this flag from CosmosClientBuilder
            //  If content response on write is not enabled, and operation is document write - then add minimal prefer header
            //  Otherwise, don't add this header, which means return the full response
            if (!this.contentResponseOnWriteEnabled && resourceType.equals(ResourceType.Document) && operationType.isWriteOperation()) {
                headers.put(HttpConstants.HttpHeaders.PREFER, HttpConstants.HeaderValues.PREFER_RETURN_MINIMAL);
            }
            return headers;
        }

        Map<String, String> customOptions = options.getHeaders();
        if (customOptions != null) {
            headers.putAll(customOptions);
        }

        boolean contentResponseOnWriteEnabled = this.contentResponseOnWriteEnabled;
        //  If options has contentResponseOnWriteEnabled set to true / false, override the value from CosmosClientBuilder
        if (options.isContentResponseOnWriteEnabled() != null) {
            contentResponseOnWriteEnabled = options.isContentResponseOnWriteEnabled();
        }

        //  If content response on write is not enabled, and operation is document write - then add minimal prefer header
        //  Otherwise, don't add this header, which means return the full response
        if (!contentResponseOnWriteEnabled && resourceType.equals(ResourceType.Document) && operationType.isWriteOperation()) {
            headers.put(HttpConstants.HttpHeaders.PREFER, HttpConstants.HeaderValues.PREFER_RETURN_MINIMAL);
        }

        if (options.getIfMatchETag() != null) {
            headers.put(HttpConstants.HttpHeaders.IF_MATCH, options.getIfMatchETag());
        }

        if (options.getIfNoneMatchETag() != null) {
            headers.put(HttpConstants.HttpHeaders.IF_NONE_MATCH, options.getIfNoneMatchETag());
        }

        if (options.getConsistencyLevel() != null) {
            headers.put(HttpConstants.HttpHeaders.CONSISTENCY_LEVEL, options.getConsistencyLevel().toString());
        }

        if (options.getIndexingDirective() != null) {
            headers.put(HttpConstants.HttpHeaders.INDEXING_DIRECTIVE, options.getIndexingDirective().toString());
        }

        if (options.getPostTriggerInclude() != null && options.getPostTriggerInclude().size() > 0) {
            String postTriggerInclude = StringUtils.join(options.getPostTriggerInclude(), ",");
            headers.put(HttpConstants.HttpHeaders.POST_TRIGGER_INCLUDE, postTriggerInclude);
        }

        if (options.getPreTriggerInclude() != null && options.getPreTriggerInclude().size() > 0) {
            String preTriggerInclude = StringUtils.join(options.getPreTriggerInclude(), ",");
            headers.put(HttpConstants.HttpHeaders.PRE_TRIGGER_INCLUDE, preTriggerInclude);
        }

        if (!Strings.isNullOrEmpty(options.getSessionToken())) {
            headers.put(HttpConstants.HttpHeaders.SESSION_TOKEN, options.getSessionToken());
        }

        if (options.getResourceTokenExpirySeconds() != null) {
            headers.put(HttpConstants.HttpHeaders.RESOURCE_TOKEN_EXPIRY,
                String.valueOf(options.getResourceTokenExpirySeconds()));
        }

        if (options.getOfferThroughput() != null && options.getOfferThroughput() >= 0) {
            headers.put(HttpConstants.HttpHeaders.OFFER_THROUGHPUT, options.getOfferThroughput().toString());
        } else if (options.getOfferType() != null) {
            headers.put(HttpConstants.HttpHeaders.OFFER_TYPE, options.getOfferType());
        }

        if (options.getOfferThroughput() == null) {
            if (options.getThroughputProperties() != null) {
                Offer offer = ModelBridgeInternal.getOfferFromThroughputProperties(options.getThroughputProperties());
                final OfferAutoscaleSettings offerAutoscaleSettings = offer.getOfferAutoScaleSettings();
                OfferAutoscaleAutoUpgradeProperties autoscaleAutoUpgradeProperties = null;
                if (offerAutoscaleSettings != null) {
                    autoscaleAutoUpgradeProperties
                        = offer.getOfferAutoScaleSettings().getAutoscaleAutoUpgradeProperties();
                }
                if (offer.hasOfferThroughput() &&
                    (offerAutoscaleSettings != null && offerAutoscaleSettings.getMaxThroughput() >= 0 ||
                        autoscaleAutoUpgradeProperties != null &&
                            autoscaleAutoUpgradeProperties
                                .getAutoscaleThroughputProperties()
                                .getIncrementPercent() >= 0)) {
                    throw new IllegalArgumentException("Autoscale provisioned throughput can not be configured with "
                        + "fixed offer");
                }

                if (offer.hasOfferThroughput()) {
                    headers.put(HttpConstants.HttpHeaders.OFFER_THROUGHPUT, String.valueOf(offer.getThroughput()));
                } else if (offer.getOfferAutoScaleSettings() != null) {
                    headers.put(HttpConstants.HttpHeaders.OFFER_AUTOPILOT_SETTINGS,
                        offer.getOfferAutoScaleSettings().toJson());
                }
            }
        }

        if (options.isQuotaInfoEnabled()) {
            headers.put(HttpConstants.HttpHeaders.POPULATE_QUOTA_INFO, String.valueOf(true));
        }

        if (options.isScriptLoggingEnabled()) {
            headers.put(HttpConstants.HttpHeaders.SCRIPT_ENABLE_LOGGING, String.valueOf(true));
        }

        if (options.getDedicatedGatewayRequestOptions() != null) {
            if (options.getDedicatedGatewayRequestOptions().getMaxIntegratedCacheStaleness() != null) {
                headers.put(HttpConstants.HttpHeaders.DEDICATED_GATEWAY_PER_REQUEST_CACHE_STALENESS,
                    String.valueOf(Utils.getMaxIntegratedCacheStalenessInMillis(options.getDedicatedGatewayRequestOptions())));
            }
            if (options.getDedicatedGatewayRequestOptions().isIntegratedCacheBypassed()) {
                headers.put(HttpConstants.HttpHeaders.DEDICATED_GATEWAY_PER_REQUEST_BYPASS_CACHE,
                    String.valueOf(options.getDedicatedGatewayRequestOptions().isIntegratedCacheBypassed()));
            }
        }

        return headers;
    }

    public IRetryPolicyFactory getResetSessionTokenRetryPolicy() {
        return this.resetSessionTokenRetryPolicy;
    }

    private Mono<RxDocumentServiceRequest> addPartitionKeyInformation(RxDocumentServiceRequest request,
                                                                      ByteBuffer contentAsByteBuffer,
                                                                      Document document,
                                                                      RequestOptions options) {

        Mono<Utils.ValueHolder<DocumentCollection>> collectionObs = this.collectionCache.resolveCollectionAsync(BridgeInternal.getMetaDataDiagnosticContext(request.requestContext.cosmosDiagnostics), request);
        return collectionObs
                .map(collectionValueHolder -> {
                    addPartitionKeyInformation(request, contentAsByteBuffer, document, options, collectionValueHolder.v, null);
                    return request;
                });
    }

    private Mono<RxDocumentServiceRequest> addPartitionKeyInformation(RxDocumentServiceRequest request,
                                                                      ByteBuffer contentAsByteBuffer,
                                                                      Object document,
                                                                      RequestOptions options,
                                                                      Mono<Utils.ValueHolder<DocumentCollection>> collectionObs,
                                                                      PointOperationContextForCircuitBreaker pointOperationContextForCircuitBreaker) {

        return collectionObs.map(collectionValueHolder -> {
            addPartitionKeyInformation(request, contentAsByteBuffer, document, options, collectionValueHolder.v, pointOperationContextForCircuitBreaker);
            return request;
        });
    }

    private void addPartitionKeyInformation(RxDocumentServiceRequest request,
                                            ByteBuffer contentAsByteBuffer,
                                            Object objectDoc, RequestOptions options,
                                            DocumentCollection collection,
                                            PointOperationContextForCircuitBreaker pointOperationContextForCircuitBreaker) {

        PartitionKeyDefinition partitionKeyDefinition = collection.getPartitionKey();

        PartitionKeyInternal partitionKeyInternal = null;
        if (options != null && options.getPartitionKey() != null && options.getPartitionKey().equals(PartitionKey.NONE)){
            partitionKeyInternal = ModelBridgeInternal.getNonePartitionKey(partitionKeyDefinition);
        } else if (options != null && options.getPartitionKey() != null) {
            partitionKeyInternal = BridgeInternal.getPartitionKeyInternal(options.getPartitionKey());
        } else if (partitionKeyDefinition == null || partitionKeyDefinition.getPaths().size() == 0) {
            // For backward compatibility, if collection doesn't have partition key defined, we assume all documents
            // have empty value for it and user doesn't need to specify it explicitly.
            partitionKeyInternal = PartitionKeyInternal.getEmpty();
        } else if (contentAsByteBuffer != null || objectDoc != null) {
            InternalObjectNode internalObjectNode;
            if (objectDoc instanceof InternalObjectNode) {
                internalObjectNode = (InternalObjectNode) objectDoc;
            } else if (objectDoc instanceof ObjectNode) {
                internalObjectNode = new InternalObjectNode((ObjectNode)objectDoc);
            } else if (contentAsByteBuffer != null) {
                contentAsByteBuffer.rewind();
                internalObjectNode = new InternalObjectNode(contentAsByteBuffer);
            } else {
                //  This is a safety check, this should not happen ever.
                //  If it does, it is a SDK bug
                throw new IllegalStateException("ContentAsByteBuffer and objectDoc are null");
            }

            Instant serializationStartTime = Instant.now();
            partitionKeyInternal =  PartitionKeyHelper.extractPartitionKeyValueFromDocument(internalObjectNode, partitionKeyDefinition);
            Instant serializationEndTime = Instant.now();
            SerializationDiagnosticsContext.SerializationDiagnostics serializationDiagnostics = new SerializationDiagnosticsContext.SerializationDiagnostics(
                serializationStartTime,
                serializationEndTime,
                SerializationDiagnosticsContext.SerializationType.PARTITION_KEY_FETCH_SERIALIZATION
            );

            SerializationDiagnosticsContext serializationDiagnosticsContext = BridgeInternal.getSerializationDiagnosticsContext(request.requestContext.cosmosDiagnostics);
            if (serializationDiagnosticsContext != null) {
                serializationDiagnosticsContext.addSerializationDiagnostics(serializationDiagnostics);
            } else if (pointOperationContextForCircuitBreaker != null) {
                serializationDiagnosticsContext = pointOperationContextForCircuitBreaker.getSerializationDiagnosticsContext();

                if (serializationDiagnosticsContext != null) {
                    serializationDiagnosticsContext.addSerializationDiagnostics(serializationDiagnostics);
                }
            }

        } else {
            throw new UnsupportedOperationException("PartitionKey value must be supplied for this operation.");
        }

        request.setPartitionKeyInternal(partitionKeyInternal);
        request.setPartitionKeyDefinition(partitionKeyDefinition);
        request.getHeaders().put(HttpConstants.HttpHeaders.PARTITION_KEY, Utils.escapeNonAscii(partitionKeyInternal.toJson()));
    }

    private Mono<Tuple2<RxDocumentServiceRequest, Utils.ValueHolder<DocumentCollection>>> getCreateDocumentRequest(DocumentClientRetryPolicy requestRetryPolicy,
                                                                           String documentCollectionLink,
                                                                           Object document,
                                                                           RequestOptions options,
                                                                           boolean disableAutomaticIdGeneration,
                                                                           OperationType operationType,
                                                                           DiagnosticsClientContext clientContextOverride,
                                                                           PointOperationContextForCircuitBreaker pointOperationContextForCircuitBreaker) {

        if (StringUtils.isEmpty(documentCollectionLink)) {
            throw new IllegalArgumentException("documentCollectionLink");
        }
        if (document == null) {
            throw new IllegalArgumentException("document");
        }

        Instant serializationStartTimeUTC = Instant.now();
        String trackingId = null;
        if (options != null) {
            trackingId = options.getTrackingId();
        }
        ByteBuffer content = InternalObjectNode.serializeJsonToByteBuffer(document, options.getEffectiveItemSerializer(), trackingId, true);
        Instant serializationEndTimeUTC = Instant.now();

        SerializationDiagnosticsContext.SerializationDiagnostics serializationDiagnostics = new SerializationDiagnosticsContext.SerializationDiagnostics(
            serializationStartTimeUTC,
            serializationEndTimeUTC,
            SerializationDiagnosticsContext.SerializationType.ITEM_SERIALIZATION);

        String path = Utils.joinPath(documentCollectionLink, Paths.DOCUMENTS_PATH_SEGMENT);
        Map<String, String> requestHeaders = this.getRequestHeaders(options, ResourceType.Document, operationType);

        RxDocumentServiceRequest request = RxDocumentServiceRequest.create(
            getEffectiveClientContext(clientContextOverride),
            operationType, ResourceType.Document, path, requestHeaders, options, content);

        if (operationType.isWriteOperation() &&  options != null && options.getNonIdempotentWriteRetriesEnabled() != null && options.getNonIdempotentWriteRetriesEnabled()) {
            request.setNonIdempotentWriteRetriesEnabled(true);
        }

        if( options != null) {

            DocumentServiceRequestContext requestContext = request.requestContext;

            options.getMarkE2ETimeoutInRequestContextCallbackHook().set(
                () -> requestContext.setIsRequestCancelledOnTimeout(new AtomicBoolean(true)));
            requestContext.setExcludeRegions(options.getExcludedRegions());
            requestContext.setKeywordIdentifiers(options.getKeywordIdentifiers());
        }

        SerializationDiagnosticsContext serializationDiagnosticsContext = BridgeInternal.getSerializationDiagnosticsContext(request.requestContext.cosmosDiagnostics);
        if (serializationDiagnosticsContext != null) {
            serializationDiagnosticsContext.addSerializationDiagnostics(serializationDiagnostics);
        }

        if (requestRetryPolicy != null) {
            requestRetryPolicy.onBeforeSendRequest(request);
        }

        Mono<Utils.ValueHolder<DocumentCollection>> collectionObs = this.collectionCache.resolveCollectionAsync(BridgeInternal.getMetaDataDiagnosticContext(request.requestContext.cosmosDiagnostics), request);
        return addPartitionKeyInformation(request, content, document, options, collectionObs, pointOperationContextForCircuitBreaker)
            .zipWith(collectionObs);
    }

    private Mono<RxDocumentServiceRequest> getBatchDocumentRequest(DocumentClientRetryPolicy requestRetryPolicy,
                                                                   String documentCollectionLink,
                                                                   ServerBatchRequest serverBatchRequest,
                                                                   RequestOptions options,
                                                                   boolean disableAutomaticIdGeneration) {

        checkArgument(StringUtils.isNotEmpty(documentCollectionLink), "expected non empty documentCollectionLink");
        checkNotNull(serverBatchRequest, "expected non null serverBatchRequest");

        Instant serializationStartTimeUTC = Instant.now();
        ByteBuffer content = ByteBuffer.wrap(Utils.getUTF8Bytes(serverBatchRequest.getRequestBody()));
        Instant serializationEndTimeUTC = Instant.now();

        SerializationDiagnosticsContext.SerializationDiagnostics serializationDiagnostics = new SerializationDiagnosticsContext.SerializationDiagnostics(
            serializationStartTimeUTC,
            serializationEndTimeUTC,
            SerializationDiagnosticsContext.SerializationType.ITEM_SERIALIZATION);

        String path = Utils.joinPath(documentCollectionLink, Paths.DOCUMENTS_PATH_SEGMENT);
        Map<String, String> requestHeaders = this.getRequestHeaders(options, ResourceType.Document, OperationType.Batch);

        RxDocumentServiceRequest request = RxDocumentServiceRequest.create(
            this,
            OperationType.Batch,
            ResourceType.Document,
            path,
            requestHeaders,
            options,
            content);

        if (options != null) {

            DocumentServiceRequestContext requestContext = request.requestContext;

            options.getMarkE2ETimeoutInRequestContextCallbackHook().set(
                () -> requestContext.setIsRequestCancelledOnTimeout(new AtomicBoolean(true)));
            requestContext.setExcludeRegions(options.getExcludedRegions());
            requestContext.setKeywordIdentifiers(options.getKeywordIdentifiers());
        }

        SerializationDiagnosticsContext serializationDiagnosticsContext = BridgeInternal.getSerializationDiagnosticsContext(request.requestContext.cosmosDiagnostics);

        if (serializationDiagnosticsContext != null) {
            serializationDiagnosticsContext.addSerializationDiagnostics(serializationDiagnostics);
        }

        if (options != null) {
            request.requestContext.setExcludeRegions(options.getExcludedRegions());
            request.requestContext.setKeywordIdentifiers(options.getKeywordIdentifiers());
        }

        // note: calling onBeforeSendRequest is a cheap operation which injects a CosmosDiagnostics
        // instance into 'request' amongst other things - this way metadataDiagnosticsContext is not
        // null and can be used for metadata-related telemetry (partition key range, container and server address lookups)
        if (requestRetryPolicy != null) {
            requestRetryPolicy.onBeforeSendRequest(request);
        }

        MetadataDiagnosticsContext metadataDiagnosticsContext = BridgeInternal.getMetaDataDiagnosticContext(request.requestContext.cosmosDiagnostics);

        request.requestContext.setPointOperationContext(
            new PointOperationContextForCircuitBreaker(
                new AtomicBoolean(false),
                false,
                documentCollectionLink,
                serializationDiagnosticsContext));

        return this.collectionCache.resolveCollectionAsync(metadataDiagnosticsContext, request)
            .flatMap(documentCollectionValueHolder -> {

                if (documentCollectionValueHolder == null || documentCollectionValueHolder.v == null) {
                    return Mono.error(new IllegalStateException("documentCollectionValueHolder or documentCollectionValueHolder.v cannot be null"));
                }

                return this.partitionKeyRangeCache.tryLookupAsync(metadataDiagnosticsContext, documentCollectionValueHolder.v.getResourceId(), null, null)
                    .flatMap(collectionRoutingMapValueHolder -> {

                        if (collectionRoutingMapValueHolder == null || collectionRoutingMapValueHolder.v == null) {
                            return Mono.error(new IllegalStateException("collectionRoutingMapValueHolder or collectionRoutingMapValueHolder.v cannot be null"));
                        }

                        addBatchHeaders(request, serverBatchRequest, documentCollectionValueHolder.v);

                        if (this.globalPartitionEndpointManagerForPerPartitionCircuitBreaker.isPartitionLevelCircuitBreakingApplicable(request) && options != null) {
                            options.setPartitionKeyDefinition(documentCollectionValueHolder.v.getPartitionKey());
                            addPartitionLevelUnavailableRegionsForRequest(request, options, collectionRoutingMapValueHolder.v, requestRetryPolicy);
                        }

                        return Mono.just(request);
                    });
            });
    }

    private RxDocumentServiceRequest addBatchHeaders(RxDocumentServiceRequest request,
                                                     ServerBatchRequest serverBatchRequest,
                                                     DocumentCollection collection) {

        if(serverBatchRequest instanceof SinglePartitionKeyServerBatchRequest) {

            PartitionKey partitionKey = ((SinglePartitionKeyServerBatchRequest) serverBatchRequest).getPartitionKeyValue();
            PartitionKeyInternal partitionKeyInternal;

            if (partitionKey.equals(PartitionKey.NONE)) {
                PartitionKeyDefinition partitionKeyDefinition = collection.getPartitionKey();
                partitionKeyInternal = ModelBridgeInternal.getNonePartitionKey(partitionKeyDefinition);
            } else {
                // Partition key is always non-null
                partitionKeyInternal = BridgeInternal.getPartitionKeyInternal(partitionKey);
            }

            request.setPartitionKeyInternal(partitionKeyInternal);
            request.getHeaders().put(HttpConstants.HttpHeaders.PARTITION_KEY, Utils.escapeNonAscii(partitionKeyInternal.toJson()));
        } else if(serverBatchRequest instanceof PartitionKeyRangeServerBatchRequest) {
            request.setPartitionKeyRangeIdentity(new PartitionKeyRangeIdentity(((PartitionKeyRangeServerBatchRequest) serverBatchRequest).getPartitionKeyRangeId()));
        } else {
            throw new UnsupportedOperationException("Unknown Server request.");
        }

        request.getHeaders().put(HttpConstants.HttpHeaders.IS_BATCH_REQUEST, Boolean.TRUE.toString());
        request.getHeaders().put(HttpConstants.HttpHeaders.IS_BATCH_ATOMIC, String.valueOf(serverBatchRequest.isAtomicBatch()));
        request.getHeaders().put(HttpConstants.HttpHeaders.SHOULD_BATCH_CONTINUE_ON_ERROR, String.valueOf(serverBatchRequest.isShouldContinueOnError()));

        request.setPartitionKeyDefinition(collection.getPartitionKey());
        request.setNumberOfItemsInBatchRequest(serverBatchRequest.getOperations().size());

        return request;
    }

    /**
     * NOTE: Caller needs to consume it by subscribing to this Mono in order for the request to populate headers
     * @param request request to populate headers to
     * @param httpMethod http method
     * @return Mono, which on subscription will populate the headers in the request passed in the argument.
     */
    public Mono<RxDocumentServiceRequest> populateHeadersAsync(RxDocumentServiceRequest request, RequestVerb httpMethod) {
        request.getHeaders().put(HttpConstants.HttpHeaders.X_DATE, Utils.nowAsRFC1123());
        if (this.masterKeyOrResourceToken != null || this.resourceTokensMap != null
            || this.cosmosAuthorizationTokenResolver != null || this.credential != null) {
            String resourceName = request.getResourceAddress();

            String authorization = this.getUserAuthorizationToken(
                resourceName, request.getResourceType(), httpMethod, request.getHeaders(),
                    AuthorizationTokenType.PrimaryMasterKey, request.properties);
            try {
                authorization = URLEncoder.encode(authorization, "UTF-8");
            } catch (UnsupportedEncodingException e) {
                throw new IllegalStateException("Failed to encode authtoken.", e);
            }
            request.getHeaders().put(HttpConstants.HttpHeaders.AUTHORIZATION, authorization);
        }

        if (this.apiType != null)   {
            request.getHeaders().put(HttpConstants.HttpHeaders.API_TYPE, this.apiType.toString());
        }

        this.populateCapabilitiesHeader(request);

        if ((RequestVerb.POST.equals(httpMethod) || RequestVerb.PUT.equals(httpMethod))
                && !request.getHeaders().containsKey(HttpConstants.HttpHeaders.CONTENT_TYPE)) {
            request.getHeaders().put(HttpConstants.HttpHeaders.CONTENT_TYPE, RuntimeConstants.MediaTypes.JSON);
        }

        if (RequestVerb.PATCH.equals(httpMethod) &&
            !request.getHeaders().containsKey(HttpConstants.HttpHeaders.CONTENT_TYPE)) {
            request.getHeaders().put(HttpConstants.HttpHeaders.CONTENT_TYPE, RuntimeConstants.MediaTypes.JSON_PATCH);
        }

        if (!request.getHeaders().containsKey(HttpConstants.HttpHeaders.ACCEPT)) {
            request.getHeaders().put(HttpConstants.HttpHeaders.ACCEPT, RuntimeConstants.MediaTypes.JSON);
        }

        MetadataDiagnosticsContext metadataDiagnosticsCtx =
            BridgeInternal.getMetaDataDiagnosticContext(request.requestContext.cosmosDiagnostics);

        if (this.requiresFeedRangeFiltering(request)) {
            return request.getFeedRange()
                          .populateFeedRangeFilteringHeaders(
                              this.getPartitionKeyRangeCache(),
                              request,
                              this.collectionCache
                                  .resolveCollectionAsync(metadataDiagnosticsCtx, request)
                                  .flatMap(documentCollectionValueHolder -> {

                                      if (documentCollectionValueHolder.v != null) {
                                          request.setPartitionKeyDefinition(documentCollectionValueHolder.v.getPartitionKey());
                                      }

                                      return Mono.just(documentCollectionValueHolder);
                                  })
                          )
                          .flatMap(this::populateAuthorizationHeader);
        }

        return this.populateAuthorizationHeader(request);
    }

    private void populateCapabilitiesHeader(RxDocumentServiceRequest request) {
        if (!request.getHeaders().containsKey(HttpConstants.HttpHeaders.SDK_SUPPORTED_CAPABILITIES)) {
            request
                .getHeaders()
                .put(HttpConstants.HttpHeaders.SDK_SUPPORTED_CAPABILITIES, HttpConstants.SDKSupportedCapabilities.SUPPORTED_CAPABILITIES);
        }
    }

    private boolean requiresFeedRangeFiltering(RxDocumentServiceRequest request) {
        if (request.getResourceType() != ResourceType.Document &&
                request.getResourceType() != ResourceType.Conflict) {
            return false;
        }

        if (request.hasFeedRangeFilteringBeenApplied()) {
            return false;
        }

        switch (request.getOperationType()) {
            case ReadFeed:
            case Query:
            case SqlQuery:
                return request.getFeedRange() != null;
            default:
                return false;
        }
    }

    @Override
    public Mono<RxDocumentServiceRequest> populateAuthorizationHeader(RxDocumentServiceRequest request) {
        if (request == null) {
            throw new IllegalArgumentException("request");
        }

        if (this.authorizationTokenType == AuthorizationTokenType.AadToken) {
            return AadTokenAuthorizationHelper.getAuthorizationToken(this.tokenCredentialCache)
                .map(authorization -> {
                    request.getHeaders().put(HttpConstants.HttpHeaders.AUTHORIZATION, authorization);
                    return request;
                });
        } else {
            return Mono.just(request);
        }
    }

    @Override
    public Mono<HttpHeaders> populateAuthorizationHeader(HttpHeaders httpHeaders) {
        if (httpHeaders == null) {
            throw new IllegalArgumentException("httpHeaders");
        }

        if (this.authorizationTokenType == AuthorizationTokenType.AadToken) {
            return AadTokenAuthorizationHelper.getAuthorizationToken(this.tokenCredentialCache)
                .map(authorization -> {
                    httpHeaders.set(HttpConstants.HttpHeaders.AUTHORIZATION, authorization);
                    return httpHeaders;
                });
        }

        return Mono.just(httpHeaders);
    }

    @Override
    public AuthorizationTokenType getAuthorizationTokenType() {
        return this.authorizationTokenType;
    }

    @Override
    public String getUserAuthorizationToken(String resourceName,
                                            ResourceType resourceType,
                                            RequestVerb requestVerb,
                                            Map<String, String> headers,
                                            AuthorizationTokenType tokenType,
                                            Map<String, Object> properties) {

        if (this.cosmosAuthorizationTokenResolver != null) {
            return this.cosmosAuthorizationTokenResolver.getAuthorizationToken(requestVerb.toUpperCase(), resourceName, this.resolveCosmosResourceType(resourceType).toString(),
                    properties != null ? Collections.unmodifiableMap(properties) : null);
        } else if (credential != null) {
            return this.authorizationTokenProvider.generateKeyAuthorizationSignature(requestVerb, resourceName,
                    resourceType, headers);
        } else if (masterKeyOrResourceToken != null && hasAuthKeyResourceToken && resourceTokensMap == null) {
            return masterKeyOrResourceToken;
        } else {
            assert resourceTokensMap != null;
            if(resourceType.equals(ResourceType.DatabaseAccount)) {
                return this.firstResourceTokenFromPermissionFeed;
            }

            return ResourceTokenAuthorizationHelper.getAuthorizationTokenUsingResourceTokens(resourceTokensMap, requestVerb, resourceName, headers);
        }
    }

    private CosmosResourceType resolveCosmosResourceType(ResourceType resourceType) {
        CosmosResourceType cosmosResourceType =
            ModelBridgeInternal.fromServiceSerializedFormat(resourceType.toString());
        if (cosmosResourceType == null) {
            return CosmosResourceType.SYSTEM;
        }
        return cosmosResourceType;
    }

    void captureSessionToken(RxDocumentServiceRequest request, RxDocumentServiceResponse response) {
        this.sessionContainer.setSessionToken(request, response.getResponseHeaders());
    }

    private Mono<RxDocumentServiceResponse> create(RxDocumentServiceRequest request,
                                                   DocumentClientRetryPolicy documentClientRetryPolicy,
                                                   OperationContextAndListenerTuple operationContextAndListenerTuple) {
        return populateHeadersAsync(request, RequestVerb.POST)
            .flatMap(requestPopulated -> {
                RxStoreModel storeProxy = this.getStoreProxy(requestPopulated);
                if (documentClientRetryPolicy.getRetryContext() != null && documentClientRetryPolicy.getRetryContext().getRetryCount() > 0) {
                    documentClientRetryPolicy.getRetryContext().updateEndTime();
                }

                return storeProxy.processMessage(requestPopulated, operationContextAndListenerTuple);
            });
    }

    private Mono<RxDocumentServiceResponse> upsert(RxDocumentServiceRequest request,
                                                   DocumentClientRetryPolicy documentClientRetryPolicy,
                                                   OperationContextAndListenerTuple operationContextAndListenerTuple) {

        return populateHeadersAsync(request, RequestVerb.POST)
            .flatMap(requestPopulated -> {
                Map<String, String> headers = requestPopulated.getHeaders();
                // headers can never be null, since it will be initialized even when no
                // request options are specified,
                // hence using assertion here instead of exception, being in the private
                // method
                assert (headers != null);
                headers.put(HttpConstants.HttpHeaders.IS_UPSERT, "true");
                if (documentClientRetryPolicy.getRetryContext() != null && documentClientRetryPolicy.getRetryContext().getRetryCount() > 0) {
                    documentClientRetryPolicy.getRetryContext().updateEndTime();
                }

                return getStoreProxy(requestPopulated).processMessage(requestPopulated, operationContextAndListenerTuple)
                    .map(response -> {
                            this.captureSessionToken(requestPopulated, response);
                            return response;
                        }
                    );
            });
    }

    private Mono<RxDocumentServiceResponse> replace(RxDocumentServiceRequest request, DocumentClientRetryPolicy documentClientRetryPolicy) {
        return populateHeadersAsync(request, RequestVerb.PUT)
            .flatMap(requestPopulated -> {
                if (documentClientRetryPolicy.getRetryContext() != null && documentClientRetryPolicy.getRetryContext().getRetryCount() > 0) {
                    documentClientRetryPolicy.getRetryContext().updateEndTime();
                }

                return getStoreProxy(requestPopulated).processMessage(requestPopulated);
            });
    }

    private Mono<RxDocumentServiceResponse> patch(RxDocumentServiceRequest request, DocumentClientRetryPolicy documentClientRetryPolicy) {
        return populateHeadersAsync(request, RequestVerb.PATCH)
            .flatMap(requestPopulated -> {
                if (documentClientRetryPolicy.getRetryContext() != null && documentClientRetryPolicy.getRetryContext().getRetryCount() > 0) {
                    documentClientRetryPolicy.getRetryContext().updateEndTime();
                }
                return getStoreProxy(requestPopulated).processMessage(requestPopulated);
        });
    }

    @Override
    public Mono<ResourceResponse<Document>> createDocument(
        String collectionLink,
        Object document,
        RequestOptions options,
        boolean disableAutomaticIdGeneration) {

        return wrapPointOperationWithAvailabilityStrategy(
            ResourceType.Document,
            OperationType.Create,
            (opt, e2ecfg, clientCtxOverride, pointOperationContextForCircuitBreaker) -> createDocumentCore(
                collectionLink,
                document,
                opt,
                disableAutomaticIdGeneration,
                e2ecfg,
                clientCtxOverride,
                pointOperationContextForCircuitBreaker
            ),
            options,
            options != null && options.getNonIdempotentWriteRetriesEnabled() != null && options.getNonIdempotentWriteRetriesEnabled(),
            collectionLink
        );
    }

    private Mono<ResourceResponse<Document>> createDocumentCore(
        String collectionLink,
        Object document,
        RequestOptions options,
        boolean disableAutomaticIdGeneration,
        CosmosEndToEndOperationLatencyPolicyConfig endToEndPolicyConfig,
        DiagnosticsClientContext clientContextOverride,
        PointOperationContextForCircuitBreaker pointOperationContextForCircuitBreaker) {

        ScopedDiagnosticsFactory scopedDiagnosticsFactory = new ScopedDiagnosticsFactory(clientContextOverride, false);
        DocumentClientRetryPolicy requestRetryPolicy =
            this.resetSessionTokenRetryPolicy.getRequestPolicy(scopedDiagnosticsFactory);
        RequestOptions nonNullRequestOptions = options != null ? options : new RequestOptions();
        if (nonNullRequestOptions.getPartitionKey() == null) {
            requestRetryPolicy = new PartitionKeyMismatchRetryPolicy(collectionCache, requestRetryPolicy, collectionLink, nonNullRequestOptions);
        }

        DocumentClientRetryPolicy finalRetryPolicyInstance = requestRetryPolicy;
        AtomicReference<RxDocumentServiceRequest> requestReference = new AtomicReference<>();

        return handleCircuitBreakingFeedbackForPointOperation(getPointOperationResponseMonoWithE2ETimeout(
            nonNullRequestOptions,
            endToEndPolicyConfig,
            ObservableHelper.inlineIfPossibleAsObs(() ->
                    createDocumentInternal(
                        collectionLink,
                        document,
                        nonNullRequestOptions,
                        disableAutomaticIdGeneration,
                        finalRetryPolicyInstance,
                        scopedDiagnosticsFactory,
                        requestReference,
                        pointOperationContextForCircuitBreaker),
                requestRetryPolicy),
            scopedDiagnosticsFactory
        ), requestReference);
    }

    private Mono<ResourceResponse<Document>> createDocumentInternal(
        String collectionLink,
        Object document,
        RequestOptions options,
        boolean disableAutomaticIdGeneration,
        DocumentClientRetryPolicy requestRetryPolicy,
        DiagnosticsClientContext clientContextOverride,
        AtomicReference<RxDocumentServiceRequest> documentServiceRequestReference,
        PointOperationContextForCircuitBreaker pointOperationContextForCircuitBreaker) {
        try {
            logger.debug("Creating a Document. collectionLink: [{}]", collectionLink);

            Mono<Tuple2<RxDocumentServiceRequest, Utils.ValueHolder<DocumentCollection>>> requestToDocumentCollectionObs = getCreateDocumentRequest(
                requestRetryPolicy,
                collectionLink,
                document,
                options,
                disableAutomaticIdGeneration,
                OperationType.Create,
                clientContextOverride,
                pointOperationContextForCircuitBreaker);

            return requestToDocumentCollectionObs
                .flatMap(requestToDocumentCollection -> {

                    RxDocumentServiceRequest request = requestToDocumentCollection.getT1();
                    Utils.ValueHolder<DocumentCollection> documentCollectionValueHolder = requestToDocumentCollection.getT2();

                    if (documentCollectionValueHolder == null || documentCollectionValueHolder.v == null) {
                        return Mono.error(new IllegalStateException("documentCollectionValueHolder or documentCollectionValueHolder.v cannot be null"));
                    }

                    return this.partitionKeyRangeCache.tryLookupAsync(BridgeInternal.getMetaDataDiagnosticContext(request.requestContext.cosmosDiagnostics), documentCollectionValueHolder.v.getResourceId(), null, null)
                        .flatMap(collectionRoutingMapValueHolder -> {

                            if (collectionRoutingMapValueHolder == null || collectionRoutingMapValueHolder.v == null) {
                                return Mono.error(new IllegalStateException("collectionRoutingMapValueHolder or collectionRoutingMapValueHolder.v cannot be null"));
                            }

                            options.setPartitionKeyDefinition(documentCollectionValueHolder.v.getPartitionKey());
                            addPartitionLevelUnavailableRegionsForRequest(request, options, collectionRoutingMapValueHolder.v, requestRetryPolicy);
                            documentServiceRequestReference.set(request);
                            request.requestContext.setPointOperationContext(pointOperationContextForCircuitBreaker);

                            // needs to be after onBeforeSendRequest since CosmosDiagnostics instance needs to be wired
                            // to the RxDocumentServiceRequest instance
                            mergeContextInformationIntoDiagnosticsForPointRequest(request, pointOperationContextForCircuitBreaker);

                            return create(request, requestRetryPolicy, getOperationContextAndListenerTuple(options));

                        })
                        .map(serviceResponse -> toResourceResponse(serviceResponse, Document.class));
                });
        } catch (Exception e) {
            logger.debug("Failure in creating a document due to [{}]", e.getMessage(), e);
            return Mono.error(e);
        }
    }

    private static <T> Mono<T> getPointOperationResponseMonoWithE2ETimeout(
        RequestOptions requestOptions,
        CosmosEndToEndOperationLatencyPolicyConfig endToEndPolicyConfig,
        Mono<T> rxDocumentServiceResponseMono,
        ScopedDiagnosticsFactory scopedDiagnosticsFactory) {

        requestOptions.setCosmosEndToEndLatencyPolicyConfig(endToEndPolicyConfig);

        if (endToEndPolicyConfig != null && endToEndPolicyConfig.isEnabled()) {

            Duration endToEndTimeout = endToEndPolicyConfig.getEndToEndOperationTimeout();
            if (endToEndTimeout.isNegative()) {
                CosmosDiagnostics latestCosmosDiagnosticsSnapshot = scopedDiagnosticsFactory.getMostRecentlyCreatedDiagnostics();
                if (latestCosmosDiagnosticsSnapshot == null) {
                    scopedDiagnosticsFactory.createDiagnostics();
                }
                return Mono.error(getNegativeTimeoutException(scopedDiagnosticsFactory.getMostRecentlyCreatedDiagnostics(), endToEndTimeout));
            }

            return rxDocumentServiceResponseMono
                .timeout(endToEndTimeout)
                .onErrorMap(throwable -> getCancellationExceptionForPointOperations(
                    scopedDiagnosticsFactory,
                    throwable,
                    requestOptions.getMarkE2ETimeoutInRequestContextCallbackHook()));
        }
        return rxDocumentServiceResponseMono;
    }

    private <T> Mono<T> handleCircuitBreakingFeedbackForPointOperation(
        Mono<T> response,
        AtomicReference<RxDocumentServiceRequest> requestReference) {

        return response
            .doOnSuccess(ignore -> {

                if (this.globalPartitionEndpointManagerForPerPartitionCircuitBreaker.isPartitionLevelCircuitBreakingApplicable(requestReference.get())) {
                    RxDocumentServiceRequest succeededRequest = requestReference.get();
                    checkNotNull(succeededRequest.requestContext, "Argument 'succeededRequest.requestContext' must not be null!");

                    PointOperationContextForCircuitBreaker pointOperationContextForCircuitBreaker = succeededRequest.requestContext.getPointOperationContextForCircuitBreaker();
                    checkNotNull(pointOperationContextForCircuitBreaker, "Argument 'pointOperationContextForCircuitBreaker' must not be null!");
                    pointOperationContextForCircuitBreaker.setHasOperationSeenSuccess();

                    this.globalPartitionEndpointManagerForPerPartitionCircuitBreaker.handleLocationSuccessForPartitionKeyRange(succeededRequest);
                }
            })
            .doOnError(throwable -> {
                if (throwable instanceof OperationCancelledException) {
                    if (this.globalPartitionEndpointManagerForPerPartitionCircuitBreaker.isPartitionLevelCircuitBreakingApplicable(requestReference.get())) {
                        RxDocumentServiceRequest failedRequest = requestReference.get();
                        checkNotNull(failedRequest.requestContext, "Argument 'failedRequest.requestContext' must not be null!");

                        PointOperationContextForCircuitBreaker pointOperationContextForCircuitBreaker = failedRequest.requestContext.getPointOperationContextForCircuitBreaker();
                        checkNotNull(pointOperationContextForCircuitBreaker, "Argument 'pointOperationContextForCircuitBreaker' must not be null!");

                        if (pointOperationContextForCircuitBreaker.isThresholdBasedAvailabilityStrategyEnabled()) {

                            if (!pointOperationContextForCircuitBreaker.isRequestHedged() && pointOperationContextForCircuitBreaker.getHasOperationSeenSuccess()) {
                                this.handleLocationCancellationExceptionForPartitionKeyRange(failedRequest);
                            }
                        } else {
                            this.handleLocationCancellationExceptionForPartitionKeyRange(failedRequest);
                        }
                    }
                }
            })
            .doFinally(signalType -> {
                if (signalType != SignalType.CANCEL) {
                    return;
                }

                if (this.globalPartitionEndpointManagerForPerPartitionCircuitBreaker.isPartitionLevelCircuitBreakingApplicable(requestReference.get())) {
                    RxDocumentServiceRequest failedRequest = requestReference.get();
                    checkNotNull(failedRequest.requestContext, "Argument 'failedRequest.requestContext' must not be null!");

                    PointOperationContextForCircuitBreaker pointOperationContextForCircuitBreaker = failedRequest.requestContext.getPointOperationContextForCircuitBreaker();
                    checkNotNull(pointOperationContextForCircuitBreaker, "Argument 'pointOperationContextForCircuitBreaker' must not be null!");

                    // scoping the handling of CANCEL signal handling for reasons outside of end-to-end operation timeout
                    // to purely operations which have end-to-end operation timeout enabled
                    if (pointOperationContextForCircuitBreaker.isThresholdBasedAvailabilityStrategyEnabled()) {

                        if (!pointOperationContextForCircuitBreaker.isRequestHedged() && pointOperationContextForCircuitBreaker.getHasOperationSeenSuccess()) {
                            this.handleLocationCancellationExceptionForPartitionKeyRange(failedRequest);
                        }
                    }
                }
            });
    }

    private <T> Mono<NonTransientFeedOperationResult<T>> handleCircuitBreakingFeedbackForFeedOperationWithAvailabilityStrategy(Mono<NonTransientFeedOperationResult<T>> response, RxDocumentServiceRequest request) {

        return response
            .doOnSuccess(nonTransientFeedOperationResult -> {

                if (this.globalPartitionEndpointManagerForPerPartitionCircuitBreaker.isPartitionLevelCircuitBreakingApplicable(request)) {
                    if (!nonTransientFeedOperationResult.isError()) {
                        checkNotNull(request, "Argument 'request' cannot be null!");
                        checkNotNull(request.requestContext, "Argument 'request.requestContext' cannot be null!");

                        FeedOperationContextForCircuitBreaker feedOperationContextForCircuitBreaker
                            = request.requestContext.getFeedOperationContextForCircuitBreaker();

                        checkNotNull(feedOperationContextForCircuitBreaker, "Argument 'feedOperationContextForCircuitBreaker' cannot be null!");

<<<<<<< HEAD
                        feedOperationContextForCircuitBreaker.addPartitionKeyRangeWithSuccess(request.requestContext.resolvedPartitionKeyRange, request.getResourceId());
                        this.globalPartitionEndpointManagerForPerPartitionCircuitBreaker.handleLocationSuccessForPartitionKeyRange(request);
=======
                        feedOperationContextForCircuitBreaker.addPartitionKeyRangeWithSuccess(request.requestContext.resolvedPartitionKeyRangeForCircuitBreaker, request.getResourceId());
                        this.globalPartitionEndpointManagerForCircuitBreaker.handleLocationSuccessForPartitionKeyRange(request);
>>>>>>> fd36287f
                    }
                }
            })
            .doFinally(signalType -> {
                if (signalType != SignalType.CANCEL) {
                    return;
                }

                if (this.globalPartitionEndpointManagerForPerPartitionCircuitBreaker.isPartitionLevelCircuitBreakingApplicable(request)) {
                    checkNotNull(request, "Argument 'request' cannot be null!");
                    checkNotNull(request.requestContext, "Argument 'request.requestContext' cannot be null!");

                    FeedOperationContextForCircuitBreaker feedOperationContextForCircuitBreaker
                        = request.requestContext.getFeedOperationContextForCircuitBreaker();

                    checkNotNull(feedOperationContextForCircuitBreaker, "Argument 'feedOperationContextForCircuitBreaker' cannot be null!");

                    if (!feedOperationContextForCircuitBreaker.getIsRequestHedged()
                        && feedOperationContextForCircuitBreaker.isThresholdBasedAvailabilityStrategyEnabled()
                        && feedOperationContextForCircuitBreaker.hasPartitionKeyRangeSeenSuccess(request.requestContext.resolvedPartitionKeyRange, request.getResourceId())) {
                        this.handleLocationCancellationExceptionForPartitionKeyRange(request);
                    }
                }
            });
    }

    private static Throwable getCancellationExceptionForPointOperations(
        ScopedDiagnosticsFactory scopedDiagnosticsFactory,
        Throwable throwable,
        AtomicReference<Runnable> markE2ETimeoutInRequestContextCallbackHook) {
        Throwable unwrappedException = reactor.core.Exceptions.unwrap(throwable);
        if (unwrappedException instanceof TimeoutException) {

            CosmosException exception = new OperationCancelledException();
            exception.setStackTrace(throwable.getStackTrace());

            Runnable actualCallback = markE2ETimeoutInRequestContextCallbackHook.get();
            if (actualCallback != null) {
                logger.trace("Calling actual Mark E2E timeout callback");
                actualCallback.run();
            }

            // For point operations
            // availabilityStrategy sits on top of e2eTimeoutPolicy
            // e2eTimeoutPolicy sits on top of client retry policy
            // for each e2eTimeoutPolicy wrap, we are going to create one distinct ScopedDiagnosticsFactory
            // so for each scopedDiagnosticsFactory being used here, there will only be max one CosmosDiagnostics being tracked
            CosmosDiagnostics lastDiagnosticsSnapshot = scopedDiagnosticsFactory.getMostRecentlyCreatedDiagnostics();
            if (lastDiagnosticsSnapshot == null) {
                scopedDiagnosticsFactory.createDiagnostics();
            }
            BridgeInternal.setCosmosDiagnostics(exception, scopedDiagnosticsFactory.getMostRecentlyCreatedDiagnostics());

            return exception;
        }
        return throwable;
    }

    private static CosmosException getNegativeTimeoutException(CosmosDiagnostics cosmosDiagnostics, Duration negativeTimeout) {
        checkNotNull(negativeTimeout, "Argument 'negativeTimeout' must not be null");
        checkArgument(
            negativeTimeout.isNegative(),
            "This exception should only be used for negative timeouts");

        String message = String.format("Negative timeout '%s' provided.",  negativeTimeout);
        CosmosException exception = new OperationCancelledException(message, null);
        BridgeInternal.setSubStatusCode(exception, HttpConstants.SubStatusCodes.NEGATIVE_TIMEOUT_PROVIDED);

        if (cosmosDiagnostics != null) {
            BridgeInternal.setCosmosDiagnostics(exception, cosmosDiagnostics);
        }

        return exception;
    }

    @Override
    public Mono<ResourceResponse<Document>> upsertDocument(String collectionLink, Object document,
                                                                 RequestOptions options, boolean disableAutomaticIdGeneration) {
        return wrapPointOperationWithAvailabilityStrategy(
            ResourceType.Document,
            OperationType.Upsert,
            (opt, e2ecfg, clientCtxOverride, pointOperationContextForCircuitBreaker) -> upsertDocumentCore(
                collectionLink, document, opt, disableAutomaticIdGeneration, e2ecfg, clientCtxOverride, pointOperationContextForCircuitBreaker),
            options,
            options != null && options.getNonIdempotentWriteRetriesEnabled() != null && options.getNonIdempotentWriteRetriesEnabled(),
            collectionLink
        );
    }

    private Mono<ResourceResponse<Document>> upsertDocumentCore(
        String collectionLink,
        Object document,
        RequestOptions options,
        boolean disableAutomaticIdGeneration,
        CosmosEndToEndOperationLatencyPolicyConfig endToEndPolicyConfig,
        DiagnosticsClientContext clientContextOverride,
        PointOperationContextForCircuitBreaker pointOperationContextForCircuitBreaker) {

        RequestOptions nonNullRequestOptions = options != null ? options : new RequestOptions();
        ScopedDiagnosticsFactory scopedDiagnosticsFactory = new ScopedDiagnosticsFactory(clientContextOverride, false);
        DocumentClientRetryPolicy requestRetryPolicy = this.resetSessionTokenRetryPolicy.getRequestPolicy(scopedDiagnosticsFactory);
        if (nonNullRequestOptions.getPartitionKey() == null) {
            requestRetryPolicy = new PartitionKeyMismatchRetryPolicy(collectionCache, requestRetryPolicy, collectionLink, nonNullRequestOptions);
        }

        DocumentClientRetryPolicy finalRetryPolicyInstance = requestRetryPolicy;
        AtomicReference<RxDocumentServiceRequest> requestReference = new AtomicReference<>();

        return handleCircuitBreakingFeedbackForPointOperation(getPointOperationResponseMonoWithE2ETimeout(
                nonNullRequestOptions,
                endToEndPolicyConfig,
                ObservableHelper.inlineIfPossibleAsObs(
                    () -> upsertDocumentInternal(
                        collectionLink,
                        document,
                        nonNullRequestOptions,
                        disableAutomaticIdGeneration,
                        finalRetryPolicyInstance,
                        scopedDiagnosticsFactory,
                        requestReference,
                        pointOperationContextForCircuitBreaker),
                    finalRetryPolicyInstance),
                scopedDiagnosticsFactory), requestReference);
    }

    private Mono<ResourceResponse<Document>> upsertDocumentInternal(
        String collectionLink,
        Object document,
        RequestOptions options,
        boolean disableAutomaticIdGeneration,
        DocumentClientRetryPolicy retryPolicyInstance,
        DiagnosticsClientContext clientContextOverride,
        AtomicReference<RxDocumentServiceRequest> requestReference,
        PointOperationContextForCircuitBreaker pointOperationContextForCircuitBreaker) {

        try {
            logger.debug("Upserting a Document. collectionLink: [{}]", collectionLink);

            Mono<Tuple2<RxDocumentServiceRequest, Utils.ValueHolder<DocumentCollection>>> requestToDocumentCollectionObs =
                getCreateDocumentRequest(
                    retryPolicyInstance,
                    collectionLink,
                    document,
                    options,
                    disableAutomaticIdGeneration,
                    OperationType.Upsert,
                    clientContextOverride,
                    pointOperationContextForCircuitBreaker);

            return requestToDocumentCollectionObs
                .flatMap(requestToDocumentCollection -> {
                    RxDocumentServiceRequest request = requestToDocumentCollection.getT1();
                    Utils.ValueHolder<DocumentCollection> documentCollectionValueHolder = requestToDocumentCollection.getT2();

                    if (documentCollectionValueHolder == null || documentCollectionValueHolder.v == null) {
                        return Mono.error(new IllegalStateException("documentCollectionValueHolder or documentCollectionValueHolder.v cannot be null"));
                    }

                    return this.partitionKeyRangeCache.tryLookupAsync(BridgeInternal.getMetaDataDiagnosticContext(request.requestContext.cosmosDiagnostics), documentCollectionValueHolder.v.getResourceId(), null, null)
                        .flatMap(collectionRoutingMapValueHolder -> {

                            if (collectionRoutingMapValueHolder == null || collectionRoutingMapValueHolder.v == null) {
                                return Mono.error(new IllegalStateException("collectionRoutingMapValueHolder or collectionRoutingMapValueHolder.v cannot be null"));
                            }

                            options.setPartitionKeyDefinition(documentCollectionValueHolder.v.getPartitionKey());
                            addPartitionLevelUnavailableRegionsForRequest(request, options, collectionRoutingMapValueHolder.v, retryPolicyInstance);

                            request.requestContext.setPointOperationContext(pointOperationContextForCircuitBreaker);
                            requestReference.set(request);

                            // needs to be after onBeforeSendRequest since CosmosDiagnostics instance needs to be wired
                            // to the RxDocumentServiceRequest instance
                            mergeContextInformationIntoDiagnosticsForPointRequest(request, pointOperationContextForCircuitBreaker);

                            return upsert(request, retryPolicyInstance, getOperationContextAndListenerTuple(options));
                        })
                        .map(serviceResponse -> toResourceResponse(serviceResponse, Document.class));

                });

        } catch (Exception e) {
            logger.debug("Failure in upserting a document due to [{}]", e.getMessage(), e);
            return Mono.error(e);
        }
    }

    @Override
    public Mono<ResourceResponse<Document>> replaceDocument(String documentLink, Object document,
                                                            RequestOptions options) {

        String collectionLink = Utils.getCollectionName(documentLink);

        return wrapPointOperationWithAvailabilityStrategy(
            ResourceType.Document,
            OperationType.Replace,
            (opt, e2ecfg, clientCtxOverride, pointOperationContextForCircuitBreaker) -> replaceDocumentCore(
                documentLink,
                document,
                opt,
                e2ecfg,
                clientCtxOverride,
                pointOperationContextForCircuitBreaker),
            options,
            options != null && options.getNonIdempotentWriteRetriesEnabled() != null && options.getNonIdempotentWriteRetriesEnabled(),
            collectionLink
        );
    }

    private Mono<ResourceResponse<Document>> replaceDocumentCore(
        String documentLink,
        Object document,
        RequestOptions options,
        CosmosEndToEndOperationLatencyPolicyConfig endToEndPolicyConfig,
        DiagnosticsClientContext clientContextOverride,
        PointOperationContextForCircuitBreaker pointOperationContextForCircuitBreaker) {

        RequestOptions nonNullRequestOptions = options != null ? options : new RequestOptions();
        ScopedDiagnosticsFactory scopedDiagnosticsFactory = new ScopedDiagnosticsFactory(clientContextOverride, false);
        DocumentClientRetryPolicy requestRetryPolicy =
            this.resetSessionTokenRetryPolicy.getRequestPolicy(scopedDiagnosticsFactory);
        if (nonNullRequestOptions.getPartitionKey() == null) {
            String collectionLink = Utils.getCollectionName(documentLink);
            requestRetryPolicy = new PartitionKeyMismatchRetryPolicy(
                collectionCache, requestRetryPolicy, collectionLink, nonNullRequestOptions);
        }
        DocumentClientRetryPolicy finalRequestRetryPolicy = requestRetryPolicy;
        AtomicReference<RxDocumentServiceRequest> requestReference = new AtomicReference<>();

        return handleCircuitBreakingFeedbackForPointOperation(getPointOperationResponseMonoWithE2ETimeout(
                nonNullRequestOptions,
                endToEndPolicyConfig,
                ObservableHelper.inlineIfPossibleAsObs(
                    () -> replaceDocumentInternal(
                        documentLink,
                        document,
                        nonNullRequestOptions,
                        finalRequestRetryPolicy,
                        endToEndPolicyConfig,
                        scopedDiagnosticsFactory,
                        requestReference,
                        pointOperationContextForCircuitBreaker),
                    requestRetryPolicy),
                scopedDiagnosticsFactory), requestReference);
    }

    private Mono<ResourceResponse<Document>> replaceDocumentInternal(
        String documentLink,
        Object document,
        RequestOptions options,
        DocumentClientRetryPolicy retryPolicyInstance,
        CosmosEndToEndOperationLatencyPolicyConfig endToEndPolicyConfig,
        DiagnosticsClientContext clientContextOverride,
        AtomicReference<RxDocumentServiceRequest> requestReference,
        PointOperationContextForCircuitBreaker pointOperationContextForCircuitBreaker) {

        try {
            if (StringUtils.isEmpty(documentLink)) {
                throw new IllegalArgumentException("documentLink");
            }

            if (document == null) {
                throw new IllegalArgumentException("document");
            }

            Document typedDocument = Document.fromObject(document, options.getEffectiveItemSerializer());

            return this.replaceDocumentInternal(
                documentLink,
                typedDocument,
                options,
                retryPolicyInstance,
                clientContextOverride,
                requestReference,
                pointOperationContextForCircuitBreaker);

        } catch (Exception e) {
            logger.debug("Failure in replacing a document due to [{}]", e.getMessage());
            return Mono.error(e);
        }
    }

    @Override
    public Mono<ResourceResponse<Document>> replaceDocument(Document document, RequestOptions options) {

        String collectionLink = Utils.getCollectionName(document.getSelfLink());

        return wrapPointOperationWithAvailabilityStrategy(
            ResourceType.Document,
            OperationType.Replace,
            (opt, e2ecfg, clientCtxOverride, pointOperationContextForCircuitBreaker) -> replaceDocumentCore(
                document,
                opt,
                e2ecfg,
                clientCtxOverride,
                pointOperationContextForCircuitBreaker
            ),
            options,
            options != null && options.getNonIdempotentWriteRetriesEnabled() != null && options.getNonIdempotentWriteRetriesEnabled(),
            collectionLink
        );
    }

    private Mono<ResourceResponse<Document>> replaceDocumentCore(
        Document document,
        RequestOptions options,
        CosmosEndToEndOperationLatencyPolicyConfig endToEndPolicyConfig,
        DiagnosticsClientContext clientContextOverride,
        PointOperationContextForCircuitBreaker pointOperationContextForCircuitBreaker) {

        DocumentClientRetryPolicy requestRetryPolicy =
            this.resetSessionTokenRetryPolicy.getRequestPolicy(clientContextOverride);
        if (options == null || options.getPartitionKey() == null) {
            String collectionLink = document.getSelfLink();
            requestRetryPolicy = new PartitionKeyMismatchRetryPolicy(
                collectionCache, requestRetryPolicy, collectionLink, options);
        }
        DocumentClientRetryPolicy finalRequestRetryPolicy = requestRetryPolicy;
        AtomicReference<RxDocumentServiceRequest> requestReference = new AtomicReference<>();

        return handleCircuitBreakingFeedbackForPointOperation(ObservableHelper.inlineIfPossibleAsObs(
            () -> replaceDocumentInternal(
                document,
                options,
                finalRequestRetryPolicy,
                endToEndPolicyConfig,
                clientContextOverride,
                requestReference,
                pointOperationContextForCircuitBreaker),
            requestRetryPolicy), requestReference);
    }

    private Mono<ResourceResponse<Document>> replaceDocumentInternal(
        Document document,
        RequestOptions options,
        DocumentClientRetryPolicy retryPolicyInstance,
        CosmosEndToEndOperationLatencyPolicyConfig endToEndPolicyConfig,
        DiagnosticsClientContext clientContextOverride,
        AtomicReference<RxDocumentServiceRequest> requestReference,
        PointOperationContextForCircuitBreaker pointOperationContextForCircuitBreaker) {

        try {
            if (document == null) {
                throw new IllegalArgumentException("document");
            }

            return this.replaceDocumentInternal(
                document.getSelfLink(),
                document,
                options,
                retryPolicyInstance,
                clientContextOverride,
                requestReference,
                pointOperationContextForCircuitBreaker);

        } catch (Exception e) {
            logger.debug("Failure in replacing a database due to [{}]", e.getMessage());
            return Mono.error(e);
        }
    }

    private Mono<ResourceResponse<Document>> replaceDocumentInternal(
        String documentLink,
        Document document,
        RequestOptions options,
        DocumentClientRetryPolicy retryPolicyInstance,
        DiagnosticsClientContext clientContextOverride,
        AtomicReference<RxDocumentServiceRequest> requestReference,
        PointOperationContextForCircuitBreaker pointOperationContextForCircuitBreaker) {

        if (document == null) {
            throw new IllegalArgumentException("document");
        }

        logger.debug("Replacing a Document. documentLink: [{}]", documentLink);
        final String path = Utils.joinPath(documentLink, null);
        final Map<String, String> requestHeaders =
            getRequestHeaders(options, ResourceType.Document, OperationType.Replace);
        Instant serializationStartTimeUTC = Instant.now();
        Consumer<Map<String, Object>> onAfterSerialization = null;
        if (options != null) {
            String trackingId = options.getTrackingId();

            if (trackingId != null && !trackingId.isEmpty()) {
                onAfterSerialization = (node) -> node.put(Constants.Properties.TRACKING_ID, trackingId);
            }
        }

        ByteBuffer content = document.serializeJsonToByteBuffer(options.getEffectiveItemSerializer(), onAfterSerialization, false);
        Instant serializationEndTime = Instant.now();
        SerializationDiagnosticsContext.SerializationDiagnostics serializationDiagnostics =
            new SerializationDiagnosticsContext.SerializationDiagnostics(
                serializationStartTimeUTC,
                serializationEndTime,
                SerializationDiagnosticsContext.SerializationType.ITEM_SERIALIZATION);

        final RxDocumentServiceRequest request = RxDocumentServiceRequest.create(
            getEffectiveClientContext(clientContextOverride),
            OperationType.Replace, ResourceType.Document, path, requestHeaders, options, content);

        if (options != null && options.getNonIdempotentWriteRetriesEnabled() != null && options.getNonIdempotentWriteRetriesEnabled()) {
            request.setNonIdempotentWriteRetriesEnabled(true);
        }

        if (options != null) {

            DocumentServiceRequestContext requestContext = request.requestContext;

            options.getMarkE2ETimeoutInRequestContextCallbackHook().set(
                () -> requestContext.setIsRequestCancelledOnTimeout(new AtomicBoolean(true)));
            requestContext.setExcludeRegions(options.getExcludedRegions());
            requestContext.setKeywordIdentifiers(options.getKeywordIdentifiers());
        }

        SerializationDiagnosticsContext serializationDiagnosticsContext =
            BridgeInternal.getSerializationDiagnosticsContext(request.requestContext.cosmosDiagnostics);

        if (serializationDiagnosticsContext != null) {
            serializationDiagnosticsContext.addSerializationDiagnostics(serializationDiagnostics);
        }

        if (retryPolicyInstance != null) {
            retryPolicyInstance.onBeforeSendRequest(request);
        }

        Mono<Utils.ValueHolder<DocumentCollection>> collectionObs =
            collectionCache.resolveCollectionAsync(
                BridgeInternal.getMetaDataDiagnosticContext(request.requestContext.cosmosDiagnostics),
                request);
        Mono<RxDocumentServiceRequest> requestObs =
            addPartitionKeyInformation(request, content, document, options, collectionObs, pointOperationContextForCircuitBreaker);

        return collectionObs
            .flatMap(documentCollectionValueHolder -> {

                if (documentCollectionValueHolder == null || documentCollectionValueHolder.v == null) {
                    return Mono.error(new IllegalStateException("documentCollectionValueHolder or documentCollectionValueHolder.v cannot be null"));
                }

                return this.partitionKeyRangeCache.tryLookupAsync(BridgeInternal.getMetaDataDiagnosticContext(request.requestContext.cosmosDiagnostics), documentCollectionValueHolder.v.getResourceId(), null, null)
                    .flatMap(collectionRoutingMapValueHolder -> {

                        if (collectionRoutingMapValueHolder == null || collectionRoutingMapValueHolder.v == null) {
                            return Mono.error(new IllegalStateException("collectionRoutingMapValueHolder or collectionRoutingMapValueHolder.v cannot be null"));
                        }

                        return requestObs.flatMap(req -> {

                                options.setPartitionKeyDefinition(documentCollectionValueHolder.v.getPartitionKey());
                                addPartitionLevelUnavailableRegionsForRequest(req, options, collectionRoutingMapValueHolder.v, retryPolicyInstance);

                                req.requestContext.setPointOperationContext(pointOperationContextForCircuitBreaker);
                                requestReference.set(req);

                                // needs to be after onBeforeSendRequest since CosmosDiagnostics instance needs to be wired
                                // to the RxDocumentServiceRequest instance
                                mergeContextInformationIntoDiagnosticsForPointRequest(request, pointOperationContextForCircuitBreaker);

                                return replace(request, retryPolicyInstance);
                            })
                            .map(resp -> toResourceResponse(resp, Document.class));
                    });
            });
    }

    private CosmosEndToEndOperationLatencyPolicyConfig getEndToEndOperationLatencyPolicyConfig(
        RequestOptions options,
        ResourceType resourceType,
        OperationType operationType) {
        return this.getEffectiveEndToEndOperationLatencyPolicyConfig(
            options != null ? options.getCosmosEndToEndLatencyPolicyConfig() : null,
            resourceType,
            operationType);
    }

    private CosmosEndToEndOperationLatencyPolicyConfig getEffectiveEndToEndOperationLatencyPolicyConfig(
        CosmosEndToEndOperationLatencyPolicyConfig policyConfig,
        ResourceType resourceType,
        OperationType operationType) {
        if (policyConfig != null) {
            return policyConfig;
        }

        if (resourceType != ResourceType.Document) {
            return null;
        }

        if (!operationType.isPointOperation() && Configs.isDefaultE2ETimeoutDisabledForNonPointOperations()) {
            return null;
        }

        return this.cosmosEndToEndOperationLatencyPolicyConfig;
    }

    @Override
    public Mono<ResourceResponse<Document>> patchDocument(String documentLink,
                                                          CosmosPatchOperations cosmosPatchOperations,
                                                          RequestOptions options) {

        String collectionLink = Utils.getCollectionName(documentLink);

        return wrapPointOperationWithAvailabilityStrategy(
            ResourceType.Document,
            OperationType.Patch,
            (opt, e2ecfg, clientCtxOverride, pointOperationContextForCircuitBreaker) -> patchDocumentCore(
                documentLink,
                cosmosPatchOperations,
                opt,
                e2ecfg,
                clientCtxOverride,
                pointOperationContextForCircuitBreaker),
            options,
            options != null && options.getNonIdempotentWriteRetriesEnabled() != null && options.getNonIdempotentWriteRetriesEnabled(),
            collectionLink
        );
    }

    private Mono<ResourceResponse<Document>> patchDocumentCore(
        String documentLink,
        CosmosPatchOperations cosmosPatchOperations,
        RequestOptions options,
        CosmosEndToEndOperationLatencyPolicyConfig endToEndPolicyConfig,
        DiagnosticsClientContext clientContextOverride,
        PointOperationContextForCircuitBreaker pointOperationContextForCircuitBreaker) {

        RequestOptions nonNullRequestOptions = options != null ? options : new RequestOptions();
        ScopedDiagnosticsFactory scopedDiagnosticsFactory = new ScopedDiagnosticsFactory(clientContextOverride, false);
        DocumentClientRetryPolicy documentClientRetryPolicy = this.resetSessionTokenRetryPolicy.getRequestPolicy(scopedDiagnosticsFactory);

        AtomicReference<RxDocumentServiceRequest> requestReference = new AtomicReference<>();

        return handleCircuitBreakingFeedbackForPointOperation(
            getPointOperationResponseMonoWithE2ETimeout(
                nonNullRequestOptions,
                endToEndPolicyConfig,
                ObservableHelper.inlineIfPossibleAsObs(
                    () -> patchDocumentInternal(
                        documentLink,
                        cosmosPatchOperations,
                        nonNullRequestOptions,
                        documentClientRetryPolicy,
                        scopedDiagnosticsFactory,
                        requestReference,
                        pointOperationContextForCircuitBreaker),
                    documentClientRetryPolicy),
                scopedDiagnosticsFactory), requestReference);
    }

    private Mono<ResourceResponse<Document>> patchDocumentInternal(
        String documentLink,
        CosmosPatchOperations cosmosPatchOperations,
        RequestOptions options,
        DocumentClientRetryPolicy retryPolicyInstance,
        DiagnosticsClientContext clientContextOverride,
        AtomicReference<RxDocumentServiceRequest> requestReference,
        PointOperationContextForCircuitBreaker pointOperationContextForCircuitBreaker) {

        checkArgument(StringUtils.isNotEmpty(documentLink), "expected non empty documentLink");
        checkNotNull(cosmosPatchOperations, "expected non null cosmosPatchOperations");

        logger.debug("Running patch operations on Document. documentLink: [{}]", documentLink);

        final String path = Utils.joinPath(documentLink, null);

        final Map<String, String> requestHeaders =
            getRequestHeaders(options, ResourceType.Document, OperationType.Patch);
        Instant serializationStartTimeUTC = Instant.now();

        ByteBuffer content = ByteBuffer.wrap(
            PatchUtil.serializeCosmosPatchToByteArray(cosmosPatchOperations, options));

        Instant serializationEndTime = Instant.now();
        SerializationDiagnosticsContext.SerializationDiagnostics serializationDiagnostics =
            new SerializationDiagnosticsContext.SerializationDiagnostics(
                serializationStartTimeUTC,
                serializationEndTime,
                SerializationDiagnosticsContext.SerializationType.ITEM_SERIALIZATION);

        final RxDocumentServiceRequest request = RxDocumentServiceRequest.create(
            clientContextOverride,
            OperationType.Patch,
            ResourceType.Document,
            path,
            requestHeaders,
            options,
            content);

        if (options != null && options.getNonIdempotentWriteRetriesEnabled() != null && options.getNonIdempotentWriteRetriesEnabled()) {
            request.setNonIdempotentWriteRetriesEnabled(true);
        }
        if (options != null) {

            DocumentServiceRequestContext requestContext = request.requestContext;

            options.getMarkE2ETimeoutInRequestContextCallbackHook().set(
                () -> requestContext.setIsRequestCancelledOnTimeout(new AtomicBoolean(true)));
            requestContext.setExcludeRegions(options.getExcludedRegions());
            requestContext.setKeywordIdentifiers(options.getKeywordIdentifiers());
        }

        if (retryPolicyInstance != null) {
            retryPolicyInstance.onBeforeSendRequest(request);
        }

        SerializationDiagnosticsContext serializationDiagnosticsContext =
            BridgeInternal.getSerializationDiagnosticsContext(request.requestContext.cosmosDiagnostics);

        if (serializationDiagnosticsContext != null) {
            serializationDiagnosticsContext.addSerializationDiagnostics(serializationDiagnostics);
        }

        Mono<Utils.ValueHolder<DocumentCollection>> collectionObs = collectionCache.resolveCollectionAsync(
            BridgeInternal.getMetaDataDiagnosticContext(request.requestContext.cosmosDiagnostics), request);

        // options will always have partition key info, so contentAsByteBuffer can be null and is not needed.
        Mono<RxDocumentServiceRequest> requestObs = addPartitionKeyInformation(
            request,
            null,
            null,
            options,
            collectionObs,
            pointOperationContextForCircuitBreaker);

        return collectionObs
            .flatMap(documentCollectionValueHolder -> {

                if (documentCollectionValueHolder == null || documentCollectionValueHolder.v == null) {
                    return Mono.error(new IllegalStateException("documentCollectionValueHolder or documentCollectionValueHolder.v cannot be null"));
                }

                return this.partitionKeyRangeCache.tryLookupAsync(BridgeInternal.getMetaDataDiagnosticContext(request.requestContext.cosmosDiagnostics), documentCollectionValueHolder.v.getResourceId(), null, null)
                    .flatMap(collectionRoutingMapValueHolder -> {

                        if (collectionRoutingMapValueHolder == null || collectionRoutingMapValueHolder.v == null) {
                            return Mono.error(new IllegalStateException("collectionRoutingMapValueHolder or collectionRoutingMapValueHolder.v cannot be null"));
                        }

                        return requestObs
                            .flatMap(req -> {

                                options.setPartitionKeyDefinition(documentCollectionValueHolder.v.getPartitionKey());
                                addPartitionLevelUnavailableRegionsForRequest(req, options, collectionRoutingMapValueHolder.v, retryPolicyInstance);

                                req.requestContext.setPointOperationContext(pointOperationContextForCircuitBreaker);
                                requestReference.set(req);

                                // needs to be after onBeforeSendRequest since CosmosDiagnostics instance needs to be wired
                                // to the RxDocumentServiceRequest instance
                                mergeContextInformationIntoDiagnosticsForPointRequest(request, pointOperationContextForCircuitBreaker);

                                return patch(request, retryPolicyInstance);
                            })
                            .map(resp -> toResourceResponse(resp, Document.class));
                    });
            });
    }

    @Override
    public Mono<ResourceResponse<Document>> deleteDocument(String documentLink, RequestOptions options) {

        String collectionLink = Utils.getCollectionName(documentLink);

        return wrapPointOperationWithAvailabilityStrategy(
            ResourceType.Document,
            OperationType.Delete,
            (opt, e2ecfg, clientCtxOverride, pointOperationContextForCircuitBreaker) -> deleteDocumentCore(
                documentLink,
                null,
                opt,
                e2ecfg,
                clientCtxOverride,
                pointOperationContextForCircuitBreaker
            ),
            options,
            options != null && options.getNonIdempotentWriteRetriesEnabled() != null && options.getNonIdempotentWriteRetriesEnabled(),
            collectionLink
        );
    }

    @Override
    public Mono<ResourceResponse<Document>> deleteDocument(String documentLink, InternalObjectNode internalObjectNode, RequestOptions options) {

        String collectionLink = Utils.getCollectionName(documentLink);

        return wrapPointOperationWithAvailabilityStrategy(
            ResourceType.Document,
            OperationType.Delete,
            (opt, e2ecfg, clientCtxOverride, pointOperationContextForCircuitBreaker) -> deleteDocumentCore(
                documentLink,
                internalObjectNode,
                opt,
                e2ecfg,
                clientCtxOverride,
                pointOperationContextForCircuitBreaker),
            options,
            options != null && options.getNonIdempotentWriteRetriesEnabled() != null && options.getNonIdempotentWriteRetriesEnabled(),
            collectionLink
        );
    }

    private Mono<ResourceResponse<Document>> deleteDocumentCore(
        String documentLink,
        InternalObjectNode internalObjectNode,
        RequestOptions options,
        CosmosEndToEndOperationLatencyPolicyConfig endToEndPolicyConfig,
        DiagnosticsClientContext clientContextOverride,
        PointOperationContextForCircuitBreaker pointOperationContextForCircuitBreaker) {

        RequestOptions nonNullRequestOptions = options != null ? options : new RequestOptions();
        ScopedDiagnosticsFactory scopedDiagnosticsFactory = new ScopedDiagnosticsFactory(clientContextOverride, false);
        DocumentClientRetryPolicy requestRetryPolicy =
            this.resetSessionTokenRetryPolicy.getRequestPolicy(scopedDiagnosticsFactory);

        AtomicReference<RxDocumentServiceRequest> requestReference = new AtomicReference<>();

        return handleCircuitBreakingFeedbackForPointOperation(getPointOperationResponseMonoWithE2ETimeout(
                nonNullRequestOptions,
                endToEndPolicyConfig,
                ObservableHelper.inlineIfPossibleAsObs(
                    () -> deleteDocumentInternal(
                        documentLink,
                        internalObjectNode,
                        nonNullRequestOptions,
                        requestRetryPolicy,
                        scopedDiagnosticsFactory,
                        requestReference,
                        pointOperationContextForCircuitBreaker),
                    requestRetryPolicy),
                scopedDiagnosticsFactory), requestReference);
    }

    private Mono<ResourceResponse<Document>> deleteDocumentInternal(
        String documentLink,
        InternalObjectNode internalObjectNode,
        RequestOptions options,
        DocumentClientRetryPolicy retryPolicyInstance,
        DiagnosticsClientContext clientContextOverride,
        AtomicReference<RxDocumentServiceRequest> requestReference,
        PointOperationContextForCircuitBreaker pointOperationContextForCircuitBreaker) {

        try {
            if (StringUtils.isEmpty(documentLink)) {
                throw new IllegalArgumentException("documentLink");
            }

            logger.debug("Deleting a Document. documentLink: [{}]", documentLink);
            String path = Utils.joinPath(documentLink, null);
            Map<String, String> requestHeaders = this.getRequestHeaders(options, ResourceType.Document, OperationType.Delete);
            RxDocumentServiceRequest request = RxDocumentServiceRequest.create(
                getEffectiveClientContext(clientContextOverride),
                OperationType.Delete, ResourceType.Document, path, requestHeaders, options);

            if (options != null && options.getNonIdempotentWriteRetriesEnabled() != null && options.getNonIdempotentWriteRetriesEnabled()) {
                request.setNonIdempotentWriteRetriesEnabled(true);
            }

            if (options != null) {

                DocumentServiceRequestContext requestContext = request.requestContext;

                options.getMarkE2ETimeoutInRequestContextCallbackHook().set(
                    () -> requestContext.setIsRequestCancelledOnTimeout(new AtomicBoolean(true)));
                requestContext.setExcludeRegions(options.getExcludedRegions());
                requestContext.setKeywordIdentifiers(options.getKeywordIdentifiers());
            }

            if (retryPolicyInstance != null) {
                retryPolicyInstance.onBeforeSendRequest(request);
            }

            Mono<Utils.ValueHolder<DocumentCollection>> collectionObs = collectionCache.resolveCollectionAsync(
                BridgeInternal.getMetaDataDiagnosticContext(request.requestContext.cosmosDiagnostics),
                request);

            Mono<RxDocumentServiceRequest> requestObs = addPartitionKeyInformation(
                request, null, internalObjectNode, options, collectionObs, pointOperationContextForCircuitBreaker);

            return collectionObs
                .flatMap(documentCollectionValueHolder -> this.partitionKeyRangeCache.tryLookupAsync(BridgeInternal.getMetaDataDiagnosticContext(request.requestContext.cosmosDiagnostics), documentCollectionValueHolder.v.getResourceId(), null, null)
                    .flatMap(collectionRoutingMapValueHolder -> {
                        return requestObs
                            .flatMap(req -> {

                                options.setPartitionKeyDefinition(documentCollectionValueHolder.v.getPartitionKey());
                                addPartitionLevelUnavailableRegionsForRequest(request, options, collectionRoutingMapValueHolder.v, retryPolicyInstance);

                                req.requestContext.setPointOperationContext(pointOperationContextForCircuitBreaker);
                                requestReference.set(req);

                                // needs to be after onBeforeSendRequest since CosmosDiagnostics instance needs to be wired
                                // to the RxDocumentServiceRequest instance
                                mergeContextInformationIntoDiagnosticsForPointRequest(request, pointOperationContextForCircuitBreaker);

                                return this.delete(req, retryPolicyInstance, getOperationContextAndListenerTuple(options));
                            })
                            .map(serviceResponse -> toResourceResponse(serviceResponse, Document.class));

                    }));
        } catch (Exception e) {
            logger.debug("Failure in deleting a document due to [{}]", e.getMessage());
            return Mono.error(e);
        }
    }

    @Override
    public Mono<ResourceResponse<Document>> deleteAllDocumentsByPartitionKey(String collectionLink, PartitionKey partitionKey, RequestOptions options) {
        // No ned-to-end policy / availability strategy applicable because PK Delete is a Gateway/Control-Plane operation
        DocumentClientRetryPolicy requestRetryPolicy = this.resetSessionTokenRetryPolicy.getRequestPolicy(null);
        return ObservableHelper.inlineIfPossibleAsObs(() -> deleteAllDocumentsByPartitionKeyInternal(collectionLink, options, requestRetryPolicy),
            requestRetryPolicy);
    }

    private Mono<ResourceResponse<Document>> deleteAllDocumentsByPartitionKeyInternal(String collectionLink, RequestOptions options,
                                                                                  DocumentClientRetryPolicy retryPolicyInstance) {
        try {
            if (StringUtils.isEmpty(collectionLink)) {
                throw new IllegalArgumentException("collectionLink");
            }

            logger.debug("Deleting all items by Partition Key. collectionLink: [{}]", collectionLink);
            String path = Utils.joinPath(collectionLink, null);
            Map<String, String> requestHeaders = this.getRequestHeaders(options, ResourceType.PartitionKey, OperationType.Delete);
            RxDocumentServiceRequest request = RxDocumentServiceRequest.create(this,
                OperationType.Delete, ResourceType.PartitionKey, path, requestHeaders, options);
            if (retryPolicyInstance != null) {
                retryPolicyInstance.onBeforeSendRequest(request);
            }

            Mono<Utils.ValueHolder<DocumentCollection>> collectionObs = collectionCache.resolveCollectionAsync(BridgeInternal.getMetaDataDiagnosticContext(request.requestContext.cosmosDiagnostics), request);

            Mono<RxDocumentServiceRequest> requestObs = addPartitionKeyInformation(request, null, null, options, collectionObs, null);

            return requestObs.flatMap(req -> this
                .deleteAllItemsByPartitionKey(req, retryPolicyInstance, getOperationContextAndListenerTuple(options))
                .map(serviceResponse -> toResourceResponse(serviceResponse, Document.class)));
        } catch (Exception e) {
            logger.debug("Failure in deleting documents due to [{}]", e.getMessage());
            return Mono.error(e);
        }
    }

    @Override
    public Mono<ResourceResponse<Document>> readDocument(String documentLink, RequestOptions options) {
        return readDocument(documentLink, options, this);
    }

    private Mono<ResourceResponse<Document>> readDocument(
        String documentLink,
        RequestOptions options,
        DiagnosticsClientContext innerDiagnosticsFactory) {

        String collectionLink = Utils.getCollectionName(documentLink);

        return wrapPointOperationWithAvailabilityStrategy(
            ResourceType.Document,
            OperationType.Read,
            (opt, e2ecfg, clientCtxOverride, pointOperationContextForCircuitBreaker) -> readDocumentCore(documentLink, opt, e2ecfg, clientCtxOverride, pointOperationContextForCircuitBreaker),
            options,
            false,
            innerDiagnosticsFactory,
            collectionLink
        );
    }

    private Mono<ResourceResponse<Document>> readDocumentCore(
        String documentLink,
        RequestOptions options,
        CosmosEndToEndOperationLatencyPolicyConfig endToEndPolicyConfig,
        DiagnosticsClientContext clientContextOverride,
        PointOperationContextForCircuitBreaker pointOperationContextForCircuitBreaker) {

        RequestOptions nonNullRequestOptions = options != null ? options : new RequestOptions();
        ScopedDiagnosticsFactory scopedDiagnosticsFactory = new ScopedDiagnosticsFactory(clientContextOverride, false);
        DocumentClientRetryPolicy retryPolicyInstance = this.resetSessionTokenRetryPolicy.getRequestPolicy(scopedDiagnosticsFactory);

        AtomicReference<RxDocumentServiceRequest> requestReference = new AtomicReference<>();

        return handleCircuitBreakingFeedbackForPointOperation(getPointOperationResponseMonoWithE2ETimeout(
            nonNullRequestOptions,
            endToEndPolicyConfig,
            ObservableHelper.inlineIfPossibleAsObs(
                () -> readDocumentInternal(
                    documentLink,
                    nonNullRequestOptions,
                    retryPolicyInstance,
                    scopedDiagnosticsFactory,
                    requestReference,
                    pointOperationContextForCircuitBreaker),
                retryPolicyInstance),
            scopedDiagnosticsFactory
        ), requestReference);
    }

    private Mono<ResourceResponse<Document>> readDocumentInternal(
        String documentLink,
        RequestOptions options,
        DocumentClientRetryPolicy retryPolicyInstance,
        DiagnosticsClientContext clientContextOverride,
        AtomicReference<RxDocumentServiceRequest> requestReference,
        PointOperationContextForCircuitBreaker pointOperationContextForCircuitBreaker) {

        try {
            if (StringUtils.isEmpty(documentLink)) {
                throw new IllegalArgumentException("documentLink");
            }

            logger.debug("Reading a Document. documentLink: [{}]", documentLink);
            String path = Utils.joinPath(documentLink, null);
            Map<String, String> requestHeaders = this.getRequestHeaders(options, ResourceType.Document, OperationType.Read);

            RxDocumentServiceRequest request = RxDocumentServiceRequest.create(
                getEffectiveClientContext(clientContextOverride),
                OperationType.Read, ResourceType.Document, path, requestHeaders, options);

            DocumentServiceRequestContext requestContext = request.requestContext;

            options.getMarkE2ETimeoutInRequestContextCallbackHook().set(
                () -> requestContext.setIsRequestCancelledOnTimeout(new AtomicBoolean(true)));
            requestContext.setExcludeRegions(options.getExcludedRegions());
            requestContext.setKeywordIdentifiers(options.getKeywordIdentifiers());

            if (retryPolicyInstance != null) {
                retryPolicyInstance.onBeforeSendRequest(request);
            }

            Mono<Utils.ValueHolder<DocumentCollection>> collectionObs = this.collectionCache.resolveCollectionAsync(BridgeInternal.getMetaDataDiagnosticContext(request.requestContext.cosmosDiagnostics), request);
            return collectionObs.flatMap(documentCollectionValueHolder -> {

                    if (documentCollectionValueHolder == null || documentCollectionValueHolder.v == null) {
                        return Mono.error(new IllegalStateException("documentCollectionValueHolder or documentCollectionValueHolder.v cannot be null"));
                    }

                    DocumentCollection documentCollection = documentCollectionValueHolder.v;
                    return this.partitionKeyRangeCache.tryLookupAsync(BridgeInternal.getMetaDataDiagnosticContext(request.requestContext.cosmosDiagnostics), documentCollection.getResourceId(), null, null)
                        .flatMap(collectionRoutingMapValueHolder -> {

                            if (collectionRoutingMapValueHolder == null || collectionRoutingMapValueHolder.v == null) {
                                return Mono.error(new IllegalStateException("collectionRoutingMapValueHolder or collectionRoutingMapValueHolder.v cannot be null"));
                            }

                            Mono<RxDocumentServiceRequest> requestObs = addPartitionKeyInformation(request, null, null, options, collectionObs, pointOperationContextForCircuitBreaker);

                            return requestObs.flatMap(req -> {

                                options.setPartitionKeyDefinition(documentCollection.getPartitionKey());
                                addPartitionLevelUnavailableRegionsForRequest(req, options, collectionRoutingMapValueHolder.v, retryPolicyInstance);

                                req.requestContext.setPointOperationContext(pointOperationContextForCircuitBreaker);
                                requestReference.set(req);

                                // needs to be after onBeforeSendRequest since CosmosDiagnostics instance needs to be wired
                                // to the RxDocumentServiceRequest instance
                                mergeContextInformationIntoDiagnosticsForPointRequest(request, pointOperationContextForCircuitBreaker);

                                return this.read(req, retryPolicyInstance)
                                    .map(serviceResponse -> toResourceResponse(serviceResponse, Document.class));
                            });

                        });

                }
            );
        } catch (Exception e) {
            logger.debug("Failure in reading a document due to [{}]", e.getMessage());
            return Mono.error(e);
        }
    }

    @Override
    public <T> Flux<FeedResponse<T>>  readDocuments(
        String collectionLink, QueryFeedOperationState state, Class<T> classOfT) {

        if (StringUtils.isEmpty(collectionLink)) {
            throw new IllegalArgumentException("collectionLink");
        }

        return queryDocuments(collectionLink, "SELECT * FROM r", state, classOfT);
    }

    @Override
    public <T> Mono<FeedResponse<T>> readMany(
        List<CosmosItemIdentity> itemIdentityList,
        String collectionLink,
        QueryFeedOperationState state,
        Class<T> klass) {

        final ScopedDiagnosticsFactory diagnosticsFactory = new ScopedDiagnosticsFactory(this, true);
        state.registerDiagnosticsFactory(
            () -> {}, // we never want to reset in readMany
            (ctx) -> diagnosticsFactory.merge(ctx)
        );

        String resourceLink = parentResourceLinkToQueryLink(collectionLink, ResourceType.Document);
        RxDocumentServiceRequest request = RxDocumentServiceRequest.create(diagnosticsFactory,
            OperationType.Query,
            ResourceType.Document,
            collectionLink, null
        );

        // This should not get to backend
        Mono<Utils.ValueHolder<DocumentCollection>> collectionObs =
            collectionCache.resolveCollectionAsync(null, request);

        return collectionObs
            .flatMap(documentCollectionResourceResponse -> {
                    final DocumentCollection collection = documentCollectionResourceResponse.v;
                    if (collection == null) {
                        return Mono.error(new IllegalStateException("Collection cannot be null"));
                    }

                    final PartitionKeyDefinition pkDefinition = collection.getPartitionKey();

                    Mono<Utils.ValueHolder<CollectionRoutingMap>> valueHolderMono = partitionKeyRangeCache
                        .tryLookupAsync(BridgeInternal.getMetaDataDiagnosticContext(request.requestContext.cosmosDiagnostics),
                            collection.getResourceId(),
                            null,
                            null);

                    return valueHolderMono
                        .flatMap(collectionRoutingMapValueHolder -> {
                            Map<PartitionKeyRange, List<CosmosItemIdentity>> partitionRangeItemKeyMap = new HashMap<>();
                            CollectionRoutingMap routingMap = collectionRoutingMapValueHolder.v;
                            if (routingMap == null) {
                                return Mono.error(new IllegalStateException("Failed to get routing map."));
                            }
                            itemIdentityList
                                .forEach(itemIdentity -> {
                                    //Check no partial partition keys are being used
                                    if (pkDefinition.getKind().equals(PartitionKind.MULTI_HASH) &&
                                        ModelBridgeInternal.getPartitionKeyInternal(itemIdentity.getPartitionKey())
                                                           .getComponents().size() != pkDefinition.getPaths().size()) {
                                        throw new IllegalArgumentException(RMResources.PartitionKeyMismatch);
                                    }
                                    String effectivePartitionKeyString = PartitionKeyInternalHelper
                                        .getEffectivePartitionKeyString(
                                            BridgeInternal.getPartitionKeyInternal(
                                                itemIdentity.getPartitionKey()),
                                            pkDefinition);

                                    //use routing map to find the partitionKeyRangeId of each
                                    // effectivePartitionKey
                                    PartitionKeyRange range =
                                        routingMap.getRangeByEffectivePartitionKey(effectivePartitionKeyString);

                                    //group the itemKeyList based on partitionKeyRangeId
                                    if (partitionRangeItemKeyMap.get(range) == null) {
                                        List<CosmosItemIdentity> list = new ArrayList<>();
                                        list.add(itemIdentity);
                                        partitionRangeItemKeyMap.put(range, list);
                                    } else {
                                        List<CosmosItemIdentity> pairs =
                                            partitionRangeItemKeyMap.get(range);
                                        pairs.add(itemIdentity);
                                        partitionRangeItemKeyMap.put(range, pairs);
                                    }

                                });

                            //Create the range query map that contains the query to be run for that
                            // partitionkeyrange
                            Map<PartitionKeyRange, SqlQuerySpec> rangeQueryMap = getRangeQueryMap(partitionRangeItemKeyMap, collection.getPartitionKey());

                            // create point reads
                            Flux<FeedResponse<T>> pointReads = pointReadsForReadMany(
                                diagnosticsFactory,
                                partitionRangeItemKeyMap,
                                resourceLink,
                                state.getQueryOptions(),
                                klass);

                            // create the executable query
                            Flux<FeedResponse<T>> queries = queryForReadMany(
                                diagnosticsFactory,
                                resourceLink,
                                new SqlQuerySpec(DUMMY_SQL_QUERY),
                                state.getQueryOptions(),
                                klass,
                                ResourceType.Document,
                                collection,
                                Collections.unmodifiableMap(rangeQueryMap));

                            // merge results from point reads and queries
                            return Flux.merge(pointReads, queries)
                                       .collectList()
                                       // aggregating the result to construct a FeedResponse and aggregate RUs.
                                       .map(feedList -> {
                                           List<T> finalList = new ArrayList<>();
                                           HashMap<String, String> headers = new HashMap<>();
                                           ConcurrentMap<String, QueryMetrics> aggregatedQueryMetrics = new ConcurrentHashMap<>();
                                           Collection<ClientSideRequestStatistics> aggregateRequestStatistics = new DistinctClientSideRequestStatisticsCollection();
                                           double requestCharge = 0;
                                           for (FeedResponse<T> page : feedList) {
                                               ConcurrentMap<String, QueryMetrics> pageQueryMetrics =
                                                   ModelBridgeInternal.queryMetrics(page);
                                               if (pageQueryMetrics != null) {
                                                   pageQueryMetrics.forEach(
                                                       aggregatedQueryMetrics::putIfAbsent);
                                               }

                                               requestCharge += page.getRequestCharge();
                                               finalList.addAll(page.getResults());
                                               aggregateRequestStatistics.addAll(diagnosticsAccessor.getClientSideRequestStatistics(page.getCosmosDiagnostics()));
                                           }

                                           // NOTE: This CosmosDiagnostics instance intentionally isn't captured in the
                                           // ScopedDiagnosticsFactory - and a ssuch won't be included in the diagnostics of the
                                           // CosmosDiagnosticsContext - which is fine, because the CosmosDiagnosticsContext
                                           // contains the "real" CosmosDiagnostics instances (which will also be used
                                           // for diagnostics purposes - like metrics, logging etc.
                                           // this artificial CosmosDiagnostics with the aggregated RU/s etc. si simply
                                           // to maintain the API contract that a FeedResponse returns one CosmosDiagnostics
                                           CosmosDiagnostics aggregatedDiagnostics = BridgeInternal.createCosmosDiagnostics(aggregatedQueryMetrics);
                                           diagnosticsAccessor.addClientSideDiagnosticsToFeed(
                                               aggregatedDiagnostics, aggregateRequestStatistics);

                                           state.mergeDiagnosticsContext();
                                           CosmosDiagnosticsContext ctx = state.getDiagnosticsContextSnapshot();
                                           if (ctx != null) {
                                               ctxAccessor.recordOperation(
                                                   ctx,
                                                   200,
                                                   0,
                                                   finalList.size(),
                                                   requestCharge,
                                                   aggregatedDiagnostics,
                                                   null
                                               );
                                               diagnosticsAccessor
                                                   .setDiagnosticsContext(
                                                       aggregatedDiagnostics,
                                                       ctx);
                                           }

                                           headers.put(HttpConstants.HttpHeaders.REQUEST_CHARGE, Double
                                               .toString(requestCharge));
                                           FeedResponse<T> frp = BridgeInternal
                                               .createFeedResponseWithQueryMetrics(
                                                   finalList,
                                                   headers,
                                                   aggregatedQueryMetrics,
                                                   null,
                                                   false,
                                                   false,
                                                   aggregatedDiagnostics);
                                           return frp;
                                       });
                        })
                        .onErrorMap(throwable -> {
                            if (throwable instanceof CosmosException) {
                                CosmosException cosmosException = (CosmosException)throwable;
                                CosmosDiagnostics diagnostics = cosmosException.getDiagnostics();
                                if (diagnostics != null) {
                                    state.mergeDiagnosticsContext();
                                    CosmosDiagnosticsContext ctx = state.getDiagnosticsContextSnapshot();
                                    if (ctx != null) {
                                        ctxAccessor.recordOperation(
                                            ctx,
                                            cosmosException.getStatusCode(),
                                            cosmosException.getSubStatusCode(),
                                            0,
                                            cosmosException.getRequestCharge(),
                                            diagnostics,
                                            throwable
                                        );
                                        diagnosticsAccessor
                                            .setDiagnosticsContext(
                                                diagnostics,
                                                state.getDiagnosticsContextSnapshot());
                                    }
                                }

                                return cosmosException;
                            }

                            return throwable;
                        });
                }
            );
    }

    private Map<PartitionKeyRange, SqlQuerySpec> getRangeQueryMap(
        Map<PartitionKeyRange, List<CosmosItemIdentity>> partitionRangeItemKeyMap,
        PartitionKeyDefinition partitionKeyDefinition) {
        //TODO: Optimise this to include all types of partitionkeydefinitions. ex: c["prop1./ab"]["key1"]

        Map<PartitionKeyRange, SqlQuerySpec> rangeQueryMap = new HashMap<>();
        List<String> partitionKeySelectors = createPkSelectors(partitionKeyDefinition);

        for(Map.Entry<PartitionKeyRange, List<CosmosItemIdentity>> entry: partitionRangeItemKeyMap.entrySet()) {
            SqlQuerySpec sqlQuerySpec;
            List<CosmosItemIdentity> cosmosItemIdentityList = entry.getValue();
            if (cosmosItemIdentityList.size() > 1) {
                if (partitionKeySelectors.size() == 1 && partitionKeySelectors.get(0).equals("[\"id\"]")) {
                    sqlQuerySpec = createReadManyQuerySpecPartitionKeyIdSame(cosmosItemIdentityList);
                } else {
                    sqlQuerySpec = createReadManyQuerySpec(entry.getValue(), partitionKeySelectors);
                }
                // Add query for this partition to rangeQueryMap
                rangeQueryMap.put(entry.getKey(), sqlQuerySpec);
            }
        }

        return rangeQueryMap;
    }

    private SqlQuerySpec createReadManyQuerySpecPartitionKeyIdSame(List<CosmosItemIdentity> idPartitionKeyPairList) {

        StringBuilder queryStringBuilder = new StringBuilder();
        List<SqlParameter> parameters = new ArrayList<>();

        queryStringBuilder.append("SELECT * FROM c WHERE c.id IN ( ");
        for (int i = 0; i < idPartitionKeyPairList.size(); i++) {
            CosmosItemIdentity itemIdentity = idPartitionKeyPairList.get(i);

            String idValue = itemIdentity.getId();
            String idParamName = "@param" + i;

            parameters.add(new SqlParameter(idParamName, idValue));
            queryStringBuilder.append(idParamName);

            if (i < idPartitionKeyPairList.size() - 1) {
                queryStringBuilder.append(", ");
            }
        }
        queryStringBuilder.append(" )");

        return new SqlQuerySpec(queryStringBuilder.toString(), parameters);
    }

    private SqlQuerySpec createReadManyQuerySpec(
        List<CosmosItemIdentity> itemIdentities,
        List<String> partitionKeySelectors) {
        StringBuilder queryStringBuilder = new StringBuilder();
        List<SqlParameter> parameters = new ArrayList<>();

        queryStringBuilder.append("SELECT * FROM c WHERE ( ");
        int paramCount = 0;
        for (int i = 0; i < itemIdentities.size(); i++) {
            CosmosItemIdentity itemIdentity = itemIdentities.get(i);

            PartitionKey pkValueAsPartitionKey = itemIdentity.getPartitionKey();
            Object[] pkValues = ModelBridgeInternal.getPartitionKeyInternal(pkValueAsPartitionKey).toObjectArray();
            List<List<String>> partitionKeyParams = new ArrayList<>();
            int pathCount = 0;
            for (Object pkComponentValue : pkValues) {
                String pkParamName = "@param" + paramCount;
                partitionKeyParams.add(Arrays.asList(partitionKeySelectors.get(pathCount), pkParamName));
                parameters.add(new SqlParameter(pkParamName, pkComponentValue));
                paramCount++;
                pathCount++;
            }

            String idValue = itemIdentity.getId();
            String idParamName = "@param" + paramCount;
            paramCount++;
            parameters.add(new SqlParameter(idParamName, idValue));

            queryStringBuilder.append("(");
            queryStringBuilder.append("c.id = ");
            queryStringBuilder.append(idParamName);

            // partition key def
            for (List<String> pkParam: partitionKeyParams) {
                queryStringBuilder.append(" AND ");
                queryStringBuilder.append(" c");
                queryStringBuilder.append(pkParam.get(0));
                queryStringBuilder.append((" = "));
                queryStringBuilder.append(pkParam.get(1));
            }
            queryStringBuilder.append(" )");

            if (i < itemIdentities.size() - 1) {
                queryStringBuilder.append(" OR ");
            }
        }
        queryStringBuilder.append(" )");

        return new SqlQuerySpec(queryStringBuilder.toString(), parameters);
    }

    private List<String> createPkSelectors(PartitionKeyDefinition partitionKeyDefinition) {
        return partitionKeyDefinition.getPaths()
            .stream()
            .map(pathPart -> StringUtils.substring(pathPart, 1)) // skip starting /
            .map(pathPart -> StringUtils.replace(pathPart, "\"", "\\")) // escape quote
            .map(part -> "[\"" + part + "\"]")
            .collect(Collectors.toList());
    }

    private <T> Flux<FeedResponse<T>> queryForReadMany(
        ScopedDiagnosticsFactory diagnosticsFactory,
        String parentResourceLink,
        SqlQuerySpec sqlQuery,
        CosmosQueryRequestOptions options,
        Class<T> klass,
        ResourceType resourceTypeEnum,
        DocumentCollection collection,
        Map<PartitionKeyRange, SqlQuerySpec> rangeQueryMap) {

        if (rangeQueryMap.isEmpty()) {
            return Flux.empty();
        }

        UUID activityId = randomUuid();

        final AtomicBoolean isQueryCancelledOnTimeout = new AtomicBoolean(false);

        IDocumentQueryClient queryClient = documentQueryClientImpl(RxDocumentClientImpl.this, getOperationContextAndListenerTuple(options));
        Flux<? extends IDocumentQueryExecutionContext<T>> executionContext =
            DocumentQueryExecutionContextFactory.createReadManyQueryAsync(
                diagnosticsFactory,
                queryClient,
                collection.getResourceId(),
                sqlQuery,
                rangeQueryMap,
                options,
                collection,
                parentResourceLink,
                activityId,
                klass,
                resourceTypeEnum,
                isQueryCancelledOnTimeout);

        Flux<FeedResponse<T>> feedResponseFlux = executionContext.flatMap(IDocumentQueryExecutionContext<T>::executeAsync);

        RequestOptions requestOptions = options == null? null : ImplementationBridgeHelpers
            .CosmosQueryRequestOptionsHelper
            .getCosmosQueryRequestOptionsAccessor()
            .toRequestOptions(options);

        CosmosEndToEndOperationLatencyPolicyConfig endToEndPolicyConfig =
            getEndToEndOperationLatencyPolicyConfig(requestOptions, ResourceType.Document, OperationType.Query);

        if (endToEndPolicyConfig != null && endToEndPolicyConfig.isEnabled()) {
            return getFeedResponseFluxWithTimeout(
                feedResponseFlux,
                endToEndPolicyConfig,
                options,
                isQueryCancelledOnTimeout,
                diagnosticsFactory);
        }

        return feedResponseFlux;
    }

    private <T> Flux<FeedResponse<T>> pointReadsForReadMany(
        ScopedDiagnosticsFactory diagnosticsFactory,
        Map<PartitionKeyRange,
        List<CosmosItemIdentity>> singleItemPartitionRequestMap,
        String resourceLink,
        CosmosQueryRequestOptions queryRequestOptions,
        Class<T> klass) {

        // if there is any factory method being passed in, use the factory method to deserializ the object
        // else fallback to use the original way
        // typically used by spark trying to convert into SparkRowItem
        CosmosItemSerializer effectiveItemSerializer = getEffectiveItemSerializer(queryRequestOptions);

        return Flux.fromIterable(singleItemPartitionRequestMap.values())
            .flatMap(cosmosItemIdentityList -> {
                if (cosmosItemIdentityList.size() == 1) {
                    CosmosItemIdentity firstIdentity = cosmosItemIdentityList.get(0);
                    RequestOptions requestOptions = ImplementationBridgeHelpers
                        .CosmosQueryRequestOptionsHelper
                        .getCosmosQueryRequestOptionsAccessor()
                        .toRequestOptions(queryRequestOptions);
                    requestOptions.setPartitionKey(firstIdentity.getPartitionKey());
                    return this.readDocument((resourceLink + firstIdentity.getId()), requestOptions, diagnosticsFactory)
                        .flatMap(resourceResponse -> Mono.just(
                            new ImmutablePair<ResourceResponse<Document>, CosmosException>(resourceResponse, null)
                        ))
                        .onErrorResume(throwable -> {
                            Throwable unwrappedThrowable = Exceptions.unwrap(throwable);

                            if (unwrappedThrowable instanceof CosmosException) {

                                CosmosException cosmosException = (CosmosException) unwrappedThrowable;

                                int statusCode = cosmosException.getStatusCode();
                                int subStatusCode = cosmosException.getSubStatusCode();

                                if (statusCode == HttpConstants.StatusCodes.NOTFOUND && subStatusCode == HttpConstants.SubStatusCodes.UNKNOWN) {
                                    return Mono.just(new ImmutablePair<ResourceResponse<Document>, CosmosException>(null, cosmosException));
                                }
                            }

                            return Mono.error(unwrappedThrowable);
                        });
                }
                return Mono.empty();
            })
            .flatMap(resourceResponseToExceptionPair -> {

                ResourceResponse<Document> resourceResponse = resourceResponseToExceptionPair.getLeft();
                CosmosException cosmosException = resourceResponseToExceptionPair.getRight();
                FeedResponse<T> feedResponse;

                if (cosmosException != null) {
                    feedResponse = ModelBridgeInternal.createFeedResponse(new ArrayList<>(), cosmosException.getResponseHeaders());
                    diagnosticsAccessor.addClientSideDiagnosticsToFeed(
                        feedResponse.getCosmosDiagnostics(),
                        Collections.singleton(
                            BridgeInternal.getClientSideRequestStatics(cosmosException.getDiagnostics())));
                } else {
                    CosmosItemResponse<T> cosmosItemResponse =
                        itemResponseAccessor.createCosmosItemResponse(resourceResponse, klass, effectiveItemSerializer);

                    feedResponse = ModelBridgeInternal.createFeedResponse(
                            Arrays.asList(cosmosItemResponse.getItem()),
                            cosmosItemResponse.getResponseHeaders());

                    diagnosticsAccessor.addClientSideDiagnosticsToFeed(
                        feedResponse.getCosmosDiagnostics(),
                        Collections.singleton(
                            BridgeInternal.getClientSideRequestStatics(cosmosItemResponse.getDiagnostics())));
                }

                return Mono.just(feedResponse);
            });
    }

    @Override
    public <T> Flux<FeedResponse<T>> queryDocuments(
        String collectionLink, String query, QueryFeedOperationState state, Class<T> classOfT) {

        return queryDocuments(collectionLink, new SqlQuerySpec(query), state, classOfT);
    }

    @Override
    public CosmosItemSerializer getEffectiveItemSerializer(CosmosItemSerializer requestOptionsItemSerializer) {
        if (requestOptionsItemSerializer != null) {
            return requestOptionsItemSerializer;
        }

        if (this.defaultCustomSerializer != null) {
            return this.defaultCustomSerializer;
        }

        return CosmosItemSerializer.DEFAULT_SERIALIZER;
    }

    private <T> CosmosItemSerializer getEffectiveItemSerializer(CosmosQueryRequestOptions queryRequestOptions) {

        CosmosItemSerializer requestOptionsItemSerializer =
            queryRequestOptions != null ? queryRequestOptions.getCustomItemSerializer() :  null;

        return this.getEffectiveItemSerializer(requestOptionsItemSerializer);
    }

    private <T> CosmosItemSerializer getEffectiveItemSerializer(CosmosItemRequestOptions itemRequestOptions) {

        CosmosItemSerializer requestOptionsItemSerializer =
            itemRequestOptions != null ? itemRequestOptions.getCustomItemSerializer() :  null;

        return this.getEffectiveItemSerializer(requestOptionsItemSerializer);
    }

    private IDocumentQueryClient documentQueryClientImpl(RxDocumentClientImpl rxDocumentClientImpl, OperationContextAndListenerTuple operationContextAndListenerTuple) {

        return new IDocumentQueryClient () {

            @Override
            public RxCollectionCache getCollectionCache() {
                return RxDocumentClientImpl.this.collectionCache;
            }

            @Override
            public RxPartitionKeyRangeCache getPartitionKeyRangeCache() {
                return RxDocumentClientImpl.this.partitionKeyRangeCache;
            }

            @Override
            public IRetryPolicyFactory getResetSessionTokenRetryPolicy() {
                return RxDocumentClientImpl.this.resetSessionTokenRetryPolicy;
            }

            @Override
            public ConsistencyLevel getDefaultConsistencyLevelAsync() {
                return RxDocumentClientImpl.this.gatewayConfigurationReader.getDefaultConsistencyLevel();
            }

            @Override
            public ConsistencyLevel getDesiredConsistencyLevelAsync() {
                // TODO Auto-generated method stub
                return RxDocumentClientImpl.this.consistencyLevel;
            }

            @Override
            public Mono<RxDocumentServiceResponse> executeQueryAsync(RxDocumentServiceRequest request) {
                if (operationContextAndListenerTuple == null) {
                    return RxDocumentClientImpl.this.query(request).single();
                } else {
                    final OperationListener listener =
                        operationContextAndListenerTuple.getOperationListener();
                    final OperationContext operationContext = operationContextAndListenerTuple.getOperationContext();
                    request.getHeaders().put(HttpConstants.HttpHeaders.CORRELATED_ACTIVITY_ID, operationContext.getCorrelationActivityId());
                    listener.requestListener(operationContext, request);

                    return RxDocumentClientImpl.this.query(request).single().doOnNext(
                        response -> listener.responseListener(operationContext, response)
                    ).doOnError(
                        ex -> listener.exceptionListener(operationContext, ex)
                    );
                }
            }

            @Override
            public QueryCompatibilityMode getQueryCompatibilityMode() {
                // TODO Auto-generated method stub
                return QueryCompatibilityMode.Default;
            }

            @Override
            public <T> Mono<T> executeFeedOperationWithAvailabilityStrategy(
                ResourceType resourceType,
                OperationType operationType,
                Supplier<DocumentClientRetryPolicy> retryPolicyFactory,
                RxDocumentServiceRequest req,
                BiFunction<Supplier<DocumentClientRetryPolicy>, RxDocumentServiceRequest, Mono<T>> feedOperation,
                String collectionLink) {

                return RxDocumentClientImpl.this.executeFeedOperationWithAvailabilityStrategy(
                    resourceType,
                    operationType,
                    retryPolicyFactory,
                    req,
                    feedOperation,
                    collectionLink);
            }

            @Override
            public <T> CosmosItemSerializer getEffectiveItemSerializer(CosmosQueryRequestOptions queryRequestOptions) {
                return RxDocumentClientImpl.this.getEffectiveItemSerializer(queryRequestOptions);
            }

            @Override
            public Mono<RxDocumentServiceResponse> readFeedAsync(RxDocumentServiceRequest request) {
                // TODO Auto-generated method stub
                return null;
            }

            @Override
            public Mono<RxDocumentServiceRequest> populateFeedRangeHeader(RxDocumentServiceRequest request) {

                if (RxDocumentClientImpl.this.requiresFeedRangeFiltering(request)) {
                    return request
                        .getFeedRange()
                        .populateFeedRangeFilteringHeaders(RxDocumentClientImpl.this.partitionKeyRangeCache, request, RxDocumentClientImpl.this.collectionCache.resolveCollectionAsync(BridgeInternal.getMetaDataDiagnosticContext(request.requestContext.cosmosDiagnostics), request))
                        .flatMap(ignore -> Mono.just(request));
                } else {
                    return Mono.just(request);
                }
            }

            @Override
            public Mono<RxDocumentServiceRequest> addPartitionLevelUnavailableRegionsOnRequest(RxDocumentServiceRequest request, CosmosQueryRequestOptions queryRequestOptions, DocumentClientRetryPolicy documentClientRetryPolicy) {

                if (RxDocumentClientImpl.this.globalPartitionEndpointManagerForPerPartitionCircuitBreaker.isPartitionLevelCircuitBreakingApplicable(request)) {

                    String collectionRid = RxDocumentClientImpl.qryOptAccessor.getCollectionRid(queryRequestOptions);

                    checkNotNull(collectionRid, "Argument 'collectionRid' cannot be null!");

                    return RxDocumentClientImpl.this.partitionKeyRangeCache.tryLookupAsync(BridgeInternal.getMetaDataDiagnosticContext(request.requestContext.cosmosDiagnostics), collectionRid, null, null)
                        .flatMap(collectionRoutingMapValueHolder -> {

                            if (collectionRoutingMapValueHolder.v == null) {
                                return Mono.error(new CollectionRoutingMapNotFoundException("Argument 'collectionRoutingMapValueHolder.v' cannot be null!"));
                            }

                            RxDocumentClientImpl.this.addPartitionLevelUnavailableRegionsForFeedRequest(request, queryRequestOptions, collectionRoutingMapValueHolder.v);

                            // onBeforeSendRequest uses excluded regions to know the next location endpoint
                            // to route the request to unavailable regions are effectively excluded regions for this request
                            if (documentClientRetryPolicy != null) {
                                documentClientRetryPolicy.onBeforeSendRequest(request);
                            }

                            return Mono.just(request);
                        });
                } else {
                    return Mono.just(request);
                }
            }

            @Override
            public GlobalEndpointManager getGlobalEndpointManager() {
                return RxDocumentClientImpl.this.getGlobalEndpointManager();
            }

            @Override
            public GlobalPartitionEndpointManagerForPerPartitionCircuitBreaker getGlobalPartitionEndpointManagerForCircuitBreaker() {
                return RxDocumentClientImpl.this.globalPartitionEndpointManagerForPerPartitionCircuitBreaker;
            }
        };
    }

    @Override
    public <T> Flux<FeedResponse<T>> queryDocuments(
        String collectionLink,
        SqlQuerySpec querySpec,
        QueryFeedOperationState state,
        Class<T> classOfT) {
        SqlQuerySpecLogger.getInstance().logQuery(querySpec);
        return createQuery(collectionLink, querySpec, state, classOfT, ResourceType.Document);
    }

    @Override
    public <T> Flux<FeedResponse<T>> queryDocumentChangeFeed(
        final DocumentCollection collection,
        final CosmosChangeFeedRequestOptions requestOptions,
        Class<T> classOfT) {

        checkNotNull(collection, "Argument 'collection' must not be null.");


        ChangeFeedQueryImpl<T> changeFeedQueryImpl = new ChangeFeedQueryImpl<>(
            this,
            ResourceType.Document,
            classOfT,
            collection.getAltLink(),
            collection.getResourceId(),
            requestOptions);

        return changeFeedQueryImpl.executeAsync();
    }

    @Override
    public <T> Flux<FeedResponse<T>> queryDocumentChangeFeedFromPagedFlux(DocumentCollection collection, ChangeFeedOperationState state, Class<T> classOfT) {

        CosmosChangeFeedRequestOptions clonedOptions = changeFeedOptionsAccessor.clone(state.getChangeFeedOptions());

        CosmosChangeFeedRequestOptionsImpl optionsImpl = changeFeedOptionsAccessor.getImpl(clonedOptions);

        CosmosOperationDetails operationDetails = operationDetailsAccessor.create(optionsImpl, state.getDiagnosticsContextSnapshot());
        this.operationPolicies.forEach(policy -> {
            try {
                policy.process(operationDetails);
            } catch (RuntimeException exception) {
                logger.info("The following exception was thrown by a custom policy on changeFeed operation" + exception.getMessage());
                throw(exception);
            }
        });
        ctxAccessor.setRequestOptions(state.getDiagnosticsContextSnapshot(), optionsImpl);
        return queryDocumentChangeFeed(collection, clonedOptions, classOfT);
    }

    @Override
    public <T> Flux<FeedResponse<T>> readAllDocuments(
        String collectionLink,
        PartitionKey partitionKey,
        QueryFeedOperationState state,
        Class<T> classOfT) {

        if (StringUtils.isEmpty(collectionLink)) {
            throw new IllegalArgumentException("collectionLink");
        }

        if (partitionKey == null) {
            throw new IllegalArgumentException("partitionKey");
        }

        final CosmosQueryRequestOptions effectiveOptions =
            qryOptAccessor.clone(state.getQueryOptions());

        RequestOptions nonNullRequestOptions = qryOptAccessor.toRequestOptions(effectiveOptions);

        CosmosEndToEndOperationLatencyPolicyConfig endToEndPolicyConfig =
            nonNullRequestOptions.getCosmosEndToEndLatencyPolicyConfig();

        List<String> orderedApplicableRegionsForSpeculation = getApplicableRegionsForSpeculation(
            endToEndPolicyConfig,
            ResourceType.Document,
            OperationType.Query,
            false,
            nonNullRequestOptions);

        ScopedDiagnosticsFactory diagnosticsFactory = new ScopedDiagnosticsFactory(this, false);

        if (orderedApplicableRegionsForSpeculation.size() < 2) {
            state.registerDiagnosticsFactory(
                () -> {},
                (ctx) -> diagnosticsFactory.merge(ctx));
        } else {
            state.registerDiagnosticsFactory(
                () -> diagnosticsFactory.reset(),
                (ctx) -> diagnosticsFactory.merge(ctx));
        }

        RxDocumentServiceRequest request = RxDocumentServiceRequest.create(
            diagnosticsFactory,
            OperationType.Query,
            ResourceType.Document,
            collectionLink,
            null
        );

        // This should not get to backend
        Flux<Utils.ValueHolder<DocumentCollection>> collectionObs =
            collectionCache.resolveCollectionAsync(null, request).flux();

        return collectionObs.flatMap(documentCollectionResourceResponse -> {

            DocumentCollection collection = documentCollectionResourceResponse.v;
            if (collection == null) {
                return Mono.error(new IllegalStateException("Collection cannot be null"));
            }

            PartitionKeyDefinition pkDefinition = collection.getPartitionKey();
            List<String> partitionKeySelectors = createPkSelectors(pkDefinition);
            SqlQuerySpec querySpec = createLogicalPartitionScanQuerySpec(partitionKey, partitionKeySelectors);

            String resourceLink = parentResourceLinkToQueryLink(collectionLink, ResourceType.Document);
            UUID activityId = randomUuid();

            final AtomicBoolean isQueryCancelledOnTimeout = new AtomicBoolean(false);

            IDocumentQueryClient queryClient = documentQueryClientImpl(RxDocumentClientImpl.this, getOperationContextAndListenerTuple(state.getQueryOptions()));

            // Trying to put this logic as low as the query pipeline
            // Since for parallelQuery, each partition will have its own request, so at this point, there will be no request associate with this retry policy.
            // For default document context, it already wired up InvalidPartitionExceptionRetry, but there is no harm to wire it again here
            InvalidPartitionExceptionRetryPolicy invalidPartitionExceptionRetryPolicy = new InvalidPartitionExceptionRetryPolicy(
                this.collectionCache,
                null,
                resourceLink,
                ModelBridgeInternal.getPropertiesFromQueryRequestOptions(effectiveOptions));

            Flux<FeedResponse<T>> innerFlux = ObservableHelper.fluxInlineIfPossibleAsObs(
                () -> {
                    Flux<Utils.ValueHolder<CollectionRoutingMap>> valueHolderMono = this.partitionKeyRangeCache
                        .tryLookupAsync(
                            BridgeInternal.getMetaDataDiagnosticContext(request.requestContext.cosmosDiagnostics),
                            collection.getResourceId(),
                            null,
                            null).flux();

                    return valueHolderMono.flatMap(collectionRoutingMapValueHolder -> {

                        CollectionRoutingMap routingMap = collectionRoutingMapValueHolder.v;
                        if (routingMap == null) {
                            return Mono.error(new IllegalStateException("Failed to get routing map."));
                        }

                        String effectivePartitionKeyString = PartitionKeyInternalHelper
                            .getEffectivePartitionKeyString(
                                BridgeInternal.getPartitionKeyInternal(partitionKey),
                                pkDefinition);

                        //use routing map to find the partitionKeyRangeId of each
                        // effectivePartitionKey
                        PartitionKeyRange range =
                            routingMap.getRangeByEffectivePartitionKey(effectivePartitionKeyString);

                        return createQueryInternal(
                            diagnosticsFactory,
                            resourceLink,
                            querySpec,
                            ModelBridgeInternal.setPartitionKeyRangeIdInternal(effectiveOptions, range.getId()),
                            classOfT, //Document.class
                            ResourceType.Document,
                            queryClient,
                            activityId,
                            isQueryCancelledOnTimeout);
                    });
                },
                invalidPartitionExceptionRetryPolicy);

            if (orderedApplicableRegionsForSpeculation.size() < 2) {
                return innerFlux;
            }

            return innerFlux
                .flatMap(result -> {
                    diagnosticsFactory.merge(nonNullRequestOptions);
                    return Mono.just(result);
                })
                .onErrorMap(throwable -> {
                    diagnosticsFactory.merge(nonNullRequestOptions);
                    return throwable;
                })
                .doOnCancel(() -> diagnosticsFactory.merge(nonNullRequestOptions));
        });
    }

    @Override
    public Map<String, PartitionedQueryExecutionInfo> getQueryPlanCache() {
        return queryPlanCache;
    }

    @Override
    public Flux<FeedResponse<PartitionKeyRange>> readPartitionKeyRanges(final String collectionLink,
                                                                        QueryFeedOperationState state) {

        if (StringUtils.isEmpty(collectionLink)) {
            throw new IllegalArgumentException("collectionLink");
        }

        return nonDocumentReadFeed(state, ResourceType.PartitionKeyRange, PartitionKeyRange.class,
                Utils.joinPath(collectionLink, Paths.PARTITION_KEY_RANGES_PATH_SEGMENT));
    }

    @Override
    public Flux<FeedResponse<PartitionKeyRange>> readPartitionKeyRanges(String collectionLink, CosmosQueryRequestOptions options) {
        if (StringUtils.isEmpty(collectionLink)) {
            throw new IllegalArgumentException("collectionLink");
        }

        return nonDocumentReadFeed(options, ResourceType.PartitionKeyRange, PartitionKeyRange.class,
            Utils.joinPath(collectionLink, Paths.PARTITION_KEY_RANGES_PATH_SEGMENT));
    }

    private RxDocumentServiceRequest getStoredProcedureRequest(String collectionLink, StoredProcedure storedProcedure,
                                                               RequestOptions options, OperationType operationType) {
        if (StringUtils.isEmpty(collectionLink)) {
            throw new IllegalArgumentException("collectionLink");
        }
        if (storedProcedure == null) {
            throw new IllegalArgumentException("storedProcedure");
        }

        validateResource(storedProcedure);

        String path = Utils.joinPath(collectionLink, Paths.STORED_PROCEDURES_PATH_SEGMENT);
        Map<String, String> requestHeaders = this.getRequestHeaders(options, ResourceType.StoredProcedure, operationType);
        return RxDocumentServiceRequest.create(this, operationType,
            ResourceType.StoredProcedure, path, storedProcedure, requestHeaders, options);
    }

    private RxDocumentServiceRequest getUserDefinedFunctionRequest(String collectionLink, UserDefinedFunction udf,
                                                                   RequestOptions options, OperationType operationType) {
        if (StringUtils.isEmpty(collectionLink)) {
            throw new IllegalArgumentException("collectionLink");
        }
        if (udf == null) {
            throw new IllegalArgumentException("udf");
        }

        validateResource(udf);

        String path = Utils.joinPath(collectionLink, Paths.USER_DEFINED_FUNCTIONS_PATH_SEGMENT);
        Map<String, String> requestHeaders = this.getRequestHeaders(options, ResourceType.UserDefinedFunction, operationType);
        return RxDocumentServiceRequest.create(this,
            operationType, ResourceType.UserDefinedFunction, path, udf, requestHeaders, options);
    }

    @Override
    public Mono<ResourceResponse<StoredProcedure>> createStoredProcedure(String collectionLink,
                                                                               StoredProcedure storedProcedure, RequestOptions options) {
        DocumentClientRetryPolicy requestRetryPolicy = this.resetSessionTokenRetryPolicy.getRequestPolicy(null);
        return ObservableHelper.inlineIfPossibleAsObs(() -> createStoredProcedureInternal(collectionLink, storedProcedure, options, requestRetryPolicy), requestRetryPolicy);
    }

    private Mono<ResourceResponse<StoredProcedure>> createStoredProcedureInternal(String collectionLink,
                                                                                        StoredProcedure storedProcedure, RequestOptions options, DocumentClientRetryPolicy retryPolicyInstance) {
        // we are using an observable factory here
        // observable will be created fresh upon subscription
        // this is to ensure we capture most up to date information (e.g.,
        // session)
        try {

            logger.debug("Creating a StoredProcedure. collectionLink: [{}], storedProcedure id [{}]",
                    collectionLink, storedProcedure.getId());
            RxDocumentServiceRequest request = getStoredProcedureRequest(collectionLink, storedProcedure, options,
                    OperationType.Create);
            if (retryPolicyInstance != null) {
                retryPolicyInstance.onBeforeSendRequest(request);
            }

            return this.create(request, retryPolicyInstance, getOperationContextAndListenerTuple(options)).map(response -> toResourceResponse(response, StoredProcedure.class));

        } catch (Exception e) {
            // this is only in trace level to capture what's going on
            logger.debug("Failure in creating a StoredProcedure due to [{}]", e.getMessage(), e);
            return Mono.error(e);
        }
    }

    @Override
    public Mono<ResourceResponse<StoredProcedure>> replaceStoredProcedure(StoredProcedure storedProcedure,
                                                                                RequestOptions options) {
        DocumentClientRetryPolicy requestRetryPolicy = this.resetSessionTokenRetryPolicy.getRequestPolicy(null);
        return ObservableHelper.inlineIfPossibleAsObs(() -> replaceStoredProcedureInternal(storedProcedure, options, requestRetryPolicy), requestRetryPolicy);
    }

    private Mono<ResourceResponse<StoredProcedure>> replaceStoredProcedureInternal(StoredProcedure storedProcedure,
                                                                                         RequestOptions options, DocumentClientRetryPolicy retryPolicyInstance) {
        try {

            if (storedProcedure == null) {
                throw new IllegalArgumentException("storedProcedure");
            }
            logger.debug("Replacing a StoredProcedure. storedProcedure id [{}]", storedProcedure.getId());

            RxDocumentClientImpl.validateResource(storedProcedure);

            String path = Utils.joinPath(storedProcedure.getSelfLink(), null);
            Map<String, String> requestHeaders = getRequestHeaders(options, ResourceType.StoredProcedure, OperationType.Replace);
            RxDocumentServiceRequest request = RxDocumentServiceRequest.create(this,
                OperationType.Replace, ResourceType.StoredProcedure, path, storedProcedure, requestHeaders, options);

            if (retryPolicyInstance != null) {
                retryPolicyInstance.onBeforeSendRequest(request);
            }

            return this.replace(request, retryPolicyInstance).map(response -> toResourceResponse(response, StoredProcedure.class));

        } catch (Exception e) {
            logger.debug("Failure in replacing a StoredProcedure due to [{}]", e.getMessage(), e);
            return Mono.error(e);
        }
    }

    @Override
    public Mono<ResourceResponse<StoredProcedure>> deleteStoredProcedure(String storedProcedureLink,
                                                                               RequestOptions options) {
        DocumentClientRetryPolicy requestRetryPolicy = this.resetSessionTokenRetryPolicy.getRequestPolicy(null);
        return ObservableHelper.inlineIfPossibleAsObs(() -> deleteStoredProcedureInternal(storedProcedureLink, options, requestRetryPolicy), requestRetryPolicy);
    }

    private Mono<ResourceResponse<StoredProcedure>> deleteStoredProcedureInternal(String storedProcedureLink,
                                                                                        RequestOptions options, DocumentClientRetryPolicy retryPolicyInstance) {
        // we are using an observable factory here
        // observable will be created fresh upon subscription
        // this is to ensure we capture most up to date information (e.g.,
        // session)
        try {

            if (StringUtils.isEmpty(storedProcedureLink)) {
                throw new IllegalArgumentException("storedProcedureLink");
            }

            logger.debug("Deleting a StoredProcedure. storedProcedureLink [{}]", storedProcedureLink);
            String path = Utils.joinPath(storedProcedureLink, null);
            Map<String, String> requestHeaders = this.getRequestHeaders(options, ResourceType.StoredProcedure, OperationType.Delete);
            RxDocumentServiceRequest request = RxDocumentServiceRequest.create(this,
                OperationType.Delete, ResourceType.StoredProcedure, path, requestHeaders, options);

            if (retryPolicyInstance != null) {
                retryPolicyInstance.onBeforeSendRequest(request);
            }

            return this.delete(request, retryPolicyInstance, getOperationContextAndListenerTuple(options)).map(response -> toResourceResponse(response, StoredProcedure.class));

        } catch (Exception e) {
            // this is only in trace level to capture what's going on
            logger.debug("Failure in deleting a StoredProcedure due to [{}]", e.getMessage(), e);
            return Mono.error(e);
        }
    }

    @Override
    public Mono<ResourceResponse<StoredProcedure>> readStoredProcedure(String storedProcedureLink,
                                                                             RequestOptions options) {
        DocumentClientRetryPolicy retryPolicyInstance = this.resetSessionTokenRetryPolicy.getRequestPolicy(null);
        return ObservableHelper.inlineIfPossibleAsObs(() -> readStoredProcedureInternal(storedProcedureLink, options, retryPolicyInstance), retryPolicyInstance);
    }

    private Mono<ResourceResponse<StoredProcedure>> readStoredProcedureInternal(String storedProcedureLink,
                                                                                      RequestOptions options, DocumentClientRetryPolicy retryPolicyInstance) {

        // we are using an observable factory here
        // observable will be created fresh upon subscription
        // this is to ensure we capture most up to date information (e.g.,
        // session)
        try {

            if (StringUtils.isEmpty(storedProcedureLink)) {
                throw new IllegalArgumentException("storedProcedureLink");
            }

            logger.debug("Reading a StoredProcedure. storedProcedureLink [{}]", storedProcedureLink);
            String path = Utils.joinPath(storedProcedureLink, null);
            Map<String, String> requestHeaders = this.getRequestHeaders(options, ResourceType.StoredProcedure, OperationType.Read);
            RxDocumentServiceRequest request = RxDocumentServiceRequest.create(this,
                OperationType.Read, ResourceType.StoredProcedure, path, requestHeaders, options);

            if (retryPolicyInstance != null){
                retryPolicyInstance.onBeforeSendRequest(request);
            }

            return this.read(request, retryPolicyInstance).map(response -> toResourceResponse(response, StoredProcedure.class));

        } catch (Exception e) {
            // this is only in trace level to capture what's going on
            logger.debug("Failure in reading a StoredProcedure due to [{}]", e.getMessage(), e);
            return Mono.error(e);
        }
    }

    @Override
    public Flux<FeedResponse<StoredProcedure>> readStoredProcedures(String collectionLink,
                                                                    QueryFeedOperationState state) {

        if (StringUtils.isEmpty(collectionLink)) {
            throw new IllegalArgumentException("collectionLink");
        }

        return nonDocumentReadFeed(state, ResourceType.StoredProcedure, StoredProcedure.class,
                Utils.joinPath(collectionLink, Paths.STORED_PROCEDURES_PATH_SEGMENT));
    }

    @Override
    public Flux<FeedResponse<StoredProcedure>> queryStoredProcedures(String collectionLink, String query,
                                                                     QueryFeedOperationState state) {
        return queryStoredProcedures(collectionLink, new SqlQuerySpec(query), state);
    }

    @Override
    public Flux<FeedResponse<StoredProcedure>> queryStoredProcedures(String collectionLink,
                                                                           SqlQuerySpec querySpec, QueryFeedOperationState state) {
        return createQuery(collectionLink, querySpec, state, StoredProcedure.class, ResourceType.StoredProcedure);
    }

    @Override
    public Mono<StoredProcedureResponse> executeStoredProcedure(String storedProcedureLink,
                                                                      RequestOptions options, List<Object> procedureParams) {
        DocumentClientRetryPolicy documentClientRetryPolicy = this.resetSessionTokenRetryPolicy.getRequestPolicy(null);
        return ObservableHelper.inlineIfPossibleAsObs(() -> executeStoredProcedureInternal(storedProcedureLink, options, procedureParams, documentClientRetryPolicy), documentClientRetryPolicy);
    }

    @Override
    public Mono<CosmosBatchResponse> executeBatchRequest(String collectionLink,
                                                         ServerBatchRequest serverBatchRequest,
                                                         RequestOptions options,
                                                         boolean disableAutomaticIdGeneration) {
        AtomicReference<RxDocumentServiceRequest> requestReference = new AtomicReference<>();
        RequestOptions nonNullRequestOptions = options != null ? options : new RequestOptions();
        CosmosEndToEndOperationLatencyPolicyConfig endToEndPolicyConfig =
            getEndToEndOperationLatencyPolicyConfig(nonNullRequestOptions, ResourceType.Document, OperationType.Batch);
        ScopedDiagnosticsFactory scopedDiagnosticsFactory = new ScopedDiagnosticsFactory(this, false);
        DocumentClientRetryPolicy documentClientRetryPolicy = this.resetSessionTokenRetryPolicy.getRequestPolicy(scopedDiagnosticsFactory);
        return handleCircuitBreakingFeedbackForPointOperation(
            getPointOperationResponseMonoWithE2ETimeout(
                nonNullRequestOptions,
                endToEndPolicyConfig,
                ObservableHelper
                    .inlineIfPossibleAsObs(() -> executeBatchRequestInternal(
                        collectionLink,
                        serverBatchRequest,
                        options,
                        documentClientRetryPolicy,
                        disableAutomaticIdGeneration,
                        requestReference), documentClientRetryPolicy),
                scopedDiagnosticsFactory
            ),
            requestReference);
    }

    private Mono<StoredProcedureResponse> executeStoredProcedureInternal(String storedProcedureLink,
                                                                               RequestOptions options, List<Object> procedureParams, DocumentClientRetryPolicy retryPolicy) {

        try {
            logger.debug("Executing a StoredProcedure. storedProcedureLink [{}]", storedProcedureLink);
            String path = Utils.joinPath(storedProcedureLink, null);

            Map<String, String> requestHeaders = getRequestHeaders(options, ResourceType.StoredProcedure, OperationType.ExecuteJavaScript);
            requestHeaders.put(HttpConstants.HttpHeaders.ACCEPT, RuntimeConstants.MediaTypes.JSON);

            RxDocumentServiceRequest request = RxDocumentServiceRequest.create(this,
                    OperationType.ExecuteJavaScript,
                    ResourceType.StoredProcedure, path,
                    procedureParams != null && !procedureParams.isEmpty() ? RxDocumentClientImpl.serializeProcedureParams(procedureParams) : "",
                    requestHeaders, options);

            if (options != null) {
                request.requestContext.setExcludeRegions(options.getExcludedRegions());
                request.requestContext.setKeywordIdentifiers(options.getKeywordIdentifiers());
            }

            if (retryPolicy != null) {
                retryPolicy.onBeforeSendRequest(request);
            }

            Mono<RxDocumentServiceRequest> reqObs = addPartitionKeyInformation(request, null, null, options);
            return reqObs.flatMap(req -> create(request, retryPolicy, getOperationContextAndListenerTuple(options))
                    .map(response -> {
                        this.captureSessionToken(request, response);
                        return toStoredProcedureResponse(response);
                    }));

        } catch (Exception e) {
            logger.debug("Failure in executing a StoredProcedure due to [{}]", e.getMessage(), e);
            return Mono.error(e);
        }
    }

    private Mono<CosmosBatchResponse> executeBatchRequestInternal(String collectionLink,
                                                                         ServerBatchRequest serverBatchRequest,
                                                                         RequestOptions options,
                                                                         DocumentClientRetryPolicy requestRetryPolicy,
                                                                         boolean disableAutomaticIdGeneration,
                                                                         AtomicReference<RxDocumentServiceRequest> requestReference) {

        try {
            logger.debug("Executing a Batch request with number of operations {}", serverBatchRequest.getOperations().size());

            Mono<RxDocumentServiceRequest> requestObs = getBatchDocumentRequest(requestRetryPolicy, collectionLink, serverBatchRequest, options, disableAutomaticIdGeneration);

            Mono<RxDocumentServiceResponse> responseObservable =
                requestObs.flatMap(request -> {
                    requestReference.set(request);
                    return create(request, requestRetryPolicy, getOperationContextAndListenerTuple(options));
                });

            return responseObservable
                .map(serviceResponse -> BatchResponseParser.fromDocumentServiceResponse(serviceResponse, serverBatchRequest, true));

        } catch (Exception ex) {
            logger.debug("Failure in executing a batch due to [{}]", ex.getMessage(), ex);
            return Mono.error(ex);
        }
    }

    @Override
    public Mono<ResourceResponse<Trigger>> createTrigger(String collectionLink, Trigger trigger,
                                                               RequestOptions options) {
        DocumentClientRetryPolicy retryPolicyInstance = this.resetSessionTokenRetryPolicy.getRequestPolicy(null);
        return ObservableHelper.inlineIfPossibleAsObs(() -> createTriggerInternal(collectionLink, trigger, options, retryPolicyInstance), retryPolicyInstance);
    }

    private Mono<ResourceResponse<Trigger>> createTriggerInternal(String collectionLink, Trigger trigger,
                                                                        RequestOptions options, DocumentClientRetryPolicy retryPolicyInstance) {
        try {

            logger.debug("Creating a Trigger. collectionLink [{}], trigger id [{}]", collectionLink,
                    trigger.getId());
            RxDocumentServiceRequest request = getTriggerRequest(collectionLink, trigger, options,
                    OperationType.Create);
            if (retryPolicyInstance != null){
                retryPolicyInstance.onBeforeSendRequest(request);
            }

            return this.create(request, retryPolicyInstance, getOperationContextAndListenerTuple(options)).map(response -> toResourceResponse(response, Trigger.class));

        } catch (Exception e) {
            logger.debug("Failure in creating a Trigger due to [{}]", e.getMessage(), e);
            return Mono.error(e);
        }
    }

    private RxDocumentServiceRequest getTriggerRequest(String collectionLink, Trigger trigger, RequestOptions options,
                                                       OperationType operationType) {
        if (StringUtils.isEmpty(collectionLink)) {
            throw new IllegalArgumentException("collectionLink");
        }
        if (trigger == null) {
            throw new IllegalArgumentException("trigger");
        }

        RxDocumentClientImpl.validateResource(trigger);

        String path = Utils.joinPath(collectionLink, Paths.TRIGGERS_PATH_SEGMENT);
        Map<String, String> requestHeaders = getRequestHeaders(options, ResourceType.Trigger, operationType);
        return RxDocumentServiceRequest.create(this, operationType, ResourceType.Trigger, path,
                trigger, requestHeaders, options);
    }

    @Override
    public Mono<ResourceResponse<Trigger>> replaceTrigger(Trigger trigger, RequestOptions options) {
        DocumentClientRetryPolicy retryPolicyInstance = this.resetSessionTokenRetryPolicy.getRequestPolicy(null);
        return ObservableHelper.inlineIfPossibleAsObs(() -> replaceTriggerInternal(trigger, options, retryPolicyInstance), retryPolicyInstance);
    }

    private Mono<ResourceResponse<Trigger>> replaceTriggerInternal(Trigger trigger, RequestOptions options,
                                                                         DocumentClientRetryPolicy retryPolicyInstance) {

        try {
            if (trigger == null) {
                throw new IllegalArgumentException("trigger");
            }

            logger.debug("Replacing a Trigger. trigger id [{}]", trigger.getId());
            RxDocumentClientImpl.validateResource(trigger);

            String path = Utils.joinPath(trigger.getSelfLink(), null);
            Map<String, String> requestHeaders = getRequestHeaders(options, ResourceType.Trigger, OperationType.Replace);
            RxDocumentServiceRequest request = RxDocumentServiceRequest.create(this,
                OperationType.Replace, ResourceType.Trigger, path, trigger, requestHeaders, options);

            if (retryPolicyInstance != null){
                retryPolicyInstance.onBeforeSendRequest(request);
            }

            return this.replace(request, retryPolicyInstance).map(response -> toResourceResponse(response, Trigger.class));

        } catch (Exception e) {
            logger.debug("Failure in replacing a Trigger due to [{}]", e.getMessage(), e);
            return Mono.error(e);
        }
    }

    @Override
    public Mono<ResourceResponse<Trigger>> deleteTrigger(String triggerLink, RequestOptions options) {
        DocumentClientRetryPolicy retryPolicyInstance = this.resetSessionTokenRetryPolicy.getRequestPolicy(null);
        return ObservableHelper.inlineIfPossibleAsObs(() -> deleteTriggerInternal(triggerLink, options, retryPolicyInstance), retryPolicyInstance);
    }

    private Mono<ResourceResponse<Trigger>> deleteTriggerInternal(String triggerLink, RequestOptions options, DocumentClientRetryPolicy retryPolicyInstance) {
        try {
            if (StringUtils.isEmpty(triggerLink)) {
                throw new IllegalArgumentException("triggerLink");
            }

            logger.debug("Deleting a Trigger. triggerLink [{}]", triggerLink);
            String path = Utils.joinPath(triggerLink, null);
            Map<String, String> requestHeaders = getRequestHeaders(options, ResourceType.Trigger, OperationType.Delete);
            RxDocumentServiceRequest request = RxDocumentServiceRequest.create(this,
                OperationType.Delete, ResourceType.Trigger, path, requestHeaders, options);

            if (retryPolicyInstance != null){
                retryPolicyInstance.onBeforeSendRequest(request);
            }

            return this.delete(request, retryPolicyInstance, getOperationContextAndListenerTuple(options)).map(response -> toResourceResponse(response, Trigger.class));

        } catch (Exception e) {
            logger.debug("Failure in deleting a Trigger due to [{}]", e.getMessage(), e);
            return Mono.error(e);
        }
    }

    @Override
    public Mono<ResourceResponse<Trigger>> readTrigger(String triggerLink, RequestOptions options) {
        DocumentClientRetryPolicy retryPolicyInstance = this.resetSessionTokenRetryPolicy.getRequestPolicy(null);
        return ObservableHelper.inlineIfPossibleAsObs(() -> readTriggerInternal(triggerLink, options, retryPolicyInstance), retryPolicyInstance);
    }

    private Mono<ResourceResponse<Trigger>> readTriggerInternal(String triggerLink, RequestOptions options,
                                                                      DocumentClientRetryPolicy retryPolicyInstance) {
        try {
            if (StringUtils.isEmpty(triggerLink)) {
                throw new IllegalArgumentException("triggerLink");
            }

            logger.debug("Reading a Trigger. triggerLink [{}]", triggerLink);
            String path = Utils.joinPath(triggerLink, null);
            Map<String, String> requestHeaders = getRequestHeaders(options, ResourceType.Trigger, OperationType.Read);
            RxDocumentServiceRequest request = RxDocumentServiceRequest.create(this,
                OperationType.Read, ResourceType.Trigger, path, requestHeaders, options);

            if (retryPolicyInstance != null){
                retryPolicyInstance.onBeforeSendRequest(request);
            }

            return this.read(request, retryPolicyInstance).map(response -> toResourceResponse(response, Trigger.class));

        } catch (Exception e) {
            logger.debug("Failure in reading a Trigger due to [{}]", e.getMessage(), e);
            return Mono.error(e);
        }
    }

    @Override
    public Flux<FeedResponse<Trigger>> readTriggers(String collectionLink, QueryFeedOperationState state) {

        if (StringUtils.isEmpty(collectionLink)) {
            throw new IllegalArgumentException("collectionLink");
        }

        return nonDocumentReadFeed(state, ResourceType.Trigger, Trigger.class,
                Utils.joinPath(collectionLink, Paths.TRIGGERS_PATH_SEGMENT));
    }

    @Override
    public Flux<FeedResponse<Trigger>> queryTriggers(String collectionLink, String query,
                                                     QueryFeedOperationState state) {
        return queryTriggers(collectionLink, new SqlQuerySpec(query), state);
    }

    @Override
    public Flux<FeedResponse<Trigger>> queryTriggers(String collectionLink, SqlQuerySpec querySpec,
                                                     QueryFeedOperationState state) {
        return createQuery(collectionLink, querySpec, state, Trigger.class, ResourceType.Trigger);
    }

    @Override
    public Mono<ResourceResponse<UserDefinedFunction>> createUserDefinedFunction(String collectionLink,
                                                                                       UserDefinedFunction udf, RequestOptions options) {
        DocumentClientRetryPolicy retryPolicyInstance = this.resetSessionTokenRetryPolicy.getRequestPolicy(null);
        return ObservableHelper.inlineIfPossibleAsObs(() -> createUserDefinedFunctionInternal(collectionLink, udf, options, retryPolicyInstance), retryPolicyInstance);
    }

    private Mono<ResourceResponse<UserDefinedFunction>> createUserDefinedFunctionInternal(String collectionLink,
                                                                                                UserDefinedFunction udf, RequestOptions options, DocumentClientRetryPolicy retryPolicyInstance) {
        // we are using an observable factory here
        // observable will be created fresh upon subscription
        // this is to ensure we capture most up to date information (e.g.,
        // session)
        try {
            logger.debug("Creating a UserDefinedFunction. collectionLink [{}], udf id [{}]", collectionLink,
                    udf.getId());
            RxDocumentServiceRequest request = getUserDefinedFunctionRequest(collectionLink, udf, options,
                    OperationType.Create);
            if (retryPolicyInstance != null){
                retryPolicyInstance.onBeforeSendRequest(request);
            }

            return this.create(request, retryPolicyInstance, getOperationContextAndListenerTuple(options)).map(response -> toResourceResponse(response, UserDefinedFunction.class));

        } catch (Exception e) {
            // this is only in trace level to capture what's going on
            logger.debug("Failure in creating a UserDefinedFunction due to [{}]", e.getMessage(), e);
            return Mono.error(e);
        }
    }

    @Override
    public Mono<ResourceResponse<UserDefinedFunction>> replaceUserDefinedFunction(UserDefinedFunction udf,
                                                                                        RequestOptions options) {
        DocumentClientRetryPolicy retryPolicyInstance = this.resetSessionTokenRetryPolicy.getRequestPolicy(null);
        return ObservableHelper.inlineIfPossibleAsObs(() -> replaceUserDefinedFunctionInternal(udf, options, retryPolicyInstance), retryPolicyInstance);
    }

    private Mono<ResourceResponse<UserDefinedFunction>> replaceUserDefinedFunctionInternal(UserDefinedFunction udf,
                                                                                                 RequestOptions options, DocumentClientRetryPolicy retryPolicyInstance) {
        // we are using an observable factory here
        // observable will be created fresh upon subscription
        // this is to ensure we capture most up to date information (e.g.,
        // session)
        try {
            if (udf == null) {
                throw new IllegalArgumentException("udf");
            }

            logger.debug("Replacing a UserDefinedFunction. udf id [{}]", udf.getId());
            validateResource(udf);

            String path = Utils.joinPath(udf.getSelfLink(), null);
            Map<String, String> requestHeaders = this.getRequestHeaders(options, ResourceType.UserDefinedFunction, OperationType.Replace);
            RxDocumentServiceRequest request = RxDocumentServiceRequest.create(this,
                OperationType.Replace, ResourceType.UserDefinedFunction, path, udf, requestHeaders, options);

            if (retryPolicyInstance != null){
                retryPolicyInstance.onBeforeSendRequest(request);
            }

            return this.replace(request, retryPolicyInstance).map(response -> toResourceResponse(response, UserDefinedFunction.class));

        } catch (Exception e) {
            // this is only in trace level to capture what's going on
            logger.debug("Failure in replacing a UserDefinedFunction due to [{}]", e.getMessage(), e);
            return Mono.error(e);
        }
    }

    @Override
    public Mono<ResourceResponse<UserDefinedFunction>> deleteUserDefinedFunction(String udfLink,
                                                                                       RequestOptions options) {
        DocumentClientRetryPolicy retryPolicyInstance = this.resetSessionTokenRetryPolicy.getRequestPolicy(null);
        return ObservableHelper.inlineIfPossibleAsObs(() -> deleteUserDefinedFunctionInternal(udfLink, options, retryPolicyInstance), retryPolicyInstance);
    }

    private Mono<ResourceResponse<UserDefinedFunction>> deleteUserDefinedFunctionInternal(String udfLink,
                                                                                                RequestOptions options, DocumentClientRetryPolicy retryPolicyInstance) {
        // we are using an observable factory here
        // observable will be created fresh upon subscription
        // this is to ensure we capture most up to date information (e.g.,
        // session)
        try {
            if (StringUtils.isEmpty(udfLink)) {
                throw new IllegalArgumentException("udfLink");
            }

            logger.debug("Deleting a UserDefinedFunction. udfLink [{}]", udfLink);
            String path = Utils.joinPath(udfLink, null);
            Map<String, String> requestHeaders = this.getRequestHeaders(options, ResourceType.UserDefinedFunction, OperationType.Delete);
            RxDocumentServiceRequest request = RxDocumentServiceRequest.create(this,
                OperationType.Delete, ResourceType.UserDefinedFunction, path, requestHeaders, options);

            if (retryPolicyInstance != null){
                retryPolicyInstance.onBeforeSendRequest(request);
            }

            return this.delete(request, retryPolicyInstance, getOperationContextAndListenerTuple(options)).map(response -> toResourceResponse(response, UserDefinedFunction.class));

        } catch (Exception e) {
            // this is only in trace level to capture what's going on
            logger.debug("Failure in deleting a UserDefinedFunction due to [{}]", e.getMessage(), e);
            return Mono.error(e);
        }
    }

    @Override
    public Mono<ResourceResponse<UserDefinedFunction>> readUserDefinedFunction(String udfLink,
                                                                                     RequestOptions options) {
        DocumentClientRetryPolicy retryPolicyInstance = this.resetSessionTokenRetryPolicy.getRequestPolicy(null);
        return ObservableHelper.inlineIfPossibleAsObs(() -> readUserDefinedFunctionInternal(udfLink, options, retryPolicyInstance), retryPolicyInstance);
    }

    private Mono<ResourceResponse<UserDefinedFunction>> readUserDefinedFunctionInternal(String udfLink,
                                                                                              RequestOptions options, DocumentClientRetryPolicy retryPolicyInstance) {
        // we are using an observable factory here
        // observable will be created fresh upon subscription
        // this is to ensure we capture most up to date information (e.g.,
        // session)
        try {
            if (StringUtils.isEmpty(udfLink)) {
                throw new IllegalArgumentException("udfLink");
            }

            logger.debug("Reading a UserDefinedFunction. udfLink [{}]", udfLink);
            String path = Utils.joinPath(udfLink, null);
            Map<String, String> requestHeaders = this.getRequestHeaders(options, ResourceType.UserDefinedFunction, OperationType.Read);
            RxDocumentServiceRequest request = RxDocumentServiceRequest.create(this,
                OperationType.Read, ResourceType.UserDefinedFunction, path, requestHeaders, options);

            if (retryPolicyInstance != null) {
                retryPolicyInstance.onBeforeSendRequest(request);
            }

            return this.read(request, retryPolicyInstance).map(response -> toResourceResponse(response, UserDefinedFunction.class));

        } catch (Exception e) {
            // this is only in trace level to capture what's going on
            logger.debug("Failure in reading a UserDefinedFunction due to [{}]", e.getMessage(), e);
            return Mono.error(e);
        }
    }

    @Override
    public Flux<FeedResponse<UserDefinedFunction>> readUserDefinedFunctions(String collectionLink,
                                                                                  QueryFeedOperationState state) {

        if (StringUtils.isEmpty(collectionLink)) {
            throw new IllegalArgumentException("collectionLink");
        }

        return nonDocumentReadFeed(state, ResourceType.UserDefinedFunction, UserDefinedFunction.class,
                Utils.joinPath(collectionLink, Paths.USER_DEFINED_FUNCTIONS_PATH_SEGMENT));
    }

    @Override
    public Flux<FeedResponse<UserDefinedFunction>> queryUserDefinedFunctions(
        String collectionLink,
        String query,
        QueryFeedOperationState state) {

        return queryUserDefinedFunctions(collectionLink, new SqlQuerySpec(query), state);
    }

    @Override
    public Flux<FeedResponse<UserDefinedFunction>> queryUserDefinedFunctions(
        String collectionLink,
        SqlQuerySpec querySpec,
        QueryFeedOperationState state) {

        return createQuery(collectionLink, querySpec, state, UserDefinedFunction.class, ResourceType.UserDefinedFunction);
    }

    @Override
    public Mono<ResourceResponse<Conflict>> readConflict(String conflictLink, RequestOptions options) {
        DocumentClientRetryPolicy retryPolicyInstance = this.resetSessionTokenRetryPolicy.getRequestPolicy(null);
        return ObservableHelper.inlineIfPossibleAsObs(() -> readConflictInternal(conflictLink, options, retryPolicyInstance), retryPolicyInstance);
    }

    private Mono<ResourceResponse<Conflict>> readConflictInternal(String conflictLink, RequestOptions options, DocumentClientRetryPolicy retryPolicyInstance) {

        try {
            if (StringUtils.isEmpty(conflictLink)) {
                throw new IllegalArgumentException("conflictLink");
            }

            logger.debug("Reading a Conflict. conflictLink [{}]", conflictLink);
            String path = Utils.joinPath(conflictLink, null);
            Map<String, String> requestHeaders = getRequestHeaders(options, ResourceType.Conflict, OperationType.Read);
            RxDocumentServiceRequest request = RxDocumentServiceRequest.create(this,
                OperationType.Read, ResourceType.Conflict, path, requestHeaders, options);

            Mono<RxDocumentServiceRequest> reqObs = addPartitionKeyInformation(request, null, null, options);

            return reqObs.flatMap(req -> {
                if (retryPolicyInstance != null) {
                    retryPolicyInstance.onBeforeSendRequest(request);
                }
                return this.read(request, retryPolicyInstance).map(response -> toResourceResponse(response, Conflict.class));
            });

        } catch (Exception e) {
            logger.debug("Failure in reading a Conflict due to [{}]", e.getMessage(), e);
            return Mono.error(e);
        }
    }

    @Override
    public Flux<FeedResponse<Conflict>> readConflicts(String collectionLink, QueryFeedOperationState state) {

        if (StringUtils.isEmpty(collectionLink)) {
            throw new IllegalArgumentException("collectionLink");
        }

        return nonDocumentReadFeed(state, ResourceType.Conflict, Conflict.class,
                Utils.joinPath(collectionLink, Paths.CONFLICTS_PATH_SEGMENT));
    }

    @Override
    public Flux<FeedResponse<Conflict>> queryConflicts(String collectionLink, String query,
                                                       QueryFeedOperationState state) {
        return queryConflicts(collectionLink, new SqlQuerySpec(query), state);
    }

    @Override
    public Flux<FeedResponse<Conflict>> queryConflicts(String collectionLink, SqlQuerySpec querySpec,
                                                       QueryFeedOperationState state) {
        return createQuery(collectionLink, querySpec, state, Conflict.class, ResourceType.Conflict);
    }

    @Override
    public Mono<ResourceResponse<Conflict>> deleteConflict(String conflictLink, RequestOptions options) {
        DocumentClientRetryPolicy retryPolicyInstance = this.resetSessionTokenRetryPolicy.getRequestPolicy(null);
        return ObservableHelper.inlineIfPossibleAsObs(() -> deleteConflictInternal(conflictLink, options, retryPolicyInstance), retryPolicyInstance);
    }

    private Mono<ResourceResponse<Conflict>> deleteConflictInternal(String conflictLink, RequestOptions options,
                                                                          DocumentClientRetryPolicy retryPolicyInstance) {

        try {
            if (StringUtils.isEmpty(conflictLink)) {
                throw new IllegalArgumentException("conflictLink");
            }

            logger.debug("Deleting a Conflict. conflictLink [{}]", conflictLink);
            String path = Utils.joinPath(conflictLink, null);
            Map<String, String> requestHeaders = getRequestHeaders(options, ResourceType.Conflict, OperationType.Delete);
            RxDocumentServiceRequest request = RxDocumentServiceRequest.create(this,
                OperationType.Delete, ResourceType.Conflict, path, requestHeaders, options);

            Mono<RxDocumentServiceRequest> reqObs = addPartitionKeyInformation(request, null, null, options);
            return reqObs.flatMap(req -> {
                if (retryPolicyInstance != null) {
                    retryPolicyInstance.onBeforeSendRequest(request);
                }

                return this.delete(request, retryPolicyInstance, getOperationContextAndListenerTuple(options)).map(response -> toResourceResponse(response, Conflict.class));
            });

        } catch (Exception e) {
            logger.debug("Failure in deleting a Conflict due to [{}]", e.getMessage(), e);
            return Mono.error(e);
        }
    }

    @Override
    public Mono<ResourceResponse<User>> createUser(String databaseLink, User user, RequestOptions options) {
        DocumentClientRetryPolicy documentClientRetryPolicy = this.resetSessionTokenRetryPolicy.getRequestPolicy(null);
        return ObservableHelper.inlineIfPossibleAsObs(() -> createUserInternal(databaseLink, user, options, documentClientRetryPolicy), documentClientRetryPolicy);
    }

    private Mono<ResourceResponse<User>> createUserInternal(String databaseLink, User user, RequestOptions options, DocumentClientRetryPolicy documentClientRetryPolicy) {
        try {
            logger.debug("Creating a User. databaseLink [{}], user id [{}]", databaseLink, user.getId());
            RxDocumentServiceRequest request = getUserRequest(databaseLink, user, options, OperationType.Create);
            return this.create(request, documentClientRetryPolicy, getOperationContextAndListenerTuple(options)).map(response -> toResourceResponse(response, User.class));

        } catch (Exception e) {
            logger.debug("Failure in creating a User due to [{}]", e.getMessage(), e);
            return Mono.error(e);
        }
    }

    @Override
    public Mono<ResourceResponse<User>> upsertUser(String databaseLink, User user, RequestOptions options) {
        DocumentClientRetryPolicy retryPolicyInstance = this.resetSessionTokenRetryPolicy.getRequestPolicy(null);
        return ObservableHelper.inlineIfPossibleAsObs(() -> upsertUserInternal(databaseLink, user, options, retryPolicyInstance), retryPolicyInstance);
    }

    private Mono<ResourceResponse<User>> upsertUserInternal(String databaseLink, User user, RequestOptions options,
                                                                  DocumentClientRetryPolicy retryPolicyInstance) {
        try {
            logger.debug("Upserting a User. databaseLink [{}], user id [{}]", databaseLink, user.getId());
            RxDocumentServiceRequest request = getUserRequest(databaseLink, user, options, OperationType.Upsert);
            if (retryPolicyInstance != null) {
                retryPolicyInstance.onBeforeSendRequest(request);
            }

            return this.upsert(request, retryPolicyInstance, getOperationContextAndListenerTuple(options)).map(response -> toResourceResponse(response, User.class));

        } catch (Exception e) {
            logger.debug("Failure in upserting a User due to [{}]", e.getMessage(), e);
            return Mono.error(e);
        }
    }

    private RxDocumentServiceRequest getUserRequest(String databaseLink, User user, RequestOptions options,
                                                    OperationType operationType) {
        if (StringUtils.isEmpty(databaseLink)) {
            throw new IllegalArgumentException("databaseLink");
        }
        if (user == null) {
            throw new IllegalArgumentException("user");
        }

        RxDocumentClientImpl.validateResource(user);

        String path = Utils.joinPath(databaseLink, Paths.USERS_PATH_SEGMENT);
        Map<String, String> requestHeaders = getRequestHeaders(options, ResourceType.User, operationType);
        return RxDocumentServiceRequest.create(this,
            operationType, ResourceType.User, path, user, requestHeaders, options);
    }

    @Override
    public Mono<ResourceResponse<User>> replaceUser(User user, RequestOptions options) {
        DocumentClientRetryPolicy retryPolicyInstance = this.resetSessionTokenRetryPolicy.getRequestPolicy(null);
        return ObservableHelper.inlineIfPossibleAsObs(() -> replaceUserInternal(user, options, retryPolicyInstance), retryPolicyInstance);
    }

    private Mono<ResourceResponse<User>> replaceUserInternal(User user, RequestOptions options, DocumentClientRetryPolicy retryPolicyInstance) {
        try {
            if (user == null) {
                throw new IllegalArgumentException("user");
            }
            logger.debug("Replacing a User. user id [{}]", user.getId());
            RxDocumentClientImpl.validateResource(user);

            String path = Utils.joinPath(user.getSelfLink(), null);
            Map<String, String> requestHeaders = getRequestHeaders(options, ResourceType.User, OperationType.Replace);
            RxDocumentServiceRequest request = RxDocumentServiceRequest.create(this,
                OperationType.Replace, ResourceType.User, path, user, requestHeaders, options);
            if (retryPolicyInstance != null) {
                retryPolicyInstance.onBeforeSendRequest(request);
            }

            return this.replace(request, retryPolicyInstance).map(response -> toResourceResponse(response, User.class));

        } catch (Exception e) {
            logger.debug("Failure in replacing a User due to [{}]", e.getMessage(), e);
            return Mono.error(e);
        }
    }


    public Mono<ResourceResponse<User>> deleteUser(String userLink, RequestOptions options) {
        DocumentClientRetryPolicy retryPolicyInstance =  this.resetSessionTokenRetryPolicy.getRequestPolicy(null);
        return ObservableHelper.inlineIfPossibleAsObs(() -> deleteUserInternal(userLink, options, retryPolicyInstance), retryPolicyInstance);
    }

    private Mono<ResourceResponse<User>> deleteUserInternal(String userLink, RequestOptions options,
                                                                  DocumentClientRetryPolicy retryPolicyInstance) {

        try {
            if (StringUtils.isEmpty(userLink)) {
                throw new IllegalArgumentException("userLink");
            }
            logger.debug("Deleting a User. userLink [{}]", userLink);
            String path = Utils.joinPath(userLink, null);
            Map<String, String> requestHeaders = getRequestHeaders(options, ResourceType.User, OperationType.Delete);
            RxDocumentServiceRequest request = RxDocumentServiceRequest.create(this,
                OperationType.Delete, ResourceType.User, path, requestHeaders, options);

            if (retryPolicyInstance != null) {
                retryPolicyInstance.onBeforeSendRequest(request);
            }

            return this.delete(request, retryPolicyInstance, getOperationContextAndListenerTuple(options)).map(response -> toResourceResponse(response, User.class));

        } catch (Exception e) {
            logger.debug("Failure in deleting a User due to [{}]", e.getMessage(), e);
            return Mono.error(e);
        }
    }
    @Override
    public Mono<ResourceResponse<User>> readUser(String userLink, RequestOptions options) {
        DocumentClientRetryPolicy retryPolicyInstance = this.resetSessionTokenRetryPolicy.getRequestPolicy(null);
        return ObservableHelper.inlineIfPossibleAsObs(() -> readUserInternal(userLink, options, retryPolicyInstance), retryPolicyInstance);
    }

    private Mono<ResourceResponse<User>> readUserInternal(String userLink, RequestOptions options, DocumentClientRetryPolicy retryPolicyInstance) {
        try {
            if (StringUtils.isEmpty(userLink)) {
                throw new IllegalArgumentException("userLink");
            }
            logger.debug("Reading a User. userLink [{}]", userLink);
            String path = Utils.joinPath(userLink, null);
            Map<String, String> requestHeaders = getRequestHeaders(options, ResourceType.User, OperationType.Read);
            RxDocumentServiceRequest request = RxDocumentServiceRequest.create(this,
                OperationType.Read, ResourceType.User, path, requestHeaders, options);

            if (retryPolicyInstance != null) {
                retryPolicyInstance.onBeforeSendRequest(request);
            }
            return this.read(request, retryPolicyInstance).map(response -> toResourceResponse(response, User.class));

        } catch (Exception e) {
            logger.debug("Failure in reading a User due to [{}]", e.getMessage(), e);
            return Mono.error(e);
        }
    }

    @Override
    public Flux<FeedResponse<User>> readUsers(String databaseLink, QueryFeedOperationState state) {

        if (StringUtils.isEmpty(databaseLink)) {
            throw new IllegalArgumentException("databaseLink");
        }

        return nonDocumentReadFeed(state, ResourceType.User, User.class,
                Utils.joinPath(databaseLink, Paths.USERS_PATH_SEGMENT));
    }

    @Override
    public Flux<FeedResponse<User>> queryUsers(String databaseLink, String query, QueryFeedOperationState state) {
        return queryUsers(databaseLink, new SqlQuerySpec(query), state);
    }

    @Override
    public Flux<FeedResponse<User>> queryUsers(String databaseLink, SqlQuerySpec querySpec,
                                               QueryFeedOperationState state) {
        return createQuery(databaseLink, querySpec, state, User.class, ResourceType.User);
    }

    @Override
    public Mono<ResourceResponse<ClientEncryptionKey>> readClientEncryptionKey(String clientEncryptionKeyLink,
                                                                RequestOptions options) {
        DocumentClientRetryPolicy retryPolicyInstance = this.resetSessionTokenRetryPolicy.getRequestPolicy(null);
        return ObservableHelper.inlineIfPossibleAsObs(() -> readClientEncryptionKeyInternal(clientEncryptionKeyLink, options, retryPolicyInstance), retryPolicyInstance);
    }

    private Mono<ResourceResponse<ClientEncryptionKey>> readClientEncryptionKeyInternal(String clientEncryptionKeyLink, RequestOptions options, DocumentClientRetryPolicy retryPolicyInstance) {
        try {
            if (StringUtils.isEmpty(clientEncryptionKeyLink)) {
                throw new IllegalArgumentException("clientEncryptionKeyLink");
            }
            logger.debug("Reading a client encryption key. clientEncryptionKeyLink [{}]", clientEncryptionKeyLink);
            String path = Utils.joinPath(clientEncryptionKeyLink, null);
            Map<String, String> requestHeaders = getRequestHeaders(options, ResourceType.ClientEncryptionKey, OperationType.Read);
            RxDocumentServiceRequest request = RxDocumentServiceRequest.create(this,
                OperationType.Read, ResourceType.ClientEncryptionKey, path, requestHeaders, options);

            if (retryPolicyInstance != null) {
                retryPolicyInstance.onBeforeSendRequest(request);
            }
            return this.read(request, retryPolicyInstance).map(response -> toResourceResponse(response, ClientEncryptionKey.class));

        } catch (Exception e) {
            logger.debug("Failure in reading a client encryption key due to [{}]", e.getMessage(), e);
            return Mono.error(e);
        }
    }

    @Override
    public Mono<ResourceResponse<ClientEncryptionKey>> createClientEncryptionKey(String databaseLink,
     ClientEncryptionKey clientEncryptionKey, RequestOptions options) {
        DocumentClientRetryPolicy retryPolicyInstance = this.resetSessionTokenRetryPolicy.getRequestPolicy(null);
        return ObservableHelper.inlineIfPossibleAsObs(() -> createClientEncryptionKeyInternal(databaseLink, clientEncryptionKey, options, retryPolicyInstance), retryPolicyInstance);

    }

    private Mono<ResourceResponse<ClientEncryptionKey>> createClientEncryptionKeyInternal(String databaseLink, ClientEncryptionKey clientEncryptionKey, RequestOptions options, DocumentClientRetryPolicy documentClientRetryPolicy) {
        try {
            logger.debug("Creating a client encryption key. databaseLink [{}], clientEncryptionKey id [{}]", databaseLink, clientEncryptionKey.getId());
            RxDocumentServiceRequest request = getClientEncryptionKeyRequest(databaseLink, clientEncryptionKey, options, OperationType.Create);
            return this.create(request, documentClientRetryPolicy, getOperationContextAndListenerTuple(options)).map(response -> toResourceResponse(response, ClientEncryptionKey.class));

        } catch (Exception e) {
            logger.debug("Failure in creating a client encryption key due to [{}]", e.getMessage(), e);
            return Mono.error(e);
        }
    }

    private RxDocumentServiceRequest getClientEncryptionKeyRequest(String databaseLink, ClientEncryptionKey clientEncryptionKey, RequestOptions options,
                                                    OperationType operationType) {
        if (StringUtils.isEmpty(databaseLink)) {
            throw new IllegalArgumentException("databaseLink");
        }
        if (clientEncryptionKey == null) {
            throw new IllegalArgumentException("clientEncryptionKey");
        }

        RxDocumentClientImpl.validateResource(clientEncryptionKey);

        String path = Utils.joinPath(databaseLink, Paths.CLIENT_ENCRYPTION_KEY_PATH_SEGMENT);
        Map<String, String> requestHeaders = getRequestHeaders(options, ResourceType.ClientEncryptionKey, operationType);
        return RxDocumentServiceRequest.create(this,
            operationType, ResourceType.ClientEncryptionKey, path, clientEncryptionKey, requestHeaders, options);
    }

    @Override
    public Mono<ResourceResponse<ClientEncryptionKey>> replaceClientEncryptionKey(ClientEncryptionKey clientEncryptionKey,
                                                                                  String nameBasedLink,
                                                                                  RequestOptions options) {
        DocumentClientRetryPolicy retryPolicyInstance = this.resetSessionTokenRetryPolicy.getRequestPolicy(null);
        return ObservableHelper.inlineIfPossibleAsObs(() -> replaceClientEncryptionKeyInternal(clientEncryptionKey,
            nameBasedLink, options, retryPolicyInstance), retryPolicyInstance);
    }

    private Mono<ResourceResponse<ClientEncryptionKey>> replaceClientEncryptionKeyInternal(ClientEncryptionKey clientEncryptionKey, String nameBasedLink, RequestOptions options, DocumentClientRetryPolicy retryPolicyInstance) {
        try {
            if (clientEncryptionKey == null) {
                throw new IllegalArgumentException("clientEncryptionKey");
            }
            logger.debug("Replacing a clientEncryptionKey. clientEncryptionKey id [{}]", clientEncryptionKey.getId());
            RxDocumentClientImpl.validateResource(clientEncryptionKey);

            String path = Utils.joinPath(nameBasedLink, null);
            //String path = Utils.joinPath(clientEncryptionKey.getSelfLink(), null); TODO need to check with BE service
            Map<String, String> requestHeaders = getRequestHeaders(options, ResourceType.ClientEncryptionKey,
             OperationType.Replace);
            RxDocumentServiceRequest request = RxDocumentServiceRequest.create(this,
                OperationType.Replace, ResourceType.ClientEncryptionKey, path, clientEncryptionKey, requestHeaders,
                 options);
            if (retryPolicyInstance != null) {
                retryPolicyInstance.onBeforeSendRequest(request);
            }

            return this.replace(request, retryPolicyInstance).map(response -> toResourceResponse(response, ClientEncryptionKey.class));

        } catch (Exception e) {
            logger.debug("Failure in replacing a clientEncryptionKey due to [{}]", e.getMessage(), e);
            return Mono.error(e);
        }
    }

    @Override
    public Flux<FeedResponse<ClientEncryptionKey>> readClientEncryptionKeys(
        String databaseLink,
        QueryFeedOperationState state) {
        if (StringUtils.isEmpty(databaseLink)) {
            throw new IllegalArgumentException("databaseLink");
        }

        return nonDocumentReadFeed(state, ResourceType.ClientEncryptionKey, ClientEncryptionKey.class,
            Utils.joinPath(databaseLink, Paths.CLIENT_ENCRYPTION_KEY_PATH_SEGMENT));
    }

    @Override
    public Flux<FeedResponse<ClientEncryptionKey>> queryClientEncryptionKeys(
        String databaseLink,
        SqlQuerySpec querySpec,
        QueryFeedOperationState state) {
        return createQuery(databaseLink, querySpec, state, ClientEncryptionKey.class, ResourceType.ClientEncryptionKey);
    }

    @Override
    public Mono<ResourceResponse<Permission>> createPermission(String userLink, Permission permission,
                                                                     RequestOptions options) {
        DocumentClientRetryPolicy documentClientRetryPolicy = this.resetSessionTokenRetryPolicy.getRequestPolicy(null);
        return ObservableHelper.inlineIfPossibleAsObs(() -> createPermissionInternal(userLink, permission, options, documentClientRetryPolicy), this.resetSessionTokenRetryPolicy.getRequestPolicy(null));
    }

    private Mono<ResourceResponse<Permission>> createPermissionInternal(String userLink, Permission permission,
                                                                              RequestOptions options, DocumentClientRetryPolicy documentClientRetryPolicy) {

        try {
            logger.debug("Creating a Permission. userLink [{}], permission id [{}]", userLink, permission.getId());
            RxDocumentServiceRequest request = getPermissionRequest(userLink, permission, options,
                    OperationType.Create);
            return this.create(request, documentClientRetryPolicy, getOperationContextAndListenerTuple(options)).map(response -> toResourceResponse(response, Permission.class));

        } catch (Exception e) {
            logger.debug("Failure in creating a Permission due to [{}]", e.getMessage(), e);
            return Mono.error(e);
        }
    }

    @Override
    public Mono<ResourceResponse<Permission>> upsertPermission(String userLink, Permission permission,
                                                                     RequestOptions options) {
        DocumentClientRetryPolicy retryPolicyInstance = this.resetSessionTokenRetryPolicy.getRequestPolicy(null);
        return ObservableHelper.inlineIfPossibleAsObs(() -> upsertPermissionInternal(userLink, permission, options, retryPolicyInstance), retryPolicyInstance);
    }

    private Mono<ResourceResponse<Permission>> upsertPermissionInternal(String userLink, Permission permission,
                                                                              RequestOptions options, DocumentClientRetryPolicy retryPolicyInstance) {

        try {
            logger.debug("Upserting a Permission. userLink [{}], permission id [{}]", userLink, permission.getId());
            RxDocumentServiceRequest request = getPermissionRequest(userLink, permission, options,
                    OperationType.Upsert);
            if (retryPolicyInstance != null) {
                retryPolicyInstance.onBeforeSendRequest(request);
            }

            return this.upsert(request, retryPolicyInstance, getOperationContextAndListenerTuple(options)).map(response -> toResourceResponse(response, Permission.class));

        } catch (Exception e) {
            logger.debug("Failure in upserting a Permission due to [{}]", e.getMessage(), e);
            return Mono.error(e);
        }
    }

    private RxDocumentServiceRequest getPermissionRequest(String userLink, Permission permission,
                                                          RequestOptions options, OperationType operationType) {
        if (StringUtils.isEmpty(userLink)) {
            throw new IllegalArgumentException("userLink");
        }
        if (permission == null) {
            throw new IllegalArgumentException("permission");
        }

        RxDocumentClientImpl.validateResource(permission);

        String path = Utils.joinPath(userLink, Paths.PERMISSIONS_PATH_SEGMENT);
        Map<String, String> requestHeaders = getRequestHeaders(options, ResourceType.Permission, operationType);
        return RxDocumentServiceRequest.create(this,
            operationType, ResourceType.Permission, path, permission, requestHeaders, options);
    }

    @Override
    public Mono<ResourceResponse<Permission>> replacePermission(Permission permission, RequestOptions options) {
        DocumentClientRetryPolicy retryPolicyInstance = this.resetSessionTokenRetryPolicy.getRequestPolicy(null);
        return ObservableHelper.inlineIfPossibleAsObs(() -> replacePermissionInternal(permission, options, retryPolicyInstance), retryPolicyInstance);
    }

    private Mono<ResourceResponse<Permission>> replacePermissionInternal(Permission permission, RequestOptions options, DocumentClientRetryPolicy retryPolicyInstance) {
        try {
            if (permission == null) {
                throw new IllegalArgumentException("permission");
            }
            logger.debug("Replacing a Permission. permission id [{}]", permission.getId());
            RxDocumentClientImpl.validateResource(permission);

            String path = Utils.joinPath(permission.getSelfLink(), null);
            Map<String, String> requestHeaders = getRequestHeaders(options, ResourceType.Permission, OperationType.Replace);
            RxDocumentServiceRequest request = RxDocumentServiceRequest.create(this,
                OperationType.Replace, ResourceType.Permission, path, permission, requestHeaders, options);

            if (retryPolicyInstance != null) {
                retryPolicyInstance.onBeforeSendRequest(request);
            }

            return this.replace(request, retryPolicyInstance).map(response -> toResourceResponse(response, Permission.class));

        } catch (Exception e) {
            logger.debug("Failure in replacing a Permission due to [{}]", e.getMessage(), e);
            return Mono.error(e);
        }
    }

    @Override
    public Mono<ResourceResponse<Permission>> deletePermission(String permissionLink, RequestOptions options) {
        DocumentClientRetryPolicy retryPolicyInstance = this.resetSessionTokenRetryPolicy.getRequestPolicy(null);
        return ObservableHelper.inlineIfPossibleAsObs(() -> deletePermissionInternal(permissionLink, options, retryPolicyInstance), retryPolicyInstance);
    }

    private Mono<ResourceResponse<Permission>> deletePermissionInternal(String permissionLink, RequestOptions options,
                                                                              DocumentClientRetryPolicy retryPolicyInstance) {

        try {
            if (StringUtils.isEmpty(permissionLink)) {
                throw new IllegalArgumentException("permissionLink");
            }
            logger.debug("Deleting a Permission. permissionLink [{}]", permissionLink);
            String path = Utils.joinPath(permissionLink, null);
            Map<String, String> requestHeaders = getRequestHeaders(options, ResourceType.Permission, OperationType.Delete);
            RxDocumentServiceRequest request = RxDocumentServiceRequest.create(this,
                OperationType.Delete, ResourceType.Permission, path, requestHeaders, options);

            if (retryPolicyInstance != null) {
                retryPolicyInstance.onBeforeSendRequest(request);
            }

            return this.delete(request, retryPolicyInstance, getOperationContextAndListenerTuple(options)).map(response -> toResourceResponse(response, Permission.class));

        } catch (Exception e) {
            logger.debug("Failure in deleting a Permission due to [{}]", e.getMessage(), e);
            return Mono.error(e);
        }
    }

    @Override
    public Mono<ResourceResponse<Permission>> readPermission(String permissionLink, RequestOptions options) {
        DocumentClientRetryPolicy retryPolicyInstance = this.resetSessionTokenRetryPolicy.getRequestPolicy(null);
        return ObservableHelper.inlineIfPossibleAsObs(() -> readPermissionInternal(permissionLink, options, retryPolicyInstance), retryPolicyInstance);
    }

    private Mono<ResourceResponse<Permission>> readPermissionInternal(String permissionLink, RequestOptions options, DocumentClientRetryPolicy retryPolicyInstance ) {
        try {
            if (StringUtils.isEmpty(permissionLink)) {
                throw new IllegalArgumentException("permissionLink");
            }
            logger.debug("Reading a Permission. permissionLink [{}]", permissionLink);
            String path = Utils.joinPath(permissionLink, null);
            Map<String, String> requestHeaders = getRequestHeaders(options, ResourceType.Permission, OperationType.Read);
            RxDocumentServiceRequest request = RxDocumentServiceRequest.create(this,
                OperationType.Read, ResourceType.Permission, path, requestHeaders, options);

            if (retryPolicyInstance != null) {
                retryPolicyInstance.onBeforeSendRequest(request);
            }
            return this.read(request, retryPolicyInstance).map(response -> toResourceResponse(response, Permission.class));

        } catch (Exception e) {
            logger.debug("Failure in reading a Permission due to [{}]", e.getMessage(), e);
            return Mono.error(e);
        }
    }

    @Override
    public Flux<FeedResponse<Permission>> readPermissions(String userLink, QueryFeedOperationState state) {

        if (StringUtils.isEmpty(userLink)) {
            throw new IllegalArgumentException("userLink");
        }

        return nonDocumentReadFeed(state, ResourceType.Permission, Permission.class,
                Utils.joinPath(userLink, Paths.PERMISSIONS_PATH_SEGMENT));
    }

    @Override
    public Flux<FeedResponse<Permission>> queryPermissions(String userLink, String query,
                                                           QueryFeedOperationState state) {
        return queryPermissions(userLink, new SqlQuerySpec(query), state);
    }

    @Override
    public Flux<FeedResponse<Permission>> queryPermissions(String userLink, SqlQuerySpec querySpec,
                                                           QueryFeedOperationState state) {
        return createQuery(userLink, querySpec, state, Permission.class, ResourceType.Permission);
    }

    @Override
    public Mono<ResourceResponse<Offer>> replaceOffer(Offer offer) {
        DocumentClientRetryPolicy documentClientRetryPolicy = this.resetSessionTokenRetryPolicy.getRequestPolicy(null);
        return ObservableHelper.inlineIfPossibleAsObs(() -> replaceOfferInternal(offer, documentClientRetryPolicy), documentClientRetryPolicy);
    }

    private Mono<ResourceResponse<Offer>> replaceOfferInternal(Offer offer, DocumentClientRetryPolicy documentClientRetryPolicy) {
        try {
            if (offer == null) {
                throw new IllegalArgumentException("offer");
            }
            logger.debug("Replacing an Offer. offer id [{}]", offer.getId());
            RxDocumentClientImpl.validateResource(offer);

            String path = Utils.joinPath(offer.getSelfLink(), null);
            RxDocumentServiceRequest request = RxDocumentServiceRequest.create(this, OperationType.Replace,
                    ResourceType.Offer, path, offer, null, null);
            return this.replace(request, documentClientRetryPolicy).map(response -> toResourceResponse(response, Offer.class));

        } catch (Exception e) {
            logger.debug("Failure in replacing an Offer due to [{}]", e.getMessage(), e);
            return Mono.error(e);
        }
    }

    @Override
    public Mono<ResourceResponse<Offer>> readOffer(String offerLink) {
        DocumentClientRetryPolicy retryPolicyInstance = this.resetSessionTokenRetryPolicy.getRequestPolicy(null);
        return ObservableHelper.inlineIfPossibleAsObs(() -> readOfferInternal(offerLink, retryPolicyInstance), retryPolicyInstance);
    }

    private Mono<ResourceResponse<Offer>> readOfferInternal(String offerLink, DocumentClientRetryPolicy retryPolicyInstance) {
        try {
            if (StringUtils.isEmpty(offerLink)) {
                throw new IllegalArgumentException("offerLink");
            }
            logger.debug("Reading an Offer. offerLink [{}]", offerLink);
            String path = Utils.joinPath(offerLink, null);
            RxDocumentServiceRequest request = RxDocumentServiceRequest.create(this,
                OperationType.Read, ResourceType.Offer, path, (HashMap<String, String>)null, null);

            if (retryPolicyInstance != null) {
                retryPolicyInstance.onBeforeSendRequest(request);
            }

            return this.read(request, retryPolicyInstance).map(response -> toResourceResponse(response, Offer.class));

        } catch (Exception e) {
            logger.debug("Failure in reading an Offer due to [{}]", e.getMessage(), e);
            return Mono.error(e);
        }
    }

    @Override
    public Flux<FeedResponse<Offer>> readOffers(QueryFeedOperationState state) {
        return nonDocumentReadFeed(state, ResourceType.Offer, Offer.class,
                Utils.joinPath(Paths.OFFERS_PATH_SEGMENT, null));
    }

    private <T> Flux<FeedResponse<T>> nonDocumentReadFeed(
        QueryFeedOperationState state,
        ResourceType resourceType,
        Class<T> klass,
        String resourceLink) {

        return nonDocumentReadFeed(state.getQueryOptions(), resourceType, klass, resourceLink);
    }

    private <T> Flux<FeedResponse<T>> nonDocumentReadFeed(
        CosmosQueryRequestOptions options,
        ResourceType resourceType,
        Class<T> klass,
        String resourceLink) {
        DocumentClientRetryPolicy retryPolicy = this.resetSessionTokenRetryPolicy.getRequestPolicy(null);
        return ObservableHelper.fluxInlineIfPossibleAsObs(
            () -> nonDocumentReadFeedInternal(options, resourceType, klass, resourceLink, retryPolicy),
            retryPolicy);
    }

    private <T> Flux<FeedResponse<T>> nonDocumentReadFeedInternal(
        CosmosQueryRequestOptions options,
        ResourceType resourceType,
        Class<T> klass,
        String resourceLink,
        DocumentClientRetryPolicy retryPolicy) {

        final CosmosQueryRequestOptions nonNullOptions = options != null ? options : new CosmosQueryRequestOptions();
        Integer maxItemCount = ModelBridgeInternal.getMaxItemCountFromQueryRequestOptions(nonNullOptions);
        int maxPageSize = maxItemCount != null ? maxItemCount : -1;

        assert(resourceType != ResourceType.Document);
        // readFeed is only used for non-document operations - no need to wire up hedging
        BiFunction<String, Integer, RxDocumentServiceRequest> createRequestFunc = (continuationToken, pageSize) -> {
            Map<String, String> requestHeaders = new HashMap<>();
            if (continuationToken != null) {
                requestHeaders.put(HttpConstants.HttpHeaders.CONTINUATION, continuationToken);
            }
            requestHeaders.put(HttpConstants.HttpHeaders.PAGE_SIZE, Integer.toString(pageSize));
            RxDocumentServiceRequest request =  RxDocumentServiceRequest.create(this,
                OperationType.ReadFeed, resourceType, resourceLink, requestHeaders, nonNullOptions);
            retryPolicy.onBeforeSendRequest(request);
            return request;
        };

        Function<RxDocumentServiceRequest, Mono<FeedResponse<T>>> executeFunc =
            request -> readFeed(request)
                .map(response -> feedResponseAccessor.createFeedResponse(
                                    response,
                                    CosmosItemSerializer.DEFAULT_SERIALIZER,
                                    klass));

        return Paginator
            .getPaginatedQueryResultAsObservable(
                nonNullOptions,
                createRequestFunc,
                executeFunc,
                maxPageSize,
                this.globalEndpointManager,
                this.globalPartitionEndpointManagerForPerPartitionCircuitBreaker);
    }

    @Override
    public Flux<FeedResponse<Offer>> queryOffers(String query, QueryFeedOperationState state) {
        return queryOffers(new SqlQuerySpec(query), state);
    }

    @Override
    public Flux<FeedResponse<Offer>> queryOffers(SqlQuerySpec querySpec, QueryFeedOperationState state) {
        return createQuery(null, querySpec, state, Offer.class, ResourceType.Offer);
    }

    @Override
    public Mono<DatabaseAccount> getDatabaseAccount() {
        DocumentClientRetryPolicy documentClientRetryPolicy = this.resetSessionTokenRetryPolicy.getRequestPolicy(null);
        return ObservableHelper.inlineIfPossibleAsObs(() -> getDatabaseAccountInternal(documentClientRetryPolicy),
         documentClientRetryPolicy);
    }

    private Mono<DatabaseAccount> getDatabaseAccountInternal(DocumentClientRetryPolicy documentClientRetryPolicy) {
        try {
            logger.debug("Getting Database Account");
            RxDocumentServiceRequest request = RxDocumentServiceRequest.create(this,
                    OperationType.Read,
                    ResourceType.DatabaseAccount, "", // path
                    (HashMap<String, String>) null,
                    null);
            return this.read(request, documentClientRetryPolicy).map(ModelBridgeInternal::toDatabaseAccount);

        } catch (Exception e) {
            logger.debug("Failure in getting Database Account due to [{}]", e.getMessage(), e);
            return Mono.error(e);
        }
    }

    public ISessionContainer getSession() {
        return this.sessionContainer;
    }

    public void setSession(ISessionContainer sessionContainer) {
        this.sessionContainer = sessionContainer;
    }

    public CosmosAsyncClient getCachedCosmosAsyncClientSnapshot() {
        return cachedCosmosAsyncClientSnapshot.get();
    }

    @Override
    public RxClientCollectionCache getCollectionCache() {
        return this.collectionCache;
    }

    @Override
    public RxPartitionKeyRangeCache getPartitionKeyRangeCache() {
        return partitionKeyRangeCache;
    }

    @Override
    public GlobalEndpointManager getGlobalEndpointManager() {
        return this.globalEndpointManager;
    }

    @Override
    public GlobalPartitionEndpointManagerForPerPartitionCircuitBreaker getGlobalPartitionEndpointManagerForCircuitBreaker() {
        return this.globalPartitionEndpointManagerForPerPartitionCircuitBreaker;
    }

    @Override
    public AddressSelector getAddressSelector() {
        return new AddressSelector(this.addressResolver, this.configs.getProtocol());
    }

    public Flux<DatabaseAccount> getDatabaseAccountFromEndpoint(URI endpoint) {
        return Flux.defer(() -> {
            RxDocumentServiceRequest request = RxDocumentServiceRequest.create(this,
                OperationType.Read, ResourceType.DatabaseAccount, "", null, (Object) null);
            return this.populateHeadersAsync(request, RequestVerb.GET)
                .flatMap(requestPopulated -> {

                    requestPopulated.setEndpointOverride(endpoint);
                    return this.gatewayProxy.processMessage(requestPopulated).doOnError(e -> {
                        String message = String.format("Failed to retrieve database account information. %s",
                            e.getCause() != null
                                ? e.getCause().toString()
                                : e.toString());
                        logger.warn(message);
                    }).map(rsp -> rsp.getResource(DatabaseAccount.class))
                        .doOnNext(databaseAccount ->
                            this.useMultipleWriteLocations = this.connectionPolicy.isMultipleWriteRegionsEnabled()
                            && BridgeInternal.isEnableMultipleWriteLocations(databaseAccount));
                });
        });
    }

    /**
     * Certain requests must be routed through gateway even when the client connectivity mode is direct.
     *
     * @param request
     * @return RxStoreModel
     */
    private RxStoreModel getStoreProxy(RxDocumentServiceRequest request) {
        // If a request is configured to always use GATEWAY mode(in some cases when targeting .NET Core)
        // we return the GATEWAY store model
        if (request.useGatewayMode) {
            return this.gatewayProxy;
        }

        ResourceType resourceType = request.getResourceType();
        OperationType operationType = request.getOperationType();

        if (resourceType == ResourceType.Offer ||
            resourceType == ResourceType.ClientEncryptionKey ||
            resourceType.isScript() && operationType != OperationType.ExecuteJavaScript ||
            resourceType == ResourceType.PartitionKeyRange ||
            resourceType == ResourceType.PartitionKey && operationType == OperationType.Delete) {
            return this.gatewayProxy;
        }

        if (operationType == OperationType.Create
                || operationType == OperationType.Upsert) {
            if (resourceType == ResourceType.Database ||
                    resourceType == ResourceType.User ||
                    resourceType == ResourceType.DocumentCollection ||
                    resourceType == ResourceType.Permission) {
                return this.gatewayProxy;
            } else {
                return this.storeModel;
            }
        } else if (operationType == OperationType.Delete) {
            if (resourceType == ResourceType.Database ||
                    resourceType == ResourceType.User ||
                    resourceType == ResourceType.DocumentCollection) {
                return this.gatewayProxy;
            } else {
                return this.storeModel;
            }
        } else if (operationType == OperationType.Replace) {
            if (resourceType == ResourceType.DocumentCollection) {
                return this.gatewayProxy;
            } else {
                return this.storeModel;
            }
        } else if (operationType == OperationType.Read) {
            if (resourceType == ResourceType.DocumentCollection) {
                return this.gatewayProxy;
            } else {
                return this.storeModel;
            }
        } else {
            if ((operationType == OperationType.Query ||
                operationType == OperationType.SqlQuery ||
                operationType == OperationType.ReadFeed) &&
                    Utils.isCollectionChild(request.getResourceType())) {
                // Go to gateway only when partition key range and partition key are not set. This should be very rare
                if (request.getPartitionKeyRangeIdentity() == null &&
                        request.getHeaders().get(HttpConstants.HttpHeaders.PARTITION_KEY) == null) {
                    return this.gatewayProxy;
                }
            }

            return this.storeModel;
        }
    }

    @Override
    public void close() {
        logger.info("Attempting to close client {}", this.clientId);
        if (!closed.getAndSet(true)) {
            activeClientsCnt.decrementAndGet();
            logger.info("Shutting down ...");

            if (this.globalPartitionEndpointManagerForPerPartitionCircuitBreaker != null) {
                logger.info("Closing globalPartitionEndpointManagerForPerPartitionCircuitBreaker...");
                LifeCycleUtils.closeQuietly(this.globalPartitionEndpointManagerForPerPartitionCircuitBreaker);
            }

            logger.info("Closing Global Endpoint Manager ...");
            LifeCycleUtils.closeQuietly(this.globalEndpointManager);
            logger.info("Closing StoreClientFactory ...");
            LifeCycleUtils.closeQuietly(this.storeClientFactory);
            logger.info("Shutting down reactorHttpClient ...");
            LifeCycleUtils.closeQuietly(this.reactorHttpClient);
            logger.info("Shutting down CpuMonitor ...");
            CpuMemoryMonitor.unregister(this);

            if (this.throughputControlEnabled.get()) {
                logger.info("Closing ThroughputControlStore ...");
                this.throughputControlStore.close();
            }

            logger.info("Shutting down completed.");
        } else {
            logger.warn("Already shutdown!");
        }
    }
    @Override
    public synchronized void enableThroughputControlGroup(ThroughputControlGroupInternal group, Mono<Integer> throughputQueryMono) {
        checkNotNull(group, "Throughput control group can not be null");

        if (this.throughputControlEnabled.compareAndSet(false, true)) {
            this.throughputControlStore =
                new ThroughputControlStore(
                    this.collectionCache,
                    this.connectionPolicy.getConnectionMode(),
                    this.partitionKeyRangeCache);

            if (ConnectionMode.DIRECT == this.connectionPolicy.getConnectionMode()) {
                this.storeModel.enableThroughputControl(throughputControlStore);
            } else {
                this.gatewayProxy.enableThroughputControl(throughputControlStore);
            }
        }

        this.throughputControlStore.enableThroughputControlGroup(group, throughputQueryMono);
    }

    @Override
    public Flux<Void> submitOpenConnectionTasksAndInitCaches(CosmosContainerProactiveInitConfig proactiveContainerInitConfig) {
        return this.storeModel.submitOpenConnectionTasksAndInitCaches(proactiveContainerInitConfig);
    }

    @Override
    public ConsistencyLevel getDefaultConsistencyLevelOfAccount() {
        return this.gatewayConfigurationReader.getDefaultConsistencyLevel();
    }

    /***
     * Configure fault injector provider.
     *
     * @param injectorProvider the fault injector provider.
     */
    @Override
    public void configureFaultInjectorProvider(IFaultInjectorProvider injectorProvider) {
        checkNotNull(injectorProvider, "Argument 'injectorProvider' can not be null");

        if (this.connectionPolicy.getConnectionMode() == ConnectionMode.DIRECT) {
            this.storeModel.configureFaultInjectorProvider(injectorProvider, this.configs);
            this.addressResolver.configureFaultInjectorProvider(injectorProvider, this.configs);
        }

        this.gatewayProxy.configureFaultInjectorProvider(injectorProvider, this.configs);
    }

    @Override
    public void recordOpenConnectionsAndInitCachesCompleted(List<CosmosContainerIdentity> cosmosContainerIdentities) {
        this.storeModel.recordOpenConnectionsAndInitCachesCompleted(cosmosContainerIdentities);
    }

    @Override
    public void recordOpenConnectionsAndInitCachesStarted(List<CosmosContainerIdentity> cosmosContainerIdentities) {
        this.storeModel.recordOpenConnectionsAndInitCachesStarted(cosmosContainerIdentities);
    }

    @Override
    public String getMasterKeyOrResourceToken() {
        return this.masterKeyOrResourceToken;
    }

    private static SqlQuerySpec createLogicalPartitionScanQuerySpec(
        PartitionKey partitionKey,
        List<String> partitionKeySelectors) {

        StringBuilder queryStringBuilder = new StringBuilder();
        List<SqlParameter> parameters = new ArrayList<>();

        queryStringBuilder.append("SELECT * FROM c WHERE");
        Object[] pkValues = ModelBridgeInternal.getPartitionKeyInternal(partitionKey).toObjectArray();
        String pkParamNamePrefix = "@pkValue";
        for (int i = 0; i < pkValues.length; i++) {
            StringBuilder subQueryStringBuilder = new StringBuilder();
            String sqlParameterName = pkParamNamePrefix + i;

            if (i > 0) {
                subQueryStringBuilder.append(" AND ");
            }
            subQueryStringBuilder.append(" c");
            subQueryStringBuilder.append(partitionKeySelectors.get(i));
            subQueryStringBuilder.append((" = "));
            subQueryStringBuilder.append(sqlParameterName);

            parameters.add(new SqlParameter(sqlParameterName, pkValues[i]));
            queryStringBuilder.append(subQueryStringBuilder);
        }

        return new SqlQuerySpec(queryStringBuilder.toString(), parameters);
    }

    @Override
    public Mono<List<FeedRange>> getFeedRanges(String collectionLink, boolean forceRefresh) {
        InvalidPartitionExceptionRetryPolicy invalidPartitionExceptionRetryPolicy = new InvalidPartitionExceptionRetryPolicy(
            this.collectionCache,
            null,
            collectionLink,
            new HashMap<>());

        RxDocumentServiceRequest request = RxDocumentServiceRequest.create(
            this,
            OperationType.Query,
            ResourceType.Document,
            collectionLink,
            null);

        invalidPartitionExceptionRetryPolicy.onBeforeSendRequest(request);

        return ObservableHelper.inlineIfPossibleAsObs(
            () -> getFeedRangesInternal(request, collectionLink, forceRefresh),
            invalidPartitionExceptionRetryPolicy);
    }

    private Mono<List<FeedRange>> getFeedRangesInternal(
        RxDocumentServiceRequest request,
        String collectionLink,
        boolean forceRefresh) {

        logger.debug("getFeedRange collectionLink=[{}] - forceRefresh={}", collectionLink, forceRefresh);

        if (StringUtils.isEmpty(collectionLink)) {
            throw new IllegalArgumentException("collectionLink");
        }

        Mono<Utils.ValueHolder<DocumentCollection>> collectionObs = collectionCache.resolveCollectionAsync(null,
            request);

        return collectionObs.flatMap(documentCollectionResourceResponse -> {
            final DocumentCollection collection = documentCollectionResourceResponse.v;
            if (collection == null) {
                return Mono.error(new IllegalStateException("Collection cannot be null"));
            }

            Mono<Utils.ValueHolder<List<PartitionKeyRange>>> valueHolderMono = partitionKeyRangeCache
                .tryGetOverlappingRangesAsync(
                    BridgeInternal.getMetaDataDiagnosticContext(request.requestContext.cosmosDiagnostics),
                    collection.getResourceId(),
                    RANGE_INCLUDING_ALL_PARTITION_KEY_RANGES,
                    forceRefresh,
                    null);

            return valueHolderMono.map(partitionKeyRangeList -> toFeedRanges(partitionKeyRangeList, request));
        });
    }

    private static List<FeedRange> toFeedRanges(
        Utils.ValueHolder<List<PartitionKeyRange>> partitionKeyRangeListValueHolder, RxDocumentServiceRequest request) {
        final List<PartitionKeyRange> partitionKeyRangeList = partitionKeyRangeListValueHolder.v;
        if (partitionKeyRangeList == null) {
            request.forceNameCacheRefresh = true;
            throw new InvalidPartitionException();
        }

        List<FeedRange> feedRanges = new ArrayList<>();
        partitionKeyRangeList.forEach(pkRange -> feedRanges.add(toFeedRange(pkRange)));

        return feedRanges;
    }

    private static FeedRange toFeedRange(PartitionKeyRange pkRange) {
        return new FeedRangeEpkImpl(pkRange.toRange());
    }

    /**
     * Creates a type 4 (pseudo randomly generated) UUID.
     * <p>
     * The {@link UUID} is generated using a non-cryptographically strong pseudo random number generator.
     *
     * @return A randomly generated {@link UUID}.
     */
    public static UUID randomUuid() {
        // Note: Copied from CoreUtils
        return randomUuid(ThreadLocalRandom.current().nextLong(), ThreadLocalRandom.current().nextLong());
    }

    static UUID randomUuid(long msb, long lsb) {
        msb &= 0xffffffffffff0fffL; // Clear the UUID version.
        msb |= 0x0000000000004000L; // Set the UUID version to 4.
        lsb &= 0x3fffffffffffffffL; // Clear the variant.
        lsb |= 0x8000000000000000L; // Set the variant to IETF.

        // Use new UUID(long, long) instead of UUID.randomUUID as UUID.randomUUID may be blocking.
        // For environments using Reactor's BlockHound this will raise an exception if called in non-blocking threads.
        return new UUID(msb, lsb);
    }

    public void addPartitionLevelUnavailableRegionsForRequest(
        RxDocumentServiceRequest request,
        RequestOptions options,
        CollectionRoutingMap collectionRoutingMap,
        DocumentClientRetryPolicy documentClientRetryPolicy) {

        checkNotNull(request, "Argument 'request' cannot be null!");

        if (this.globalPartitionEndpointManagerForPerPartitionCircuitBreaker.isPartitionLevelCircuitBreakingApplicable(request)) {

            checkNotNull(options, "Argument 'options' cannot be null!");
            checkNotNull(options.getPartitionKeyDefinition(), "Argument 'partitionKeyDefinition' within options cannot be null!");
            checkNotNull(collectionRoutingMap, "Argument 'collectionRoutingMap' cannot be null!");

            PartitionKeyRange resolvedPartitionKeyRange = null;

            PartitionKeyDefinition partitionKeyDefinition = options.getPartitionKeyDefinition();
            PartitionKeyInternal partitionKeyInternal = request.getPartitionKeyInternal();

            if (partitionKeyInternal != null) {
                String effectivePartitionKeyString = PartitionKeyInternalHelper.getEffectivePartitionKeyString(partitionKeyInternal, partitionKeyDefinition);
                resolvedPartitionKeyRange = collectionRoutingMap.getRangeByEffectivePartitionKey(effectivePartitionKeyString);

                // cache the effective partition key if possible - can be a bottleneck,
                // since it is also recomputed in AddressResolver
                request.setEffectivePartitionKey(effectivePartitionKeyString);
            } else if (request.getPartitionKeyRangeIdentity() != null) {
                resolvedPartitionKeyRange = collectionRoutingMap.getRangeByPartitionKeyRangeId(request.getPartitionKeyRangeIdentity().getPartitionKeyRangeId());
            }

            checkNotNull(resolvedPartitionKeyRange, "resolvedPartitionKeyRange cannot be null!");
            checkNotNull(this.globalPartitionEndpointManagerForPerPartitionCircuitBreaker, "globalPartitionEndpointManagerForCircuitBreaker cannot be null!");

            // setting it here in case request.requestContext.resolvedPartitionKeyRange
            // is not assigned in either GlobalAddressResolver / RxGatewayStoreModel (possible if there are Gateway timeouts)
            // and circuit breaker also kicks in to mark a failure resolvedPartitionKeyRange (will result in NullPointerException and will
            // help failover as well)
            // also resolvedPartitionKeyRange will be overridden in GlobalAddressResolver / RxGatewayStoreModel irrespective
            // so staleness is not an issue (after doing a validation of parent-child relationship b/w initial and new partitionKeyRange)
            request.requestContext.resolvedPartitionKeyRange = resolvedPartitionKeyRange;

            // maintaining a separate copy - request.requestContext.resolvedPartitionKeyRange can be set to null
            // when the CosmosClient instance has to "reset" the request.requestContext.resolvedPartitionKeyRange
            // in partition split / merge and invalid partition scenarios - the separate copy will help identify
            // such scenarios and circuit breaking in general
            request.requestContext.resolvedPartitionKeyRangeForCircuitBreaker = resolvedPartitionKeyRange;

            List<String> unavailableRegionsForPartition
                = this.globalPartitionEndpointManagerForPerPartitionCircuitBreaker.getUnavailableRegionsForPartitionKeyRange(
                request.getResourceId(),
                resolvedPartitionKeyRange,
                request.getOperationType());

            request.requestContext.setUnavailableRegionsForPartition(unavailableRegionsForPartition);

            // onBeforeSendRequest uses excluded regions to know the next location endpoint
            // to route the request to unavailable regions are effectively excluded regions for this request
            if (documentClientRetryPolicy != null) {
                documentClientRetryPolicy.onBeforeSendRequest(request);
            }
        }
    }

    public void mergeContextInformationIntoDiagnosticsForPointRequest(
        RxDocumentServiceRequest request,
        PointOperationContextForCircuitBreaker pointOperationContextForCircuitBreaker) {

        if (pointOperationContextForCircuitBreaker != null) {
            SerializationDiagnosticsContext serializationDiagnosticsContext
                = pointOperationContextForCircuitBreaker.getSerializationDiagnosticsContext();

            diagnosticsAccessor.mergeSerializationDiagnosticContext(request.requestContext.cosmosDiagnostics, serializationDiagnosticsContext);
        }
    }

    public void addPartitionLevelUnavailableRegionsForFeedRequest(
        RxDocumentServiceRequest request,
        CosmosQueryRequestOptions options,
        CollectionRoutingMap collectionRoutingMap) {

        checkNotNull(collectionRoutingMap, "collectionRoutingMap cannot be null!");

        PartitionKeyRange resolvedPartitionKeyRange = null;

        if (request.getPartitionKeyRangeIdentity() != null) {
            resolvedPartitionKeyRange = collectionRoutingMap.getRangeByPartitionKeyRangeId(request.getPartitionKeyRangeIdentity().getPartitionKeyRangeId());
        } else if (request.getPartitionKeyInternal() != null) {
            String effectivePartitionKeyString = PartitionKeyInternalHelper.getEffectivePartitionKeyString(request.getPartitionKeyInternal(), ImplementationBridgeHelpers.CosmosQueryRequestOptionsHelper.getCosmosQueryRequestOptionsAccessor().getPartitionKeyDefinition(options));
            resolvedPartitionKeyRange = collectionRoutingMap.getRangeByEffectivePartitionKey(effectivePartitionKeyString);
        }

        checkNotNull(resolvedPartitionKeyRange, "resolvedPartitionKeyRange cannot be null!");

        // setting it here in case request.requestContext.resolvedPartitionKeyRange
        // is not assigned in either GlobalAddressResolver / RxGatewayStoreModel (possible if there are Gateway timeouts)
        // and circuit breaker also kicks in to mark a failure resolvedPartitionKeyRange (will result in NullPointerException and will
        // help failover as well)
        // also resolvedPartitionKeyRange will be overridden in GlobalAddressResolver / RxGatewayStoreModel irrespective
        // so staleness is not an issue (after doing a validation of parent-child relationship b/w initial and new partitionKeyRange)
        request.requestContext.resolvedPartitionKeyRange = resolvedPartitionKeyRange;

<<<<<<< HEAD
        if (this.globalPartitionEndpointManagerForPerPartitionCircuitBreaker.isPartitionLevelCircuitBreakingApplicable(request)) {
            checkNotNull(this.globalPartitionEndpointManagerForPerPartitionCircuitBreaker, "globalPartitionEndpointManagerForPerPartitionCircuitBreaker cannot be null!");
=======
        // maintaining a separate copy - request.requestContext.resolvedPartitionKeyRange can be set to null
        // when the GoneAndRetryWithRetryPolicy has to "reset" the request.requestContext.resolvedPartitionKeyRange
        // in partition split / merge and invalid partition scenarios - the separate copy will help identify
        // such scenarios and circuit breaking in general
        request.requestContext.resolvedPartitionKeyRangeForCircuitBreaker = resolvedPartitionKeyRange;

        if (this.globalPartitionEndpointManagerForCircuitBreaker.isPartitionLevelCircuitBreakingApplicable(request)) {
            checkNotNull(globalPartitionEndpointManagerForCircuitBreaker, "globalPartitionEndpointManagerForCircuitBreaker cannot be null!");
>>>>>>> fd36287f

            List<String> unavailableRegionsForPartition
                = this.globalPartitionEndpointManagerForPerPartitionCircuitBreaker.getUnavailableRegionsForPartitionKeyRange(
                request.getResourceId(),
                resolvedPartitionKeyRange,
                request.getOperationType());

            request.requestContext.setUnavailableRegionsForPartition(unavailableRegionsForPartition);
        }
    }

    public void addPartitionLevelUnavailableRegionsForChangeFeedRequest(
        RxDocumentServiceRequest request,
        CosmosChangeFeedRequestOptions options,
        CollectionRoutingMap collectionRoutingMap) {
        checkNotNull(collectionRoutingMap, "collectionRoutingMap cannot be null!");

        PartitionKeyRange resolvedPartitionKeyRange = null;

        if (request.getPartitionKeyRangeIdentity() != null) {
            resolvedPartitionKeyRange = collectionRoutingMap.getRangeByPartitionKeyRangeId(request.getPartitionKeyRangeIdentity().getPartitionKeyRangeId());
        } else if (request.getPartitionKeyInternal() != null) {
            String effectivePartitionKeyString = PartitionKeyInternalHelper.getEffectivePartitionKeyString(request.getPartitionKeyInternal(), ImplementationBridgeHelpers.CosmosChangeFeedRequestOptionsHelper.getCosmosChangeFeedRequestOptionsAccessor().getPartitionKeyDefinition(options));
            resolvedPartitionKeyRange = collectionRoutingMap.getRangeByEffectivePartitionKey(effectivePartitionKeyString);
        }

        checkNotNull(resolvedPartitionKeyRange, "resolvedPartitionKeyRange cannot be null!");

<<<<<<< HEAD
        if (this.globalPartitionEndpointManagerForPerPartitionCircuitBreaker.isPartitionLevelCircuitBreakingApplicable(request)) {
            checkNotNull(globalPartitionEndpointManagerForPerPartitionCircuitBreaker, "globalPartitionEndpointManagerForPerPartitionCircuitBreaker cannot be null!");
=======
        // setting it here in case request.requestContext.resolvedPartitionKeyRange
        // is not assigned in either GlobalAddressResolver / RxGatewayStoreModel (possible if there are Gateway timeouts)
        // and circuit breaker also kicks in to mark a failure resolvedPartitionKeyRange (will result in NullPointerException and will
        // help failover as well)
        // also resolvedPartitionKeyRange will be overridden in GlobalAddressResolver / RxGatewayStoreModel irrespective
        // so staleness is not an issue (after doing a validation of parent-child relationship b/w initial and new partitionKeyRange)
        request.requestContext.resolvedPartitionKeyRange = resolvedPartitionKeyRange;

        // maintaining a separate copy - request.requestContext.resolvedPartitionKeyRange can be set to null
        // when the GoneAndRetryWithRetryPolicy has to "reset" the request.requestContext.resolvedPartitionKeyRange
        // in partition split / merge and invalid partition scenarios - the separate copy will help identify
        // such scenarios and circuit breaking in general
        request.requestContext.resolvedPartitionKeyRangeForCircuitBreaker = resolvedPartitionKeyRange;

        if (this.globalPartitionEndpointManagerForCircuitBreaker.isPartitionLevelCircuitBreakingApplicable(request)) {
            checkNotNull(globalPartitionEndpointManagerForCircuitBreaker, "globalPartitionEndpointManagerForCircuitBreaker cannot be null!");
>>>>>>> fd36287f

            List<String> unavailableRegionsForPartition
                = this.globalPartitionEndpointManagerForPerPartitionCircuitBreaker.getUnavailableRegionsForPartitionKeyRange(
                request.getResourceId(),
                resolvedPartitionKeyRange,
                request.getOperationType());

            request.requestContext.setUnavailableRegionsForPartition(unavailableRegionsForPartition);
        }
    }

    private Mono<ResourceResponse<Document>> wrapPointOperationWithAvailabilityStrategy(
        ResourceType resourceType,
        OperationType operationType,
        DocumentPointOperation callback,
        RequestOptions initialRequestOptions,
        boolean idempotentWriteRetriesEnabled,
        String collectionLink) {

        return wrapPointOperationWithAvailabilityStrategy(
            resourceType,
            operationType,
            callback,
            initialRequestOptions,
            idempotentWriteRetriesEnabled,
            this,
            collectionLink
        );
    }

    private Mono<ResourceResponse<Document>> wrapPointOperationWithAvailabilityStrategy(
        ResourceType resourceType,
        OperationType operationType,
        DocumentPointOperation callback,
        RequestOptions initialRequestOptions,
        boolean idempotentWriteRetriesEnabled,
        DiagnosticsClientContext innerDiagnosticsFactory,
        String collectionLink) {

        checkNotNull(resourceType, "Argument 'resourceType' must not be null.");
        checkNotNull(operationType, "Argument 'operationType' must not be null.");
        checkNotNull(callback, "Argument 'callback' must not be null.");

        final RequestOptions nonNullRequestOptions =
            initialRequestOptions != null ? initialRequestOptions : new RequestOptions();

        checkArgument(
            resourceType == ResourceType.Document,
            "This method can only be used for document point operations.");

        CosmosEndToEndOperationLatencyPolicyConfig endToEndPolicyConfig =
            getEndToEndOperationLatencyPolicyConfig(nonNullRequestOptions, resourceType, operationType);

        List<String> orderedApplicableRegionsForSpeculation = getApplicableRegionsForSpeculation(
            endToEndPolicyConfig,
            resourceType,
            operationType,
            idempotentWriteRetriesEnabled,
            nonNullRequestOptions);

        AtomicBoolean isOperationSuccessful = new AtomicBoolean(false);

        if (orderedApplicableRegionsForSpeculation.size() < 2) {
            // There is at most one applicable region - no hedging possible
            PointOperationContextForCircuitBreaker pointOperationContextForCircuitBreakerForMainRequest = new PointOperationContextForCircuitBreaker(
                isOperationSuccessful,
                false,
                collectionLink,
                new SerializationDiagnosticsContext());

            pointOperationContextForCircuitBreakerForMainRequest.setIsRequestHedged(false);
            return callback.apply(nonNullRequestOptions, endToEndPolicyConfig, innerDiagnosticsFactory, pointOperationContextForCircuitBreakerForMainRequest);
        }

        ThresholdBasedAvailabilityStrategy availabilityStrategy =
            (ThresholdBasedAvailabilityStrategy) endToEndPolicyConfig.getAvailabilityStrategy();
        List<Mono<NonTransientPointOperationResult>> monoList = new ArrayList<>();

        final ScopedDiagnosticsFactory diagnosticsFactory = new ScopedDiagnosticsFactory(innerDiagnosticsFactory, false);

        orderedApplicableRegionsForSpeculation
            .forEach(region -> {
                RequestOptions clonedOptions = new RequestOptions(nonNullRequestOptions);

                if (monoList.isEmpty()) {
                    // no special error handling for transient errors to suppress them here
                    // because any cross-regional retries are expected to be processed
                    // by the ClientRetryPolicy for the initial request - so, any outcome of the
                    // initial Mono should be treated as non-transient error - even when
                    // the error would otherwise be treated as transient
                    PointOperationContextForCircuitBreaker pointOperationContextForCircuitBreakerForMainRequest
                        = new PointOperationContextForCircuitBreaker(
                        isOperationSuccessful,
                        true,
                        collectionLink,
                        new SerializationDiagnosticsContext());

                    pointOperationContextForCircuitBreakerForMainRequest.setIsRequestHedged(false);
                    Mono<NonTransientPointOperationResult> initialMonoAcrossAllRegions =
                        callback.apply(clonedOptions, endToEndPolicyConfig, diagnosticsFactory, pointOperationContextForCircuitBreakerForMainRequest)
                            .map(NonTransientPointOperationResult::new)
                            .onErrorResume(
                                RxDocumentClientImpl::isCosmosException,
                                t -> Mono.just(
                                    new NonTransientPointOperationResult(
                                        Utils.as(Exceptions.unwrap(t), CosmosException.class))));

                    if (logger.isDebugEnabled()) {
                        monoList.add(initialMonoAcrossAllRegions.doOnSubscribe(c -> logger.debug(
                            "STARTING to process {} operation in region '{}'",
                            operationType,
                            region)));
                    } else {
                        monoList.add(initialMonoAcrossAllRegions);
                    }
                } else {
                    clonedOptions.setExcludedRegions(
                        getEffectiveExcludedRegionsForHedging(
                            nonNullRequestOptions.getExcludedRegions(),
                            orderedApplicableRegionsForSpeculation,
                            region)
                    );

                    // Non-Transient errors are mapped to a value - this ensures the firstWithValue
                    // operator below will complete the composite Mono for both successful values
                    // and non-transient errors
                    PointOperationContextForCircuitBreaker pointOperationContextForCircuitBreakerForHedgedRequest
                        = new PointOperationContextForCircuitBreaker(
                        isOperationSuccessful,
                        true,
                        collectionLink,
                        new SerializationDiagnosticsContext());

                    pointOperationContextForCircuitBreakerForHedgedRequest.setIsRequestHedged(true);
                    Mono<NonTransientPointOperationResult> regionalCrossRegionRetryMono =
                        callback.apply(clonedOptions, endToEndPolicyConfig, diagnosticsFactory, pointOperationContextForCircuitBreakerForHedgedRequest)
                            .map(NonTransientPointOperationResult::new)
                            .onErrorResume(
                                RxDocumentClientImpl::isNonTransientCosmosException,
                                t -> Mono.just(
                                    new NonTransientPointOperationResult(
                                        Utils.as(Exceptions.unwrap(t), CosmosException.class))));

                    Duration delayForCrossRegionalRetry = (availabilityStrategy)
                        .getThreshold()
                        .plus((availabilityStrategy)
                            .getThresholdStep()
                            .multipliedBy(monoList.size() - 1));

                    if (logger.isDebugEnabled()) {
                        monoList.add(
                            regionalCrossRegionRetryMono
                                .doOnSubscribe(c -> logger.debug("STARTING to process {} operation in region '{}'", operationType, region))
                                .delaySubscription(delayForCrossRegionalRetry));
                    } else {
                        monoList.add(
                            regionalCrossRegionRetryMono
                                .delaySubscription(delayForCrossRegionalRetry));
                    }
                }
            });

        // NOTE - merging diagnosticsFactory cannot only happen in
        // doFinally operator because the doFinally operator is a side effect method -
        // meaning it executes concurrently with firing the onComplete/onError signal
        // doFinally is also triggered by cancellation
        // So, to make sure merging the Context happens synchronously in line we
        // have to ensure merging is happening on error/completion
        // and also in doOnCancel.
        return Mono
            .firstWithValue(monoList)
            .flatMap(nonTransientResult -> {
                diagnosticsFactory.merge(nonNullRequestOptions);
                if (nonTransientResult.isError()) {
                    return Mono.error(nonTransientResult.exception);
                }

                return Mono.just(nonTransientResult.response);
            })
            .onErrorMap(throwable -> {
                Throwable exception = Exceptions.unwrap(throwable);

                if (exception instanceof NoSuchElementException) {

                    List<Throwable> innerThrowables = Exceptions
                        .unwrapMultiple(exception.getCause());

                    int index = 0;
                    for (Throwable innerThrowable : innerThrowables) {
                        Throwable innerException = Exceptions.unwrap(innerThrowable);

                        // collect latest CosmosException instance bubbling up for a region
                        if (innerException instanceof CosmosException) {
                            CosmosException cosmosException = Utils.as(innerException, CosmosException.class);
                            diagnosticsFactory.merge(nonNullRequestOptions);
                            return cosmosException;
                        } else if (innerException instanceof NoSuchElementException) {
                            logger.trace(
                                "Operation in {} completed with empty result because it was cancelled.",
                                orderedApplicableRegionsForSpeculation.get(index));
                        } else if (logger.isWarnEnabled()) {
                            String message = "Unexpected Non-CosmosException when processing operation in '"
                                + orderedApplicableRegionsForSpeculation.get(index)
                                + "'.";
                            logger.warn(
                                message,
                                innerException
                            );
                        }

                        index++;
                    }
                }

                diagnosticsFactory.merge(nonNullRequestOptions);

                return exception;
            })
            .doOnCancel(() -> diagnosticsFactory.merge(nonNullRequestOptions));
    }

    private static boolean isCosmosException(Throwable t) {
        final Throwable unwrappedException = Exceptions.unwrap(t);
        return unwrappedException instanceof CosmosException;
    }

    private static boolean isNonTransientCosmosException(Throwable t) {
        final Throwable unwrappedException = Exceptions.unwrap(t);
        if (!(unwrappedException instanceof CosmosException)) {
            return false;
        }
        CosmosException cosmosException = Utils.as(unwrappedException, CosmosException.class);
        return isNonTransientResultForHedging(
            cosmosException.getStatusCode(),
            cosmosException.getSubStatusCode());
    }

    private List<String> getEffectiveExcludedRegionsForHedging(
        List<String> initialExcludedRegions,
        List<String> applicableRegions,
        String currentRegion) {

        // For hedging operations execution should only happen in the targeted region - no cross-regional
        // fail-overs should happen
        List<String> effectiveExcludedRegions = new ArrayList<>();
        if (initialExcludedRegions != null) {
            effectiveExcludedRegions.addAll(initialExcludedRegions);
        }

        for (String applicableRegion: applicableRegions) {
            if (!applicableRegion.equals(currentRegion)) {
                effectiveExcludedRegions.add(applicableRegion);
            }
        }

        return effectiveExcludedRegions;
    }

    private static boolean isNonTransientResultForHedging(int statusCode, int subStatusCode) {
        // All 1xx, 2xx and 3xx status codes should be treated as final result
        if (statusCode < HttpConstants.StatusCodes.BADREQUEST) {
            return true;
        }

        // Treat OperationCancelledException as non-transient timeout
        if (statusCode == HttpConstants.StatusCodes.REQUEST_TIMEOUT &&
            subStatusCode == HttpConstants.SubStatusCodes.CLIENT_OPERATION_TIMEOUT) {
            return true;
        }

        // Status codes below indicate non-transient errors
        if (statusCode == HttpConstants.StatusCodes.BADREQUEST
            || statusCode == HttpConstants.StatusCodes.CONFLICT
            || statusCode == HttpConstants.StatusCodes.METHOD_NOT_ALLOWED
            || statusCode == HttpConstants.StatusCodes.PRECONDITION_FAILED
            || statusCode == HttpConstants.StatusCodes.REQUEST_ENTITY_TOO_LARGE
            || statusCode == HttpConstants.StatusCodes.UNAUTHORIZED) {

            return true;
        }

        // 404 - NotFound is also a final result - it means document was not yet available
        // after enforcing whatever the consistency model is
        if (statusCode == HttpConstants.StatusCodes.NOTFOUND
            && subStatusCode == HttpConstants.SubStatusCodes.UNKNOWN) {

            return true;
        }

        // All other errors should be treated as possibly transient
        return false;
    }

    private DiagnosticsClientContext getEffectiveClientContext(DiagnosticsClientContext clientContextOverride) {
        if (clientContextOverride != null) {
            return clientContextOverride;
        }

        return this;
    }

    /**
     * Returns the applicable endpoints ordered by preference list if any
     * @param operationType - the operationT
     * @return the applicable endpoints ordered by preference list if any
     */
    private List<URI> getApplicableEndPoints(OperationType operationType, List<String> excludedRegions) {
        if (operationType.isReadOnlyOperation()) {
            return withoutNulls(this.globalEndpointManager.getApplicableReadEndpoints(excludedRegions));
        } else if (operationType.isWriteOperation()) {
            return withoutNulls(this.globalEndpointManager.getApplicableWriteEndpoints(excludedRegions));
        }

        return EMPTY_ENDPOINT_LIST;
    }

    private static List<URI> withoutNulls(List<URI> orderedEffectiveEndpointsList) {
        if (orderedEffectiveEndpointsList == null) {
            return EMPTY_ENDPOINT_LIST;
        }

        int i = 0;
        while (i < orderedEffectiveEndpointsList.size()) {
            if (orderedEffectiveEndpointsList.get(i) == null) {
                orderedEffectiveEndpointsList.remove(i);
            } else {
                i++;
            }
        }

        return orderedEffectiveEndpointsList;
    }

    private List<String> getApplicableRegionsForSpeculation(
        CosmosEndToEndOperationLatencyPolicyConfig endToEndPolicyConfig,
        ResourceType resourceType,
        OperationType operationType,
        boolean isIdempotentWriteRetriesEnabled,
        RequestOptions options) {

        return getApplicableRegionsForSpeculation(
            endToEndPolicyConfig,
            resourceType,
            operationType,
            isIdempotentWriteRetriesEnabled,
            options.getExcludedRegions());
    }

    private List<String> getApplicableRegionsForSpeculation(
        CosmosEndToEndOperationLatencyPolicyConfig endToEndPolicyConfig,
        ResourceType resourceType,
        OperationType operationType,
        boolean isIdempotentWriteRetriesEnabled,
        List<String> excludedRegions) {

        if (endToEndPolicyConfig == null || !endToEndPolicyConfig.isEnabled()) {
            return EMPTY_REGION_LIST;
        }

        if (resourceType != ResourceType.Document) {
            return EMPTY_REGION_LIST;
        }

        if (operationType.isWriteOperation() && !isIdempotentWriteRetriesEnabled) {
            return EMPTY_REGION_LIST;
        }

        if (operationType.isWriteOperation() && !this.globalEndpointManager.canUseMultipleWriteLocations()) {
            return EMPTY_REGION_LIST;
        }

        if (!(endToEndPolicyConfig.getAvailabilityStrategy() instanceof ThresholdBasedAvailabilityStrategy)) {
            return EMPTY_REGION_LIST;
        }

        List<URI> endpoints = getApplicableEndPoints(operationType, excludedRegions);

        HashSet<String> normalizedExcludedRegions = new HashSet<>();
        if (excludedRegions != null) {
            excludedRegions.forEach(r -> normalizedExcludedRegions.add(r.toLowerCase(Locale.ROOT)));
        }

        List<String> orderedRegionsForSpeculation = new ArrayList<>();
        endpoints.forEach(uri -> {
            String regionName = this.globalEndpointManager.getRegionName(uri, operationType);
            if (!normalizedExcludedRegions.contains(regionName.toLowerCase(Locale.ROOT))) {
                orderedRegionsForSpeculation.add(regionName);
            }
        });

        return orderedRegionsForSpeculation;
    }

    private <T> Mono<T> executeFeedOperationWithAvailabilityStrategy(
        final ResourceType resourceType,
        final OperationType operationType,
        final Supplier<DocumentClientRetryPolicy> retryPolicyFactory,
        final RxDocumentServiceRequest req,
        final BiFunction<Supplier<DocumentClientRetryPolicy>, RxDocumentServiceRequest, Mono<T>> feedOperation,
        final String collectionLink) {

        checkNotNull(retryPolicyFactory, "Argument 'retryPolicyFactory' must not be null.");
        checkNotNull(req, "Argument 'req' must not be null.");
        assert(resourceType == ResourceType.Document);

        CosmosEndToEndOperationLatencyPolicyConfig endToEndPolicyConfig =
            this.getEffectiveEndToEndOperationLatencyPolicyConfig(
                req.requestContext.getEndToEndOperationLatencyPolicyConfig(), resourceType, operationType);

        List<String> initialExcludedRegions = req.requestContext.getExcludeRegions();
        List<String> orderedApplicableRegionsForSpeculation = this.getApplicableRegionsForSpeculation(
            endToEndPolicyConfig,
            resourceType,
            operationType,
            false,
            initialExcludedRegions);

        Map<PartitionKeyRangeWrapper, PartitionKeyRangeWrapper> partitionKeyRangesWithSuccess = new ConcurrentHashMap<>();


        if (orderedApplicableRegionsForSpeculation.size() < 2) {
            FeedOperationContextForCircuitBreaker feedOperationContextForCircuitBreakerForRequestOutsideOfAvailabilityStrategyFlow
                = new FeedOperationContextForCircuitBreaker(
                partitionKeyRangesWithSuccess,
                false,
                collectionLink);

            feedOperationContextForCircuitBreakerForRequestOutsideOfAvailabilityStrategyFlow.setIsRequestHedged(false);
            req.requestContext.setFeedOperationContext(feedOperationContextForCircuitBreakerForRequestOutsideOfAvailabilityStrategyFlow);

            // There is at most one applicable region - no hedging possible
            return feedOperation.apply(retryPolicyFactory, req);
        }

        FeedOperationContextForCircuitBreaker feedOperationContextForCircuitBreakerForParentRequestInAvailabilityStrategyFlow
            = new FeedOperationContextForCircuitBreaker(
            partitionKeyRangesWithSuccess,
            true,
            collectionLink);

        feedOperationContextForCircuitBreakerForParentRequestInAvailabilityStrategyFlow.setIsRequestHedged(false);
        req.requestContext.setFeedOperationContext(feedOperationContextForCircuitBreakerForParentRequestInAvailabilityStrategyFlow);

        ThresholdBasedAvailabilityStrategy availabilityStrategy =
            (ThresholdBasedAvailabilityStrategy)endToEndPolicyConfig.getAvailabilityStrategy();
        List<Mono<NonTransientFeedOperationResult<T>>> monoList = new ArrayList<>();

        orderedApplicableRegionsForSpeculation
            .forEach(region -> {
                RxDocumentServiceRequest clonedRequest = req.clone();

                if (monoList.isEmpty()) {
                    // no special error handling for transient errors to suppress them here
                    // because any cross-regional retries are expected to be processed
                    // by the ClientRetryPolicy for the initial request - so, any outcome of the
                    // initial Mono should be treated as non-transient error - even when
                    // the error would otherwise be treated as transient
                    FeedOperationContextForCircuitBreaker feedOperationContextForCircuitBreakerForNonHedgedRequest
                        = new FeedOperationContextForCircuitBreaker(
                        partitionKeyRangesWithSuccess,
                        true,
                        collectionLink);

                    feedOperationContextForCircuitBreakerForNonHedgedRequest.setIsRequestHedged(false);
                    clonedRequest.requestContext.setFeedOperationContext(feedOperationContextForCircuitBreakerForNonHedgedRequest);

                    Mono<NonTransientFeedOperationResult<T>> initialMonoAcrossAllRegions =
                        handleCircuitBreakingFeedbackForFeedOperationWithAvailabilityStrategy(feedOperation.apply(retryPolicyFactory, clonedRequest)
                            .map(NonTransientFeedOperationResult::new)
                            .onErrorResume(
                                RxDocumentClientImpl::isCosmosException,
                                t -> Mono.just(
                                    new NonTransientFeedOperationResult<>(
                                        Utils.as(Exceptions.unwrap(t), CosmosException.class)))), clonedRequest);

                    if (logger.isDebugEnabled()) {
                        monoList.add(initialMonoAcrossAllRegions.doOnSubscribe(c -> logger.debug(
                            "STARTING to process {} operation in region '{}'",
                            operationType,
                            region)));
                    } else {
                        monoList.add(initialMonoAcrossAllRegions);
                    }
                } else {
                    clonedRequest.requestContext.setExcludeRegions(
                        getEffectiveExcludedRegionsForHedging(
                            initialExcludedRegions,
                            orderedApplicableRegionsForSpeculation,
                            region)
                    );

                    FeedOperationContextForCircuitBreaker feedOperationContextForCircuitBreakerForHedgedRequest
                        = new FeedOperationContextForCircuitBreaker(
                        partitionKeyRangesWithSuccess,
                        true,
                        collectionLink);

                    feedOperationContextForCircuitBreakerForHedgedRequest.setIsRequestHedged(true);
                    clonedRequest.requestContext.setFeedOperationContext(feedOperationContextForCircuitBreakerForHedgedRequest);

                    clonedRequest.requestContext.setKeywordIdentifiers(req.requestContext.getKeywordIdentifiers());

                    // Non-Transient errors are mapped to a value - this ensures the firstWithValue
                    // operator below will complete the composite Mono for both successful values
                    // and non-transient errors
                    Mono<NonTransientFeedOperationResult<T>> regionalCrossRegionRetryMono =
                        handleCircuitBreakingFeedbackForFeedOperationWithAvailabilityStrategy(feedOperation.apply(retryPolicyFactory, clonedRequest)
                            .map(NonTransientFeedOperationResult::new)
                            .onErrorResume(
                                RxDocumentClientImpl::isNonTransientCosmosException,
                                t -> Mono.just(
                                    new NonTransientFeedOperationResult<>(
                                        Utils.as(Exceptions.unwrap(t), CosmosException.class)))), clonedRequest);

                    Duration delayForCrossRegionalRetry = (availabilityStrategy)
                        .getThreshold()
                        .plus((availabilityStrategy)
                            .getThresholdStep()
                            .multipliedBy(monoList.size() - 1));

                    if (logger.isDebugEnabled()) {
                        monoList.add(
                            regionalCrossRegionRetryMono
                                .doOnSubscribe(c -> logger.debug("STARTING to process {} operation in region '{}'", operationType, region))
                                .delaySubscription(delayForCrossRegionalRetry));
                    } else {
                        monoList.add(
                            regionalCrossRegionRetryMono
                                .delaySubscription(delayForCrossRegionalRetry));
                    }
                }
            });

        // NOTE - merging diagnosticsFactory cannot only happen in
        // doFinally operator because the doFinally operator is a side effect method -
        // meaning it executes concurrently with firing the onComplete/onError signal
        // doFinally is also triggered by cancellation
        // So, to make sure merging the Context happens synchronously in line we
        // have to ensure merging is happening on error/completion
        // and also in doOnCancel.
        return Mono
            .firstWithValue(monoList)
            .flatMap(nonTransientResult -> {
                if (nonTransientResult.isError()) {
                    return Mono.error(nonTransientResult.exception);
                }

                return Mono.just(nonTransientResult.response);
            })
            .onErrorMap(throwable -> {
                Throwable exception = Exceptions.unwrap(throwable);

                if (exception instanceof NoSuchElementException) {

                    List<Throwable> innerThrowables = Exceptions
                        .unwrapMultiple(exception.getCause());

                    int index = 0;
                    for (Throwable innerThrowable : innerThrowables) {
                        Throwable innerException = Exceptions.unwrap(innerThrowable);

                        // collect latest CosmosException instance bubbling up for a region
                        if (innerException instanceof CosmosException) {
                            return Utils.as(innerException, CosmosException.class);
                        } else if (innerException instanceof NoSuchElementException) {
                            logger.trace(
                                "Operation in {} completed with empty result because it was cancelled.",
                                orderedApplicableRegionsForSpeculation.get(index));
                        } else if (logger.isWarnEnabled()) {
                            String message = "Unexpected Non-CosmosException when processing operation in '"
                                + orderedApplicableRegionsForSpeculation.get(index)
                                + "'.";
                            logger.warn(
                                message,
                                innerException
                            );
                        }

                        index++;
                    }
                }

                return exception;
            });
    }

    private void handleLocationCancellationExceptionForPartitionKeyRange(RxDocumentServiceRequest failedRequest) {

        URI firstContactedLocationEndpoint = diagnosticsAccessor
            .getFirstContactedLocationEndpoint(failedRequest.requestContext.cosmosDiagnostics);

        if (firstContactedLocationEndpoint != null) {
            this.globalPartitionEndpointManagerForPerPartitionCircuitBreaker
                .handleLocationExceptionForPartitionKeyRange(failedRequest, firstContactedLocationEndpoint);
        }
    }

    @FunctionalInterface
    private interface DocumentPointOperation {
        Mono<ResourceResponse<Document>> apply(
            RequestOptions requestOptions,
            CosmosEndToEndOperationLatencyPolicyConfig endToEndOperationLatencyPolicyConfig,
            DiagnosticsClientContext clientContextOverride,
            PointOperationContextForCircuitBreaker pointOperationContextForCircuitBreaker);
    }

    private static class NonTransientPointOperationResult {
        private final ResourceResponse<Document> response;
        private final CosmosException exception;

        public NonTransientPointOperationResult(CosmosException exception) {
            checkNotNull(exception, "Argument 'exception' must not be null.");
            this.exception = exception;
            this.response = null;
        }

        public NonTransientPointOperationResult(ResourceResponse<Document> response) {
            checkNotNull(response, "Argument 'response' must not be null.");
            this.exception = null;
            this.response = response;
        }

        public boolean isError() {
            return this.exception != null;
        }

        public CosmosException getException() {
            return this.exception;
        }

        public ResourceResponse<Document> getResponse() {
            return this.response;
        }
    }

    private static class NonTransientFeedOperationResult<T> {
        private final T response;
        private final CosmosException exception;

        public NonTransientFeedOperationResult(CosmosException exception) {
            checkNotNull(exception, "Argument 'exception' must not be null.");
            this.exception = exception;
            this.response = null;
        }

        public NonTransientFeedOperationResult(T response) {
            checkNotNull(response, "Argument 'response' must not be null.");
            this.exception = null;
            this.response = response;
        }

        public boolean isError() {
            return this.exception != null;
        }

        public CosmosException getException() {
            return this.exception;
        }

        public T getResponse() {
            return this.response;
        }
    }

    private static class ScopedDiagnosticsFactory implements DiagnosticsClientContext {

        private final AtomicBoolean isMerged = new AtomicBoolean(false);
        private final DiagnosticsClientContext inner;
        private final ConcurrentLinkedQueue<CosmosDiagnostics> createdDiagnostics;
        private final boolean shouldCaptureAllFeedDiagnostics;
        private final AtomicReference<CosmosDiagnostics> mostRecentlyCreatedDiagnostics = new AtomicReference<>(null);

        public ScopedDiagnosticsFactory(DiagnosticsClientContext inner, boolean shouldCaptureAllFeedDiagnostics) {
            checkNotNull(inner, "Argument 'inner' must not be null.");
            this.inner = inner;
            this.createdDiagnostics = new ConcurrentLinkedQueue<>();
            this.shouldCaptureAllFeedDiagnostics = shouldCaptureAllFeedDiagnostics;
        }

        @Override
        public DiagnosticsClientConfig getConfig() {
            return inner.getConfig();
        }

        @Override
        public CosmosDiagnostics createDiagnostics() {
            CosmosDiagnostics diagnostics = inner.createDiagnostics();
            createdDiagnostics.add(diagnostics);
            mostRecentlyCreatedDiagnostics.set(diagnostics);
            return diagnostics;
        }

        @Override
        public String getUserAgent() {
            return inner.getUserAgent();
        }

        @Override
        public CosmosDiagnostics getMostRecentlyCreatedDiagnostics() {
            return this.mostRecentlyCreatedDiagnostics.get();
        }

        public void merge(RequestOptions requestOptions) {
            CosmosDiagnosticsContext knownCtx = null;

            if (requestOptions != null) {
                CosmosDiagnosticsContext ctxSnapshot = requestOptions.getDiagnosticsContextSnapshot();
                if (ctxSnapshot != null) {
                    knownCtx = requestOptions.getDiagnosticsContextSnapshot();
                }
            }

            merge(knownCtx);
        }

        public void merge(CosmosDiagnosticsContext knownCtx) {
            if (!isMerged.compareAndSet(false, true)) {
                return;
            }

            CosmosDiagnosticsContext ctx = null;

            if (knownCtx != null) {
                ctx = knownCtx;
            } else {
                for (CosmosDiagnostics diagnostics : this.createdDiagnostics) {
                    if (diagnostics.getDiagnosticsContext() != null) {
                        ctx = diagnostics.getDiagnosticsContext();
                        break;
                    }
                }
            }

            if (ctx == null) {
                return;
            }

            for (CosmosDiagnostics diagnostics : this.createdDiagnostics) {
                if (diagnostics.getDiagnosticsContext() == null && diagnosticsAccessor.isNotEmpty(diagnostics)) {
                    if (this.shouldCaptureAllFeedDiagnostics &&
                        diagnosticsAccessor.getFeedResponseDiagnostics(diagnostics) != null) {

                        AtomicBoolean isCaptured = diagnosticsAccessor.isDiagnosticsCapturedInPagedFlux(diagnostics);
                        if (isCaptured != null) {
                            // Diagnostics captured in the ScopedDiagnosticsFactory should always be kept
                            isCaptured.set(true);
                        }
                    }
                    ctxAccessor.addDiagnostics(ctx, diagnostics);
                }
            }
        }

        public void reset() {
            this.createdDiagnostics.clear();
            this.isMerged.set(false);
        }
    }
}<|MERGE_RESOLUTION|>--- conflicted
+++ resolved
@@ -95,6 +95,7 @@
 import reactor.core.publisher.SignalType;
 import reactor.util.concurrent.Queues;
 import reactor.util.function.Tuple2;
+import reactor.util.retry.Retry;
 
 import java.io.IOException;
 import java.io.UnsupportedEncodingException;
@@ -1880,13 +1881,10 @@
         }
 
         if( options != null) {
-
-            DocumentServiceRequestContext requestContext = request.requestContext;
-
             options.getMarkE2ETimeoutInRequestContextCallbackHook().set(
-                () -> requestContext.setIsRequestCancelledOnTimeout(new AtomicBoolean(true)));
-            requestContext.setExcludeRegions(options.getExcludedRegions());
-            requestContext.setKeywordIdentifiers(options.getKeywordIdentifiers());
+                () -> request.requestContext.setIsRequestCancelledOnTimeout(new AtomicBoolean(true)));
+            request.requestContext.setExcludeRegions(options.getExcludedRegions());
+            request.requestContext.setKeywordIdentifiers(options.getKeywordIdentifiers());
         }
 
         SerializationDiagnosticsContext serializationDiagnosticsContext = BridgeInternal.getSerializationDiagnosticsContext(request.requestContext.cosmosDiagnostics);
@@ -1934,13 +1932,10 @@
             content);
 
         if (options != null) {
-
-            DocumentServiceRequestContext requestContext = request.requestContext;
-
             options.getMarkE2ETimeoutInRequestContextCallbackHook().set(
-                () -> requestContext.setIsRequestCancelledOnTimeout(new AtomicBoolean(true)));
-            requestContext.setExcludeRegions(options.getExcludedRegions());
-            requestContext.setKeywordIdentifiers(options.getKeywordIdentifiers());
+                () -> request.requestContext.setIsRequestCancelledOnTimeout(new AtomicBoolean(true)));
+            request.requestContext.setExcludeRegions(options.getExcludedRegions());
+            request.requestContext.setKeywordIdentifiers(options.getKeywordIdentifiers());
         }
 
         SerializationDiagnosticsContext serializationDiagnosticsContext = BridgeInternal.getSerializationDiagnosticsContext(request.requestContext.cosmosDiagnostics);
@@ -2494,13 +2489,8 @@
 
                         checkNotNull(feedOperationContextForCircuitBreaker, "Argument 'feedOperationContextForCircuitBreaker' cannot be null!");
 
-<<<<<<< HEAD
-                        feedOperationContextForCircuitBreaker.addPartitionKeyRangeWithSuccess(request.requestContext.resolvedPartitionKeyRange, request.getResourceId());
-                        this.globalPartitionEndpointManagerForPerPartitionCircuitBreaker.handleLocationSuccessForPartitionKeyRange(request);
-=======
                         feedOperationContextForCircuitBreaker.addPartitionKeyRangeWithSuccess(request.requestContext.resolvedPartitionKeyRangeForCircuitBreaker, request.getResourceId());
                         this.globalPartitionEndpointManagerForCircuitBreaker.handleLocationSuccessForPartitionKeyRange(request);
->>>>>>> fd36287f
                     }
                 }
             })
@@ -2906,13 +2896,10 @@
         }
 
         if (options != null) {
-
-            DocumentServiceRequestContext requestContext = request.requestContext;
-
             options.getMarkE2ETimeoutInRequestContextCallbackHook().set(
-                () -> requestContext.setIsRequestCancelledOnTimeout(new AtomicBoolean(true)));
-            requestContext.setExcludeRegions(options.getExcludedRegions());
-            requestContext.setKeywordIdentifiers(options.getKeywordIdentifiers());
+                () -> request.requestContext.setIsRequestCancelledOnTimeout(new AtomicBoolean(true)));
+            request.requestContext.setExcludeRegions(options.getExcludedRegions());
+            request.requestContext.setKeywordIdentifiers(options.getKeywordIdentifiers());
         }
 
         SerializationDiagnosticsContext serializationDiagnosticsContext =
@@ -3092,13 +3079,10 @@
             request.setNonIdempotentWriteRetriesEnabled(true);
         }
         if (options != null) {
-
-            DocumentServiceRequestContext requestContext = request.requestContext;
-
             options.getMarkE2ETimeoutInRequestContextCallbackHook().set(
-                () -> requestContext.setIsRequestCancelledOnTimeout(new AtomicBoolean(true)));
-            requestContext.setExcludeRegions(options.getExcludedRegions());
-            requestContext.setKeywordIdentifiers(options.getKeywordIdentifiers());
+                () -> request.requestContext.setIsRequestCancelledOnTimeout(new AtomicBoolean(true)));
+            request.requestContext.setExcludeRegions(options.getExcludedRegions());
+            request.requestContext.setKeywordIdentifiers(options.getKeywordIdentifiers());
         }
 
         if (retryPolicyInstance != null) {
@@ -3258,13 +3242,10 @@
             }
 
             if (options != null) {
-
-                DocumentServiceRequestContext requestContext = request.requestContext;
-
                 options.getMarkE2ETimeoutInRequestContextCallbackHook().set(
-                    () -> requestContext.setIsRequestCancelledOnTimeout(new AtomicBoolean(true)));
-                requestContext.setExcludeRegions(options.getExcludedRegions());
-                requestContext.setKeywordIdentifiers(options.getKeywordIdentifiers());
+                    () -> request.requestContext.setIsRequestCancelledOnTimeout(new AtomicBoolean(true)));
+                request.requestContext.setExcludeRegions(options.getExcludedRegions());
+                request.requestContext.setKeywordIdentifiers(options.getKeywordIdentifiers());
             }
 
             if (retryPolicyInstance != null) {
@@ -3414,13 +3395,10 @@
             RxDocumentServiceRequest request = RxDocumentServiceRequest.create(
                 getEffectiveClientContext(clientContextOverride),
                 OperationType.Read, ResourceType.Document, path, requestHeaders, options);
-
-            DocumentServiceRequestContext requestContext = request.requestContext;
-
             options.getMarkE2ETimeoutInRequestContextCallbackHook().set(
-                () -> requestContext.setIsRequestCancelledOnTimeout(new AtomicBoolean(true)));
-            requestContext.setExcludeRegions(options.getExcludedRegions());
-            requestContext.setKeywordIdentifiers(options.getKeywordIdentifiers());
+                () -> request.requestContext.setIsRequestCancelledOnTimeout(new AtomicBoolean(true)));
+            request.requestContext.setExcludeRegions(options.getExcludedRegions());
+            request.requestContext.setKeywordIdentifiers(options.getKeywordIdentifiers());
 
             if (retryPolicyInstance != null) {
                 retryPolicyInstance.onBeforeSendRequest(request);
@@ -4527,12 +4505,12 @@
                                                          ServerBatchRequest serverBatchRequest,
                                                          RequestOptions options,
                                                          boolean disableAutomaticIdGeneration) {
+        DocumentClientRetryPolicy documentClientRetryPolicy = this.resetSessionTokenRetryPolicy.getRequestPolicy(null);
         AtomicReference<RxDocumentServiceRequest> requestReference = new AtomicReference<>();
         RequestOptions nonNullRequestOptions = options != null ? options : new RequestOptions();
         CosmosEndToEndOperationLatencyPolicyConfig endToEndPolicyConfig =
             getEndToEndOperationLatencyPolicyConfig(nonNullRequestOptions, ResourceType.Document, OperationType.Batch);
         ScopedDiagnosticsFactory scopedDiagnosticsFactory = new ScopedDiagnosticsFactory(this, false);
-        DocumentClientRetryPolicy documentClientRetryPolicy = this.resetSessionTokenRetryPolicy.getRequestPolicy(scopedDiagnosticsFactory);
         return handleCircuitBreakingFeedbackForPointOperation(
             getPointOperationResponseMonoWithE2ETimeout(
                 nonNullRequestOptions,
@@ -6113,10 +6091,6 @@
         // so staleness is not an issue (after doing a validation of parent-child relationship b/w initial and new partitionKeyRange)
         request.requestContext.resolvedPartitionKeyRange = resolvedPartitionKeyRange;
 
-<<<<<<< HEAD
-        if (this.globalPartitionEndpointManagerForPerPartitionCircuitBreaker.isPartitionLevelCircuitBreakingApplicable(request)) {
-            checkNotNull(this.globalPartitionEndpointManagerForPerPartitionCircuitBreaker, "globalPartitionEndpointManagerForPerPartitionCircuitBreaker cannot be null!");
-=======
         // maintaining a separate copy - request.requestContext.resolvedPartitionKeyRange can be set to null
         // when the GoneAndRetryWithRetryPolicy has to "reset" the request.requestContext.resolvedPartitionKeyRange
         // in partition split / merge and invalid partition scenarios - the separate copy will help identify
@@ -6125,7 +6099,8 @@
 
         if (this.globalPartitionEndpointManagerForCircuitBreaker.isPartitionLevelCircuitBreakingApplicable(request)) {
             checkNotNull(globalPartitionEndpointManagerForCircuitBreaker, "globalPartitionEndpointManagerForCircuitBreaker cannot be null!");
->>>>>>> fd36287f
+        if (this.globalPartitionEndpointManagerForPerPartitionCircuitBreaker.isPartitionLevelCircuitBreakingApplicable(request)) {
+            checkNotNull(this.globalPartitionEndpointManagerForPerPartitionCircuitBreaker, "globalPartitionEndpointManagerForPerPartitionCircuitBreaker cannot be null!");
 
             List<String> unavailableRegionsForPartition
                 = this.globalPartitionEndpointManagerForPerPartitionCircuitBreaker.getUnavailableRegionsForPartitionKeyRange(
@@ -6154,10 +6129,6 @@
 
         checkNotNull(resolvedPartitionKeyRange, "resolvedPartitionKeyRange cannot be null!");
 
-<<<<<<< HEAD
-        if (this.globalPartitionEndpointManagerForPerPartitionCircuitBreaker.isPartitionLevelCircuitBreakingApplicable(request)) {
-            checkNotNull(globalPartitionEndpointManagerForPerPartitionCircuitBreaker, "globalPartitionEndpointManagerForPerPartitionCircuitBreaker cannot be null!");
-=======
         // setting it here in case request.requestContext.resolvedPartitionKeyRange
         // is not assigned in either GlobalAddressResolver / RxGatewayStoreModel (possible if there are Gateway timeouts)
         // and circuit breaker also kicks in to mark a failure resolvedPartitionKeyRange (will result in NullPointerException and will
@@ -6174,7 +6145,8 @@
 
         if (this.globalPartitionEndpointManagerForCircuitBreaker.isPartitionLevelCircuitBreakingApplicable(request)) {
             checkNotNull(globalPartitionEndpointManagerForCircuitBreaker, "globalPartitionEndpointManagerForCircuitBreaker cannot be null!");
->>>>>>> fd36287f
+        if (this.globalPartitionEndpointManagerForPerPartitionCircuitBreaker.isPartitionLevelCircuitBreakingApplicable(request)) {
+            checkNotNull(globalPartitionEndpointManagerForPerPartitionCircuitBreaker, "globalPartitionEndpointManagerForPerPartitionCircuitBreaker cannot be null!");
 
             List<String> unavailableRegionsForPartition
                 = this.globalPartitionEndpointManagerForPerPartitionCircuitBreaker.getUnavailableRegionsForPartitionKeyRange(
