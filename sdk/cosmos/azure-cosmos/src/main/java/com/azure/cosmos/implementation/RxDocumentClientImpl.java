// Copyright (c) Microsoft Corporation. All rights reserved.
// Licensed under the MIT License.
package com.azure.cosmos.implementation;

import com.azure.core.credential.AzureKeyCredential;
import com.azure.core.credential.SimpleTokenCache;
import com.azure.core.credential.TokenCredential;
import com.azure.core.credential.TokenRequestContext;
import com.azure.cosmos.BridgeInternal;
import com.azure.cosmos.ConnectionMode;
import com.azure.cosmos.ConsistencyLevel;
import com.azure.cosmos.CosmosContainerProactiveInitConfig;
import com.azure.cosmos.CosmosDiagnostics;
import com.azure.cosmos.CosmosEndToEndOperationLatencyPolicyConfig;
import com.azure.cosmos.CosmosException;
import com.azure.cosmos.DirectConnectionConfig;
import com.azure.cosmos.SessionRetryOptions;
import com.azure.cosmos.implementation.apachecommons.lang.StringUtils;
import com.azure.cosmos.implementation.apachecommons.lang.tuple.ImmutablePair;
import com.azure.cosmos.implementation.batch.BatchResponseParser;
import com.azure.cosmos.implementation.batch.PartitionKeyRangeServerBatchRequest;
import com.azure.cosmos.implementation.batch.ServerBatchRequest;
import com.azure.cosmos.implementation.batch.SinglePartitionKeyServerBatchRequest;
import com.azure.cosmos.implementation.caches.RxClientCollectionCache;
import com.azure.cosmos.implementation.caches.RxCollectionCache;
import com.azure.cosmos.implementation.caches.RxPartitionKeyRangeCache;
import com.azure.cosmos.implementation.clienttelemetry.ClientTelemetry;
import com.azure.cosmos.implementation.cpu.CpuMemoryListener;
import com.azure.cosmos.implementation.cpu.CpuMemoryMonitor;
import com.azure.cosmos.implementation.directconnectivity.AddressSelector;
import com.azure.cosmos.implementation.directconnectivity.GatewayServiceConfigurationReader;
import com.azure.cosmos.implementation.directconnectivity.GlobalAddressResolver;
import com.azure.cosmos.implementation.directconnectivity.ServerStoreModel;
import com.azure.cosmos.implementation.directconnectivity.StoreClient;
import com.azure.cosmos.implementation.directconnectivity.StoreClientFactory;
import com.azure.cosmos.implementation.faultinjection.IFaultInjectorProvider;
import com.azure.cosmos.implementation.feedranges.FeedRangeEpkImpl;
import com.azure.cosmos.implementation.http.HttpClient;
import com.azure.cosmos.implementation.http.HttpClientConfig;
import com.azure.cosmos.implementation.http.HttpHeaders;
import com.azure.cosmos.implementation.http.SharedGatewayHttpClient;
import com.azure.cosmos.implementation.patch.PatchUtil;
import com.azure.cosmos.implementation.query.DocumentQueryExecutionContextFactory;
import com.azure.cosmos.implementation.query.IDocumentQueryClient;
import com.azure.cosmos.implementation.query.IDocumentQueryExecutionContext;
import com.azure.cosmos.implementation.query.Paginator;
import com.azure.cosmos.implementation.query.PartitionedQueryExecutionInfo;
import com.azure.cosmos.implementation.query.PipelinedQueryExecutionContextBase;
import com.azure.cosmos.implementation.query.QueryInfo;
import com.azure.cosmos.implementation.routing.CollectionRoutingMap;
import com.azure.cosmos.implementation.routing.PartitionKeyAndResourceTokenPair;
import com.azure.cosmos.implementation.routing.PartitionKeyInternal;
import com.azure.cosmos.implementation.routing.PartitionKeyInternalHelper;
import com.azure.cosmos.implementation.routing.PartitionKeyRangeIdentity;
import com.azure.cosmos.implementation.routing.Range;
import com.azure.cosmos.implementation.spark.OperationContext;
import com.azure.cosmos.implementation.spark.OperationContextAndListenerTuple;
import com.azure.cosmos.implementation.spark.OperationListener;
import com.azure.cosmos.implementation.throughputControl.ThroughputControlStore;
import com.azure.cosmos.implementation.throughputControl.config.ThroughputControlGroupInternal;
import com.azure.cosmos.models.CosmosAuthorizationTokenResolver;
import com.azure.cosmos.models.CosmosBatchResponse;
import com.azure.cosmos.models.CosmosChangeFeedRequestOptions;
import com.azure.cosmos.models.CosmosClientTelemetryConfig;
import com.azure.cosmos.models.CosmosContainerIdentity;
import com.azure.cosmos.models.CosmosItemIdentity;
import com.azure.cosmos.models.CosmosItemResponse;
import com.azure.cosmos.models.CosmosPatchOperations;
import com.azure.cosmos.models.CosmosQueryRequestOptions;
import com.azure.cosmos.models.FeedRange;
import com.azure.cosmos.models.FeedResponse;
import com.azure.cosmos.models.ModelBridgeInternal;
import com.azure.cosmos.models.PartitionKey;
import com.azure.cosmos.models.PartitionKeyDefinition;
import com.azure.cosmos.models.PartitionKind;
import com.azure.cosmos.models.SqlParameter;
import com.azure.cosmos.models.SqlQuerySpec;
import com.fasterxml.jackson.databind.ObjectMapper;
import com.fasterxml.jackson.databind.node.ObjectNode;
import org.slf4j.Logger;
import org.slf4j.LoggerFactory;
import reactor.core.Exceptions;
import reactor.core.publisher.Flux;
import reactor.core.publisher.Mono;
import reactor.util.concurrent.Queues;

import java.io.IOException;
import java.io.UnsupportedEncodingException;
import java.lang.management.ManagementFactory;
import java.net.URI;
import java.net.URLEncoder;
import java.nio.ByteBuffer;
import java.time.Instant;
import java.util.ArrayList;
import java.util.Arrays;
import java.util.Collection;
import java.util.Collections;
import java.util.HashMap;
import java.util.List;
import java.util.Map;
import java.util.Objects;
import java.util.UUID;
import java.util.concurrent.ConcurrentHashMap;
import java.util.concurrent.ConcurrentMap;
import java.util.concurrent.ThreadLocalRandom;
import java.util.concurrent.TimeoutException;
import java.util.concurrent.atomic.AtomicBoolean;
import java.util.concurrent.atomic.AtomicInteger;
import java.util.function.BiFunction;
import java.util.function.Function;
import java.util.stream.Collectors;

import static com.azure.cosmos.BridgeInternal.documentFromObject;
import static com.azure.cosmos.BridgeInternal.getAltLink;
import static com.azure.cosmos.BridgeInternal.toFeedResponsePage;
import static com.azure.cosmos.BridgeInternal.toResourceResponse;
import static com.azure.cosmos.BridgeInternal.toStoredProcedureResponse;
import static com.azure.cosmos.implementation.guava25.base.Preconditions.checkArgument;
import static com.azure.cosmos.implementation.guava25.base.Preconditions.checkNotNull;
import static com.azure.cosmos.models.ModelBridgeInternal.serializeJsonToByteBuffer;

/**
 * While this class is public, it is not part of our published public APIs.
 * This is meant to be internally used only by our sdk.
 */
public class RxDocumentClientImpl implements AsyncDocumentClient, IAuthorizationTokenProvider, CpuMemoryListener,
    DiagnosticsClientContext {

    private final static
    ImplementationBridgeHelpers.CosmosDiagnosticsHelper.CosmosDiagnosticsAccessor diagnosticsAccessor =
        ImplementationBridgeHelpers.CosmosDiagnosticsHelper.getCosmosDiagnosticsAccessor();

    private final static
    ImplementationBridgeHelpers.CosmosClientTelemetryConfigHelper.CosmosClientTelemetryConfigAccessor ctxAccessor =
        ImplementationBridgeHelpers.CosmosClientTelemetryConfigHelper.getCosmosClientTelemetryConfigAccessor();
    private static final String tempMachineId = "uuid:" + UUID.randomUUID();
    private static final AtomicInteger activeClientsCnt = new AtomicInteger(0);
    private static final Map<String, Integer> clientMap = new ConcurrentHashMap<>();
    private static final AtomicInteger clientIdGenerator = new AtomicInteger(0);
    private static final Range<String> RANGE_INCLUDING_ALL_PARTITION_KEY_RANGES = new Range<>(
        PartitionKeyInternalHelper.MinimumInclusiveEffectivePartitionKey,
        PartitionKeyInternalHelper.MaximumExclusiveEffectivePartitionKey, true, false);

    private static final String DUMMY_SQL_QUERY = "this is dummy and only used in creating " +
        "ParallelDocumentQueryExecutioncontext, but not used";
    private final static ObjectMapper mapper = Utils.getSimpleObjectMapper();
    private final ItemDeserializer itemDeserializer = new ItemDeserializer.JsonDeserializer();
    private final static Logger logger = LoggerFactory.getLogger(RxDocumentClientImpl.class);
    private final String masterKeyOrResourceToken;
    private final URI serviceEndpoint;
    private final ConnectionPolicy connectionPolicy;
    private final ConsistencyLevel consistencyLevel;
    private final BaseAuthorizationTokenProvider authorizationTokenProvider;
    private final UserAgentContainer userAgentContainer;
    private final boolean hasAuthKeyResourceToken;
    private final Configs configs;
    private final boolean connectionSharingAcrossClientsEnabled;
    private AzureKeyCredential credential;
    private final TokenCredential tokenCredential;
    private String[] tokenCredentialScopes;
    private SimpleTokenCache tokenCredentialCache;
    private CosmosAuthorizationTokenResolver cosmosAuthorizationTokenResolver;
    AuthorizationTokenType authorizationTokenType;
    private SessionContainer sessionContainer;
    private String firstResourceTokenFromPermissionFeed = StringUtils.EMPTY;
    private RxClientCollectionCache collectionCache;
    private RxGatewayStoreModel gatewayProxy;
    private RxStoreModel storeModel;
    private GlobalAddressResolver addressResolver;
    private RxPartitionKeyRangeCache partitionKeyRangeCache;
    private Map<String, List<PartitionKeyAndResourceTokenPair>> resourceTokensMap;
    private final boolean contentResponseOnWriteEnabled;
    private final Map<String, PartitionedQueryExecutionInfo> queryPlanCache;

    private final AtomicBoolean closed = new AtomicBoolean(false);
    private final int clientId;
    private ClientTelemetry clientTelemetry;
    private final ApiType apiType;
    private final CosmosEndToEndOperationLatencyPolicyConfig cosmosEndToEndOperationLatencyPolicyConfig;

    // RetryPolicy retries a request when it encounters session unavailable (see ClientRetryPolicy).
    // Once it exhausts all write regions it clears the session container, then it uses RxClientCollectionCache
    // to resolves the request's collection name. If it differs from the session container's resource id it
    // explains the session unavailable exception: somebody removed and recreated the collection. In this
    // case we retry once again (with empty session token) otherwise we return the error to the client
    // (see RenameCollectionAwareClientRetryPolicy)
    private IRetryPolicyFactory resetSessionTokenRetryPolicy;
    /**
     * Compatibility mode: Allows to specify compatibility mode used by client when
     * making query requests. Should be removed when application/sql is no longer
     * supported.
     */
    private final QueryCompatibilityMode queryCompatibilityMode = QueryCompatibilityMode.Default;
    private final GlobalEndpointManager globalEndpointManager;
    private final RetryPolicy retryPolicy;
    private HttpClient reactorHttpClient;
    private Function<HttpClient, HttpClient> httpClientInterceptor;
    private volatile boolean useMultipleWriteLocations;

    // creator of TransportClient is responsible for disposing it.
    private StoreClientFactory storeClientFactory;

    private GatewayServiceConfigurationReader gatewayConfigurationReader;
    private final DiagnosticsClientConfig diagnosticsClientConfig;
    private final AtomicBoolean throughputControlEnabled;
    private ThroughputControlStore throughputControlStore;
    private final CosmosClientTelemetryConfig clientTelemetryConfig;
    private final String clientCorrelationId;
    private final SessionRetryOptions sessionRetryOptions;

    public RxDocumentClientImpl(URI serviceEndpoint,
                                String masterKeyOrResourceToken,
                                List<Permission> permissionFeed,
                                ConnectionPolicy connectionPolicy,
                                ConsistencyLevel consistencyLevel,
                                Configs configs,
                                CosmosAuthorizationTokenResolver cosmosAuthorizationTokenResolver,
                                AzureKeyCredential credential,
                                boolean sessionCapturingOverride,
                                boolean connectionSharingAcrossClientsEnabled,
                                boolean contentResponseOnWriteEnabled,
                                CosmosClientMetadataCachesSnapshot metadataCachesSnapshot,
                                ApiType apiType,
                                CosmosClientTelemetryConfig clientTelemetryConfig,
                                String clientCorrelationId,
                                CosmosEndToEndOperationLatencyPolicyConfig cosmosEndToEndOperationLatencyPolicyConfig,
                                SessionRetryOptions sessionRetryOptions) {
        this(
                serviceEndpoint,
                masterKeyOrResourceToken,
                permissionFeed,
                connectionPolicy,
                consistencyLevel,
                configs,
                credential,
                null,
                sessionCapturingOverride,
                connectionSharingAcrossClientsEnabled,
                contentResponseOnWriteEnabled,
                metadataCachesSnapshot,
                apiType,
                clientTelemetryConfig,
                clientCorrelationId,
                cosmosEndToEndOperationLatencyPolicyConfig,
                sessionRetryOptions);
        this.cosmosAuthorizationTokenResolver = cosmosAuthorizationTokenResolver;
    }

    public RxDocumentClientImpl(URI serviceEndpoint,
                                String masterKeyOrResourceToken,
                                List<Permission> permissionFeed,
                                ConnectionPolicy connectionPolicy,
                                ConsistencyLevel consistencyLevel,
                                Configs configs,
                                CosmosAuthorizationTokenResolver cosmosAuthorizationTokenResolver,
                                AzureKeyCredential credential,
                                TokenCredential tokenCredential,
                                boolean sessionCapturingOverride,
                                boolean connectionSharingAcrossClientsEnabled,
                                boolean contentResponseOnWriteEnabled,
                                CosmosClientMetadataCachesSnapshot metadataCachesSnapshot,
                                ApiType apiType,
                                CosmosClientTelemetryConfig clientTelemetryConfig,
                                String clientCorrelationId,
                                CosmosEndToEndOperationLatencyPolicyConfig cosmosEndToEndOperationLatencyPolicyConfig,
                                SessionRetryOptions sessionRetryOptions) {
        this(
                serviceEndpoint,
                masterKeyOrResourceToken,
                permissionFeed,
                connectionPolicy,
                consistencyLevel,
                configs,
                credential,
                tokenCredential,
                sessionCapturingOverride,
                connectionSharingAcrossClientsEnabled,
                contentResponseOnWriteEnabled,
                metadataCachesSnapshot,
                apiType,
                clientTelemetryConfig,
                clientCorrelationId,
                cosmosEndToEndOperationLatencyPolicyConfig,
                sessionRetryOptions);
        this.cosmosAuthorizationTokenResolver = cosmosAuthorizationTokenResolver;
    }

    private RxDocumentClientImpl(URI serviceEndpoint,
                                String masterKeyOrResourceToken,
                                List<Permission> permissionFeed,
                                ConnectionPolicy connectionPolicy,
                                ConsistencyLevel consistencyLevel,
                                Configs configs,
                                AzureKeyCredential credential,
                                TokenCredential tokenCredential,
                                boolean sessionCapturingOverrideEnabled,
                                boolean connectionSharingAcrossClientsEnabled,
                                boolean contentResponseOnWriteEnabled,
                                CosmosClientMetadataCachesSnapshot metadataCachesSnapshot,
                                ApiType apiType,
                                CosmosClientTelemetryConfig clientTelemetryConfig,
                                String clientCorrelationId,
                                CosmosEndToEndOperationLatencyPolicyConfig cosmosEndToEndOperationLatencyPolicyConfig,
                                SessionRetryOptions sessionRetryOptions) {
        this(
                serviceEndpoint,
                masterKeyOrResourceToken,
                connectionPolicy,
                consistencyLevel,
                configs,
                credential,
                tokenCredential,
                sessionCapturingOverrideEnabled,
                connectionSharingAcrossClientsEnabled,
                contentResponseOnWriteEnabled,
                metadataCachesSnapshot,
                apiType,
                clientTelemetryConfig,
                clientCorrelationId,
                cosmosEndToEndOperationLatencyPolicyConfig,
                sessionRetryOptions);

        if (permissionFeed != null && permissionFeed.size() > 0) {
            this.resourceTokensMap = new HashMap<>();
            for (Permission permission : permissionFeed) {
                String[] segments = StringUtils.split(permission.getResourceLink(),
                        Constants.Properties.PATH_SEPARATOR.charAt(0));

                if (segments.length <= 0) {
                    throw new IllegalArgumentException("resourceLink");
                }

                List<PartitionKeyAndResourceTokenPair> partitionKeyAndResourceTokenPairs = null;
                PathInfo pathInfo = new PathInfo(false, StringUtils.EMPTY, StringUtils.EMPTY, false);
                if (!PathsHelper.tryParsePathSegments(permission.getResourceLink(), pathInfo, null)) {
                    throw new IllegalArgumentException(permission.getResourceLink());
                }

                partitionKeyAndResourceTokenPairs = resourceTokensMap.get(pathInfo.resourceIdOrFullName);
                if (partitionKeyAndResourceTokenPairs == null) {
                    partitionKeyAndResourceTokenPairs = new ArrayList<>();
                    this.resourceTokensMap.put(pathInfo.resourceIdOrFullName, partitionKeyAndResourceTokenPairs);
                }

                PartitionKey partitionKey = permission.getResourcePartitionKey();
                partitionKeyAndResourceTokenPairs.add(new PartitionKeyAndResourceTokenPair(
                        partitionKey != null ? BridgeInternal.getPartitionKeyInternal(partitionKey) : PartitionKeyInternal.Empty,
                        permission.getToken()));
                logger.debug("Initializing resource token map  , with map key [{}] , partition key [{}] and resource token [{}]",
                        pathInfo.resourceIdOrFullName, partitionKey != null ? partitionKey.toString() : null, permission.getToken());

            }

            if(this.resourceTokensMap.isEmpty()) {
                throw new IllegalArgumentException("permissionFeed");
            }

            String firstToken = permissionFeed.get(0).getToken();
            if(ResourceTokenAuthorizationHelper.isResourceToken(firstToken)) {
                this.firstResourceTokenFromPermissionFeed = firstToken;
            }
        }
    }

    RxDocumentClientImpl(URI serviceEndpoint,
                         String masterKeyOrResourceToken,
                         ConnectionPolicy connectionPolicy,
                         ConsistencyLevel consistencyLevel,
                         Configs configs,
                         AzureKeyCredential credential,
                         TokenCredential tokenCredential,
                         boolean sessionCapturingOverrideEnabled,
                         boolean connectionSharingAcrossClientsEnabled,
                         boolean contentResponseOnWriteEnabled,
                         CosmosClientMetadataCachesSnapshot metadataCachesSnapshot,
                         ApiType apiType,
                         CosmosClientTelemetryConfig clientTelemetryConfig,
                         String clientCorrelationId,
                         CosmosEndToEndOperationLatencyPolicyConfig cosmosEndToEndOperationLatencyPolicyConfig,
                         SessionRetryOptions sessionRetryOptions) {

        assert(clientTelemetryConfig != null);
        Boolean clientTelemetryEnabled = ImplementationBridgeHelpers
            .CosmosClientTelemetryConfigHelper
            .getCosmosClientTelemetryConfigAccessor()
            .isSendClientTelemetryToServiceEnabled(clientTelemetryConfig);
        assert(clientTelemetryEnabled != null);
        activeClientsCnt.incrementAndGet();
        this.clientId = clientIdGenerator.incrementAndGet();
        this.clientCorrelationId = Strings.isNullOrWhiteSpace(clientCorrelationId) ?
            String.format("%05d",this.clientId): clientCorrelationId;
        clientMap.put(serviceEndpoint.toString(), clientMap.getOrDefault(serviceEndpoint.toString(), 0) + 1);
        this.diagnosticsClientConfig = new DiagnosticsClientConfig();
        this.diagnosticsClientConfig.withClientId(this.clientId);
        this.diagnosticsClientConfig.withActiveClientCounter(activeClientsCnt);
        this.diagnosticsClientConfig.withClientMap(clientMap);

        this.diagnosticsClientConfig.withConnectionSharingAcrossClientsEnabled(connectionSharingAcrossClientsEnabled);
        this.diagnosticsClientConfig.withConsistency(consistencyLevel);
        this.throughputControlEnabled = new AtomicBoolean(false);
        this.cosmosEndToEndOperationLatencyPolicyConfig = cosmosEndToEndOperationLatencyPolicyConfig;
        this.sessionRetryOptions = sessionRetryOptions;

        logger.info(
            "Initializing DocumentClient [{}] with"
                + " serviceEndpoint [{}], connectionPolicy [{}], consistencyLevel [{}], directModeProtocol [{}]",
            this.clientId, serviceEndpoint, connectionPolicy, consistencyLevel, configs.getProtocol());

        try {
            this.connectionSharingAcrossClientsEnabled = connectionSharingAcrossClientsEnabled;
            this.configs = configs;
            this.masterKeyOrResourceToken = masterKeyOrResourceToken;
            this.serviceEndpoint = serviceEndpoint;
            this.credential = credential;
            this.tokenCredential = tokenCredential;
            this.contentResponseOnWriteEnabled = contentResponseOnWriteEnabled;
            this.authorizationTokenType = AuthorizationTokenType.Invalid;

            if (this.credential != null) {
                hasAuthKeyResourceToken = false;
                this.authorizationTokenType = AuthorizationTokenType.PrimaryMasterKey;
                this.authorizationTokenProvider = new BaseAuthorizationTokenProvider(this.credential);
            } else if (masterKeyOrResourceToken != null && ResourceTokenAuthorizationHelper.isResourceToken(masterKeyOrResourceToken)) {
                this.authorizationTokenProvider = null;
                hasAuthKeyResourceToken = true;
                this.authorizationTokenType = AuthorizationTokenType.ResourceToken;
            } else if(masterKeyOrResourceToken != null && !ResourceTokenAuthorizationHelper.isResourceToken(masterKeyOrResourceToken)) {
                this.credential = new AzureKeyCredential(this.masterKeyOrResourceToken);
                hasAuthKeyResourceToken = false;
                this.authorizationTokenType = AuthorizationTokenType.PrimaryMasterKey;
                this.authorizationTokenProvider = new BaseAuthorizationTokenProvider(this.credential);
            } else {
                hasAuthKeyResourceToken = false;
                this.authorizationTokenProvider = null;
                if (tokenCredential != null) {
                    this.tokenCredentialScopes = new String[] {
//                    AadTokenAuthorizationHelper.AAD_AUTH_TOKEN_COSMOS_WINDOWS_SCOPE,
                        serviceEndpoint.getScheme() + "://" + serviceEndpoint.getHost() + "/.default"
                    };
                    this.tokenCredentialCache = new SimpleTokenCache(() -> this.tokenCredential
                        .getToken(new TokenRequestContext().addScopes(this.tokenCredentialScopes)));
                    this.authorizationTokenType = AuthorizationTokenType.AadToken;
                }
            }

            if (connectionPolicy != null) {
                this.connectionPolicy = connectionPolicy;
            } else {
                this.connectionPolicy = new ConnectionPolicy(DirectConnectionConfig.getDefaultConfig());
            }

            this.diagnosticsClientConfig.withConnectionMode(this.getConnectionPolicy().getConnectionMode());
            this.diagnosticsClientConfig.withMultipleWriteRegionsEnabled(this.connectionPolicy.isMultipleWriteRegionsEnabled());
            this.diagnosticsClientConfig.withEndpointDiscoveryEnabled(this.connectionPolicy.isEndpointDiscoveryEnabled());
            this.diagnosticsClientConfig.withPreferredRegions(this.connectionPolicy.getPreferredRegions());
            this.diagnosticsClientConfig.withMachineId(tempMachineId);

            boolean disableSessionCapturing = (ConsistencyLevel.SESSION != consistencyLevel && !sessionCapturingOverrideEnabled);

            this.sessionContainer = new SessionContainer(this.serviceEndpoint.getHost(), disableSessionCapturing);
            this.consistencyLevel = consistencyLevel;

            this.userAgentContainer = new UserAgentContainer();

            String userAgentSuffix = this.connectionPolicy.getUserAgentSuffix();
            if (userAgentSuffix != null && userAgentSuffix.length() > 0) {
                userAgentContainer.setSuffix(userAgentSuffix);
            }

            this.httpClientInterceptor = null;
            this.reactorHttpClient = httpClient();

            this.globalEndpointManager = new GlobalEndpointManager(asDatabaseAccountManagerInternal(), this.connectionPolicy, /**/configs);
            // retryPolicy is final
            this.retryPolicy = new RetryPolicy(this, this.globalEndpointManager, this.connectionPolicy);
            // is this really needed?, since we reinitialize in the init() method
            this.resetSessionTokenRetryPolicy = retryPolicy;
            CpuMemoryMonitor.register(this);
            this.queryPlanCache = new ConcurrentHashMap<>();
            this.apiType = apiType;
            this.clientTelemetryConfig = clientTelemetryConfig;
        } catch (RuntimeException e) {
            logger.error("unexpected failure in initializing client.", e);
            close();
            throw e;
        }
    }

    @Override
    public DiagnosticsClientConfig getConfig() {
        return diagnosticsClientConfig;
    }

    @Override
    public CosmosDiagnostics createDiagnostics() {
       return diagnosticsAccessor.create(this, ctxAccessor.getSamplingRate(this.clientTelemetryConfig));
    }
    private void initializeGatewayConfigurationReader() {
        this.gatewayConfigurationReader = new GatewayServiceConfigurationReader(this.globalEndpointManager);
        DatabaseAccount databaseAccount = this.globalEndpointManager.getLatestDatabaseAccount();
        //Database account should not be null here,
        // this.globalEndpointManager.init() must have been already called
        // hence asserting it
        if (databaseAccount == null) {
            logger.error("Client initialization failed."
                + " Check if the endpoint is reachable and if your auth token is valid. More info: https://aka.ms/cosmosdb-tsg-service-unavailable-java");
            throw new RuntimeException("Client initialization failed."
                + " Check if the endpoint is reachable and if your auth token is valid. More info: https://aka.ms/cosmosdb-tsg-service-unavailable-java");
        }

        this.useMultipleWriteLocations = this.connectionPolicy.isMultipleWriteRegionsEnabled() && BridgeInternal.isEnableMultipleWriteLocations(databaseAccount);

        // TODO: add support for openAsync
        // https://msdata.visualstudio.com/CosmosDB/_workitems/edit/332589
    }

    private void updateGatewayProxy() {
        (this.gatewayProxy).setGatewayServiceConfigurationReader(this.gatewayConfigurationReader);
        (this.gatewayProxy).setCollectionCache(this.collectionCache);
        (this.gatewayProxy).setPartitionKeyRangeCache(this.partitionKeyRangeCache);
        (this.gatewayProxy).setUseMultipleWriteLocations(this.useMultipleWriteLocations);
    }

    public void init(CosmosClientMetadataCachesSnapshot metadataCachesSnapshot, Function<HttpClient, HttpClient> httpClientInterceptor) {
        try {
            // TODO: add support for openAsync
            // https://msdata.visualstudio.com/CosmosDB/_workitems/edit/332589

            this.httpClientInterceptor = httpClientInterceptor;
            if (httpClientInterceptor != null) {
                this.reactorHttpClient = httpClientInterceptor.apply(httpClient());
            }

            this.gatewayProxy = createRxGatewayProxy(this.sessionContainer,
                this.consistencyLevel,
                this.queryCompatibilityMode,
                this.userAgentContainer,
                this.globalEndpointManager,
                this.reactorHttpClient,
                this.apiType);
            this.globalEndpointManager.init();
            this.initializeGatewayConfigurationReader();

            if (metadataCachesSnapshot != null) {
                this.collectionCache = new RxClientCollectionCache(this,
                    this.sessionContainer,
                    this.gatewayProxy,
                    this,
                    this.retryPolicy,
                    metadataCachesSnapshot.getCollectionInfoByNameCache(),
                    metadataCachesSnapshot.getCollectionInfoByIdCache()
                );
            } else {
                this.collectionCache = new RxClientCollectionCache(this,
                    this.sessionContainer,
                    this.gatewayProxy,
                    this,
                    this.retryPolicy);
            }

            // this initialization of resetSessionTokenRetryPolicy ensures the resetSessionTokenRetryPolicy
            // encapsulates the retryPolicy
            this.resetSessionTokenRetryPolicy = new ResetSessionTokenRetryPolicyFactory(this.sessionContainer, this.collectionCache, this.retryPolicy);

            this.partitionKeyRangeCache = new RxPartitionKeyRangeCache(RxDocumentClientImpl.this,
                collectionCache);

            updateGatewayProxy();
            clientTelemetry = new ClientTelemetry(
                    this,
                    null,
                    randomUuid().toString(),
                    ManagementFactory.getRuntimeMXBean().getName(),
                    connectionPolicy.getConnectionMode(),
                    globalEndpointManager.getLatestDatabaseAccount().getId(),
                    null,
                    null,
                    this.configs,
                    this.clientTelemetryConfig,
                    this,
                    this.connectionPolicy.getPreferredRegions());
            clientTelemetry.init();
            if (this.connectionPolicy.getConnectionMode() == ConnectionMode.GATEWAY) {
                this.storeModel = this.gatewayProxy;
            } else {
                this.initializeDirectConnectivity();
            }
            this.retryPolicy.setRxCollectionCache(this.collectionCache);
        } catch (Exception e) {
            logger.error("unexpected failure in initializing client.", e);
            close();
            throw e;
        }
    }

    public void serialize(CosmosClientMetadataCachesSnapshot state) {
        RxCollectionCache.serialize(state, this.collectionCache);
    }

    private void initializeDirectConnectivity() {
        this.addressResolver = new GlobalAddressResolver(this,
            this.reactorHttpClient,
            this.globalEndpointManager,
            this.configs.getProtocol(),
            this,
            this.collectionCache,
            this.partitionKeyRangeCache,
            userAgentContainer,
            // TODO: GATEWAY Configuration Reader
            //     this.gatewayConfigurationReader,
            null,
            this.connectionPolicy,
            this.apiType);

        this.storeClientFactory = new StoreClientFactory(
            this.addressResolver,
            this.diagnosticsClientConfig,
            this.configs,
            this.connectionPolicy,
            // this.maxConcurrentConnectionOpenRequests,
            this.userAgentContainer,
            this.connectionSharingAcrossClientsEnabled,
            this.clientTelemetry,
            this.globalEndpointManager);

        this.createStoreModel(true);
    }

    DatabaseAccountManagerInternal asDatabaseAccountManagerInternal() {
        return new DatabaseAccountManagerInternal() {

            @Override
            public URI getServiceEndpoint() {
                return RxDocumentClientImpl.this.getServiceEndpoint();
            }

            @Override
            public Flux<DatabaseAccount> getDatabaseAccountFromEndpoint(URI endpoint) {
                logger.info("Getting database account endpoint from {}", endpoint);
                return RxDocumentClientImpl.this.getDatabaseAccountFromEndpoint(endpoint);
            }

            @Override
            public ConnectionPolicy getConnectionPolicy() {
                return RxDocumentClientImpl.this.getConnectionPolicy();
            }
        };
    }

    RxGatewayStoreModel createRxGatewayProxy(ISessionContainer sessionContainer,
                                             ConsistencyLevel consistencyLevel,
                                             QueryCompatibilityMode queryCompatibilityMode,
                                             UserAgentContainer userAgentContainer,
                                             GlobalEndpointManager globalEndpointManager,
                                             HttpClient httpClient,
                                             ApiType apiType) {
        return new RxGatewayStoreModel(
                this,
                sessionContainer,
                consistencyLevel,
                queryCompatibilityMode,
                userAgentContainer,
                globalEndpointManager,
                httpClient,
                apiType);
    }

    private HttpClient httpClient() {
        HttpClientConfig httpClientConfig = new HttpClientConfig(this.configs)
            .withMaxIdleConnectionTimeout(this.connectionPolicy.getIdleHttpConnectionTimeout())
            .withPoolSize(this.connectionPolicy.getMaxConnectionPoolSize())
            .withProxy(this.connectionPolicy.getProxy())
            .withNetworkRequestTimeout(this.connectionPolicy.getHttpNetworkRequestTimeout());

        if (connectionSharingAcrossClientsEnabled) {
            return SharedGatewayHttpClient.getOrCreateInstance(httpClientConfig, diagnosticsClientConfig);
        } else {
            diagnosticsClientConfig.withGatewayHttpClientConfig(httpClientConfig.toDiagnosticsString());
            return HttpClient.createFixed(httpClientConfig);
        }
    }

    private void createStoreModel(boolean subscribeRntbdStatus) {
        // EnableReadRequestsFallback, if not explicitly set on the connection policy,
        // is false if the account's consistency is bounded staleness,
        // and true otherwise.

        StoreClient storeClient = this.storeClientFactory.createStoreClient(this,
                this.addressResolver,
                this.sessionContainer,
                this.gatewayConfigurationReader,
                this,
                this.useMultipleWriteLocations,
                this.sessionRetryOptions);

        this.storeModel = new ServerStoreModel(storeClient);
    }


    @Override
    public URI getServiceEndpoint() {
        return this.serviceEndpoint;
    }

    @Override
    public ConnectionPolicy getConnectionPolicy() {
        return this.connectionPolicy;
    }

    @Override
    public boolean isContentResponseOnWriteEnabled() {
        return contentResponseOnWriteEnabled;
    }

    @Override
    public ConsistencyLevel getConsistencyLevel() {
        return consistencyLevel;
    }

    @Override
    public ClientTelemetry getClientTelemetry() {
        return this.clientTelemetry;
    }

    @Override
    public String getClientCorrelationId() {
        return this.clientCorrelationId;
    }

    @Override
    public String getMachineId() {
        if (this.diagnosticsClientConfig == null) {
            return null;
        }

        return this.diagnosticsClientConfig.getMachineId();
    }

    @Override
    public String getUserAgent() {
        return this.userAgentContainer.getUserAgent();
    }

    @Override
    public Mono<ResourceResponse<Database>> createDatabase(Database database, RequestOptions options) {
        DocumentClientRetryPolicy retryPolicyInstance = this.resetSessionTokenRetryPolicy.getRequestPolicy();
        return ObservableHelper.inlineIfPossibleAsObs(() -> createDatabaseInternal(database, options, retryPolicyInstance), retryPolicyInstance);
    }

    private Mono<ResourceResponse<Database>> createDatabaseInternal(Database database, RequestOptions options, DocumentClientRetryPolicy retryPolicyInstance) {
        try {

            if (database == null) {
                throw new IllegalArgumentException("Database");
            }

            logger.debug("Creating a Database. id: [{}]", database.getId());
            validateResource(database);

            Map<String, String> requestHeaders = this.getRequestHeaders(options, ResourceType.Database, OperationType.Create);
            Instant serializationStartTimeUTC = Instant.now();
            ByteBuffer byteBuffer = ModelBridgeInternal.serializeJsonToByteBuffer(database);
            Instant serializationEndTimeUTC = Instant.now();
            SerializationDiagnosticsContext.SerializationDiagnostics serializationDiagnostics = new SerializationDiagnosticsContext.SerializationDiagnostics(
                serializationStartTimeUTC,
                serializationEndTimeUTC,
                SerializationDiagnosticsContext.SerializationType.DATABASE_SERIALIZATION);
            RxDocumentServiceRequest request = RxDocumentServiceRequest.create(this,
                OperationType.Create, ResourceType.Database, Paths.DATABASES_ROOT, byteBuffer, requestHeaders, options);

            if (retryPolicyInstance != null) {
                retryPolicyInstance.onBeforeSendRequest(request);
            }

            SerializationDiagnosticsContext serializationDiagnosticsContext = BridgeInternal.getSerializationDiagnosticsContext(request.requestContext.cosmosDiagnostics);
            if (serializationDiagnosticsContext != null) {
                serializationDiagnosticsContext.addSerializationDiagnostics(serializationDiagnostics);
            }

            return this.create(request, retryPolicyInstance, getOperationContextAndListenerTuple(options))
                       .map(response -> toResourceResponse(response, Database.class));
        } catch (Exception e) {
            logger.debug("Failure in creating a database. due to [{}]", e.getMessage(), e);
            return Mono.error(e);
        }
    }

    @Override
    public Mono<ResourceResponse<Database>> deleteDatabase(String databaseLink, RequestOptions options) {
        DocumentClientRetryPolicy retryPolicyInstance = this.resetSessionTokenRetryPolicy.getRequestPolicy();
        return ObservableHelper.inlineIfPossibleAsObs(() -> deleteDatabaseInternal(databaseLink, options, retryPolicyInstance), retryPolicyInstance);
    }

    private Mono<ResourceResponse<Database>> deleteDatabaseInternal(String databaseLink, RequestOptions options,
                                                                    DocumentClientRetryPolicy retryPolicyInstance) {
        try {
            if (StringUtils.isEmpty(databaseLink)) {
                throw new IllegalArgumentException("databaseLink");
            }

            logger.debug("Deleting a Database. databaseLink: [{}]", databaseLink);
            String path = Utils.joinPath(databaseLink, null);
            Map<String, String> requestHeaders = this.getRequestHeaders(options, ResourceType.Database, OperationType.Delete);
            RxDocumentServiceRequest request = RxDocumentServiceRequest.create(this,
                OperationType.Delete, ResourceType.Database, path, requestHeaders, options);

            if (retryPolicyInstance != null) {
                retryPolicyInstance.onBeforeSendRequest(request);
            }

            return this.delete(request, retryPolicyInstance, getOperationContextAndListenerTuple(options)).map(response -> toResourceResponse(response, Database.class));
        } catch (Exception e) {
            logger.debug("Failure in deleting a database. due to [{}]", e.getMessage(), e);
            return Mono.error(e);
        }
    }

    @Override
    public Mono<ResourceResponse<Database>> readDatabase(String databaseLink, RequestOptions options) {
        DocumentClientRetryPolicy retryPolicyInstance = this.resetSessionTokenRetryPolicy.getRequestPolicy();
        return ObservableHelper.inlineIfPossibleAsObs(() -> readDatabaseInternal(databaseLink, options, retryPolicyInstance), retryPolicyInstance);
    }

    private Mono<ResourceResponse<Database>> readDatabaseInternal(String databaseLink, RequestOptions options, DocumentClientRetryPolicy retryPolicyInstance) {
        try {
            if (StringUtils.isEmpty(databaseLink)) {
                throw new IllegalArgumentException("databaseLink");
            }

            logger.debug("Reading a Database. databaseLink: [{}]", databaseLink);
            String path = Utils.joinPath(databaseLink, null);
            Map<String, String> requestHeaders = this.getRequestHeaders(options, ResourceType.Database, OperationType.Read);
            RxDocumentServiceRequest request = RxDocumentServiceRequest.create(this,
                OperationType.Read, ResourceType.Database, path, requestHeaders, options);

            if (retryPolicyInstance != null) {
                retryPolicyInstance.onBeforeSendRequest(request);
            }
            return this.read(request, retryPolicyInstance).map(response -> toResourceResponse(response, Database.class));
        } catch (Exception e) {
            logger.debug("Failure in reading a database. due to [{}]", e.getMessage(), e);
            return Mono.error(e);
        }
    }

    @Override
    public Flux<FeedResponse<Database>> readDatabases(CosmosQueryRequestOptions options) {
        return readFeed(options, ResourceType.Database, Database.class, Paths.DATABASES_ROOT);
    }

    private String parentResourceLinkToQueryLink(String parentResourceLink, ResourceType resourceTypeEnum) {
        switch (resourceTypeEnum) {
            case Database:
                // /dbs
                return Paths.DATABASES_ROOT;

            case DocumentCollection:
                // /dbs/colls
                return Utils.joinPath(parentResourceLink, Paths.COLLECTIONS_PATH_SEGMENT);

            case Document:

                return Utils.joinPath(parentResourceLink, Paths.DOCUMENTS_PATH_SEGMENT);

            case Offer:
                return Paths.OFFERS_ROOT;

            case User:
                return Utils.joinPath(parentResourceLink, Paths.USERS_PATH_SEGMENT);

            case ClientEncryptionKey:
                return Utils.joinPath(parentResourceLink, Paths.CLIENT_ENCRYPTION_KEY_PATH_SEGMENT);

            case Permission:
                return Utils.joinPath(parentResourceLink, Paths.PERMISSIONS_PATH_SEGMENT);

            case Attachment:
                return Utils.joinPath(parentResourceLink, Paths.ATTACHMENTS_PATH_SEGMENT);

            case StoredProcedure:
                return Utils.joinPath(parentResourceLink, Paths.STORED_PROCEDURES_PATH_SEGMENT);

            case Trigger:
                return Utils.joinPath(parentResourceLink, Paths.TRIGGERS_PATH_SEGMENT);

            case UserDefinedFunction:
                return Utils.joinPath(parentResourceLink, Paths.USER_DEFINED_FUNCTIONS_PATH_SEGMENT);

            case Conflict:
                return Utils.joinPath(parentResourceLink, Paths.CONFLICTS_PATH_SEGMENT);

            default:
                throw new IllegalArgumentException("resource type not supported");
        }
    }

    private OperationContextAndListenerTuple getOperationContextAndListenerTuple(CosmosQueryRequestOptions options) {
        if (options == null) {
            return null;
        }
        return ImplementationBridgeHelpers.CosmosQueryRequestOptionsHelper.getCosmosQueryRequestOptionsAccessor().getOperationContext(options);
    }

    private OperationContextAndListenerTuple getOperationContextAndListenerTuple(RequestOptions options) {
        if (options == null) {
            return null;
        }
        return options.getOperationContextAndListenerTuple();
    }

    private <T> Flux<FeedResponse<T>> createQuery(
        String parentResourceLink,
        SqlQuerySpec sqlQuery,
        CosmosQueryRequestOptions options,
        Class<T> klass,
        ResourceType resourceTypeEnum) {

        String resourceLink = parentResourceLinkToQueryLink(parentResourceLink, resourceTypeEnum);

        UUID correlationActivityIdOfRequestOptions = ImplementationBridgeHelpers
            .CosmosQueryRequestOptionsHelper
            .getCosmosQueryRequestOptionsAccessor()
            .getCorrelationActivityId(options);
        UUID correlationActivityId = correlationActivityIdOfRequestOptions != null ?
            correlationActivityIdOfRequestOptions : randomUuid();

        final AtomicBoolean isQueryCancelledOnTimeout = new AtomicBoolean(false);

        IDocumentQueryClient queryClient = documentQueryClientImpl(RxDocumentClientImpl.this, getOperationContextAndListenerTuple(options));

        // Trying to put this logic as low as the query pipeline
        // Since for parallelQuery, each partition will have its own request, so at this point, there will be no request associate with this retry policy.
        // For default document context, it already wired up InvalidPartitionExceptionRetry, but there is no harm to wire it again here
        InvalidPartitionExceptionRetryPolicy invalidPartitionExceptionRetryPolicy = new InvalidPartitionExceptionRetryPolicy(
            this.collectionCache,
            null,
            resourceLink,
            ModelBridgeInternal.getPropertiesFromQueryRequestOptions(options));

        return ObservableHelper.fluxInlineIfPossibleAsObs(
            () -> createQueryInternal(
                resourceLink, sqlQuery, options, klass, resourceTypeEnum, queryClient, correlationActivityId, isQueryCancelledOnTimeout),
            invalidPartitionExceptionRetryPolicy);
    }

    private <T> Flux<FeedResponse<T>> createQueryInternal(
            String resourceLink,
            SqlQuerySpec sqlQuery,
            CosmosQueryRequestOptions options,
            Class<T> klass,
            ResourceType resourceTypeEnum,
            IDocumentQueryClient queryClient,
            UUID activityId,
            final AtomicBoolean isQueryCancelledOnTimeout) {

        Flux<? extends IDocumentQueryExecutionContext<T>> executionContext =
            DocumentQueryExecutionContextFactory
                .createDocumentQueryExecutionContextAsync(this, queryClient, resourceTypeEnum, klass, sqlQuery,
                                                          options, resourceLink, false, activityId,
                                                          Configs.isQueryPlanCachingEnabled(), queryPlanCache, isQueryCancelledOnTimeout);

        AtomicBoolean isFirstResponse = new AtomicBoolean(true);
        return executionContext.flatMap(iDocumentQueryExecutionContext -> {
            QueryInfo queryInfo = null;
            if (iDocumentQueryExecutionContext instanceof PipelinedQueryExecutionContextBase) {
                queryInfo = ((PipelinedQueryExecutionContextBase<T>) iDocumentQueryExecutionContext).getQueryInfo();
            }

            QueryInfo finalQueryInfo = queryInfo;
            Flux<FeedResponse<T>> feedResponseFlux = iDocumentQueryExecutionContext.executeAsync()
                .map(tFeedResponse -> {
                    if (finalQueryInfo != null) {
                        if (finalQueryInfo.hasSelectValue()) {
                            ModelBridgeInternal
                                .addQueryInfoToFeedResponse(tFeedResponse, finalQueryInfo);
                        }

                        if (isFirstResponse.compareAndSet(true, false)) {
                            ModelBridgeInternal.addQueryPlanDiagnosticsContextToFeedResponse(tFeedResponse,
                                finalQueryInfo.getQueryPlanDiagnosticsContext());
                        }
                    }
                    return tFeedResponse;
                });

            RequestOptions requestOptions = options == null? null : ImplementationBridgeHelpers
                .CosmosQueryRequestOptionsHelper
                .getCosmosQueryRequestOptionsAccessor()
                .toRequestOptions(options);

            CosmosEndToEndOperationLatencyPolicyConfig endToEndPolicyConfig =
                getEndToEndOperationLatencyPolicyConfig(requestOptions);

            if (endToEndPolicyConfig != null && endToEndPolicyConfig.isEnabled()) {
                return getFeedResponseFluxWithTimeout(feedResponseFlux, endToEndPolicyConfig, options, isQueryCancelledOnTimeout);
            }

            return feedResponseFlux;
            // concurrency is set to Queues.SMALL_BUFFER_SIZE to
            // maximize the IDocumentQueryExecutionContext publisher instances to subscribe to concurrently
            // prefetch is set to 1 to minimize the no. prefetched pages (result of merged executeAsync invocations)
        }, Queues.SMALL_BUFFER_SIZE, 1);
    }

    private static <T> Flux<FeedResponse<T>> getFeedResponseFluxWithTimeout(
        Flux<FeedResponse<T>> feedResponseFlux,
        CosmosEndToEndOperationLatencyPolicyConfig endToEndPolicyConfig,
<<<<<<< HEAD
        CosmosQueryRequestOptions requestOptions) {
        // Sequence: FR1, FR2, ... FRn
        // No emission: timeout check time elapsed since subscription
        // If emission: timeout check time elapsed since last emission
=======
        CosmosQueryRequestOptions requestOptions,
        final AtomicBoolean isQueryCancelledOnTimeout) {

>>>>>>> d4d4172a
        return feedResponseFlux
            .timeout(endToEndPolicyConfig.getEndToEndOperationTimeout())
            .onErrorMap(throwable -> {
                if (throwable instanceof TimeoutException) {
                    CosmosException exception = new OperationCancelledException();
                    exception.setStackTrace(throwable.getStackTrace());

                    isQueryCancelledOnTimeout.set(true);

                    List<CosmosDiagnostics> cancelledRequestDiagnostics =
                        ImplementationBridgeHelpers
                            .CosmosQueryRequestOptionsHelper
                            .getCosmosQueryRequestOptionsAccessor()
                            .getCancelledRequestDiagnosticsTracker(requestOptions);

                    // if there is any cancelled requests, collect cosmos diagnostics
                    if (cancelledRequestDiagnostics != null && !cancelledRequestDiagnostics.isEmpty()) {
                        // combine all the cosmos diagnostics
                        CosmosDiagnostics aggregratedCosmosDiagnostics =
                            cancelledRequestDiagnostics
                                .stream()
                                .reduce((first, toBeMerged) -> {
                                    ClientSideRequestStatistics clientSideRequestStatistics =
                                        ImplementationBridgeHelpers
                                            .CosmosDiagnosticsHelper
                                            .getCosmosDiagnosticsAccessor()
                                            .getClientSideRequestStatisticsRaw(first);

                                    ClientSideRequestStatistics toBeMergedClientSideRequestStatistics =
                                        ImplementationBridgeHelpers
                                            .CosmosDiagnosticsHelper
                                            .getCosmosDiagnosticsAccessor()
                                            .getClientSideRequestStatisticsRaw(first);

                                    if (clientSideRequestStatistics == null) {
                                        return toBeMerged;
                                    } else {
                                        clientSideRequestStatistics.mergeClientSideRequestStatistics(toBeMergedClientSideRequestStatistics);
                                        return first;
                                    }
                                })
                                .get();

                        BridgeInternal.setCosmosDiagnostics(exception, aggregratedCosmosDiagnostics);
                    }

                    return exception;
                }
                return throwable;
            });
    }

    @Override
    public Flux<FeedResponse<Database>> queryDatabases(String query, CosmosQueryRequestOptions options) {
        return queryDatabases(new SqlQuerySpec(query), options);
    }


    @Override
    public Flux<FeedResponse<Database>> queryDatabases(SqlQuerySpec querySpec, CosmosQueryRequestOptions options) {
        return createQuery(Paths.DATABASES_ROOT, querySpec, options, Database.class, ResourceType.Database);
    }

    @Override
    public Mono<ResourceResponse<DocumentCollection>> createCollection(String databaseLink,
                                                                       DocumentCollection collection, RequestOptions options) {
        DocumentClientRetryPolicy retryPolicyInstance = this.resetSessionTokenRetryPolicy.getRequestPolicy();
        return ObservableHelper.inlineIfPossibleAsObs(() -> this.createCollectionInternal(databaseLink, collection, options, retryPolicyInstance), retryPolicyInstance);
    }

    private Mono<ResourceResponse<DocumentCollection>> createCollectionInternal(String databaseLink,
                                                                                DocumentCollection collection, RequestOptions options, DocumentClientRetryPolicy retryPolicyInstance) {
        try {
            if (StringUtils.isEmpty(databaseLink)) {
                throw new IllegalArgumentException("databaseLink");
            }
            if (collection == null) {
                throw new IllegalArgumentException("collection");
            }

            logger.debug("Creating a Collection. databaseLink: [{}], Collection id: [{}]", databaseLink,
                collection.getId());
            validateResource(collection);

            String path = Utils.joinPath(databaseLink, Paths.COLLECTIONS_PATH_SEGMENT);
            Map<String, String> requestHeaders = this.getRequestHeaders(options, ResourceType.DocumentCollection, OperationType.Create);

            Instant serializationStartTimeUTC = Instant.now();
            ByteBuffer byteBuffer = ModelBridgeInternal.serializeJsonToByteBuffer(collection);
            Instant serializationEndTimeUTC = Instant.now();
            SerializationDiagnosticsContext.SerializationDiagnostics serializationDiagnostics = new SerializationDiagnosticsContext.SerializationDiagnostics(
                serializationStartTimeUTC,
                serializationEndTimeUTC,
                SerializationDiagnosticsContext.SerializationType.CONTAINER_SERIALIZATION);
            RxDocumentServiceRequest request = RxDocumentServiceRequest.create(this,
                OperationType.Create, ResourceType.DocumentCollection, path, byteBuffer, requestHeaders, options);

            if (retryPolicyInstance != null){
                retryPolicyInstance.onBeforeSendRequest(request);
            }

            SerializationDiagnosticsContext serializationDiagnosticsContext = BridgeInternal.getSerializationDiagnosticsContext(request.requestContext.cosmosDiagnostics);
            if (serializationDiagnosticsContext != null) {
                serializationDiagnosticsContext.addSerializationDiagnostics(serializationDiagnostics);
            }

            return this.create(request, retryPolicyInstance, getOperationContextAndListenerTuple(options)).map(response -> toResourceResponse(response, DocumentCollection.class))
                       .doOnNext(resourceResponse -> {
                    // set the session token
                    this.sessionContainer.setSessionToken(resourceResponse.getResource().getResourceId(),
                        getAltLink(resourceResponse.getResource()),
                        resourceResponse.getResponseHeaders());
                });
        } catch (Exception e) {
            logger.debug("Failure in creating a collection. due to [{}]", e.getMessage(), e);
            return Mono.error(e);
        }
    }

    @Override
    public Mono<ResourceResponse<DocumentCollection>> replaceCollection(DocumentCollection collection,
                                                                        RequestOptions options) {
        DocumentClientRetryPolicy retryPolicyInstance = this.resetSessionTokenRetryPolicy.getRequestPolicy();
        return ObservableHelper.inlineIfPossibleAsObs(() -> replaceCollectionInternal(collection, options, retryPolicyInstance), retryPolicyInstance);
    }

    private Mono<ResourceResponse<DocumentCollection>> replaceCollectionInternal(DocumentCollection collection,
                                                                                 RequestOptions options, DocumentClientRetryPolicy retryPolicyInstance) {
        try {
            if (collection == null) {
                throw new IllegalArgumentException("collection");
            }

            logger.debug("Replacing a Collection. id: [{}]", collection.getId());
            validateResource(collection);

            String path = Utils.joinPath(collection.getSelfLink(), null);
            Map<String, String> requestHeaders = this.getRequestHeaders(options, ResourceType.DocumentCollection, OperationType.Replace);
            Instant serializationStartTimeUTC = Instant.now();
            ByteBuffer byteBuffer = ModelBridgeInternal.serializeJsonToByteBuffer(collection);
            Instant serializationEndTimeUTC = Instant.now();
            SerializationDiagnosticsContext.SerializationDiagnostics serializationDiagnostics = new SerializationDiagnosticsContext.SerializationDiagnostics(
                serializationStartTimeUTC,
                serializationEndTimeUTC,
                SerializationDiagnosticsContext.SerializationType.CONTAINER_SERIALIZATION);
            RxDocumentServiceRequest request = RxDocumentServiceRequest.create(this,
                OperationType.Replace, ResourceType.DocumentCollection, path, byteBuffer, requestHeaders, options);

            // TODO: .Net has some logic for updating session token which we don't
            // have here
            if (retryPolicyInstance != null){
                retryPolicyInstance.onBeforeSendRequest(request);
            }

            SerializationDiagnosticsContext serializationDiagnosticsContext = BridgeInternal.getSerializationDiagnosticsContext(request.requestContext.cosmosDiagnostics);
            if (serializationDiagnosticsContext != null) {
                serializationDiagnosticsContext.addSerializationDiagnostics(serializationDiagnostics);
            }

            return this.replace(request, retryPolicyInstance).map(response -> toResourceResponse(response, DocumentCollection.class))
                .doOnNext(resourceResponse -> {
                    if (resourceResponse.getResource() != null) {
                        // set the session token
                        this.sessionContainer.setSessionToken(resourceResponse.getResource().getResourceId(),
                            getAltLink(resourceResponse.getResource()),
                            resourceResponse.getResponseHeaders());
                    }
                });

        } catch (Exception e) {
            logger.debug("Failure in replacing a collection. due to [{}]", e.getMessage(), e);
            return Mono.error(e);
        }
    }

    @Override
    public Mono<ResourceResponse<DocumentCollection>> deleteCollection(String collectionLink,
                                                                       RequestOptions options) {
        DocumentClientRetryPolicy retryPolicyInstance = this.resetSessionTokenRetryPolicy.getRequestPolicy();
        return ObservableHelper.inlineIfPossibleAsObs(() -> deleteCollectionInternal(collectionLink, options, retryPolicyInstance), retryPolicyInstance);
    }

    private Mono<ResourceResponse<DocumentCollection>> deleteCollectionInternal(String collectionLink,
                                                                                RequestOptions options, DocumentClientRetryPolicy retryPolicyInstance) {
        try {
            if (StringUtils.isEmpty(collectionLink)) {
                throw new IllegalArgumentException("collectionLink");
            }

            logger.debug("Deleting a Collection. collectionLink: [{}]", collectionLink);
            String path = Utils.joinPath(collectionLink, null);
            Map<String, String> requestHeaders = this.getRequestHeaders(options, ResourceType.DocumentCollection, OperationType.Delete);
            RxDocumentServiceRequest request = RxDocumentServiceRequest.create(this,
                OperationType.Delete, ResourceType.DocumentCollection, path, requestHeaders, options);

            if (retryPolicyInstance != null){
                retryPolicyInstance.onBeforeSendRequest(request);
            }

            return this.delete(request, retryPolicyInstance, getOperationContextAndListenerTuple(options)).map(response -> toResourceResponse(response, DocumentCollection.class));

        } catch (Exception e) {
            logger.debug("Failure in deleting a collection, due to [{}]", e.getMessage(), e);
            return Mono.error(e);
        }
    }

    private Mono<RxDocumentServiceResponse> delete(RxDocumentServiceRequest request, DocumentClientRetryPolicy documentClientRetryPolicy, OperationContextAndListenerTuple operationContextAndListenerTuple) {
        return populateHeadersAsync(request, RequestVerb.DELETE)
            .flatMap(requestPopulated -> {
                if (documentClientRetryPolicy.getRetryContext() != null && documentClientRetryPolicy.getRetryContext().getRetryCount() > 0) {
                    documentClientRetryPolicy.getRetryContext().updateEndTime();
                }

                return getStoreProxy(requestPopulated).processMessage(requestPopulated, operationContextAndListenerTuple);
            });
    }

    private Mono<RxDocumentServiceResponse> deleteAllItemsByPartitionKey(RxDocumentServiceRequest request, DocumentClientRetryPolicy documentClientRetryPolicy, OperationContextAndListenerTuple operationContextAndListenerTuple) {
        return populateHeadersAsync(request, RequestVerb.POST)
            .flatMap(requestPopulated -> {
                RxStoreModel storeProxy = this.getStoreProxy(requestPopulated);
                if (documentClientRetryPolicy.getRetryContext() != null && documentClientRetryPolicy.getRetryContext().getRetryCount() > 0) {
                    documentClientRetryPolicy.getRetryContext().updateEndTime();
                }

                return storeProxy.processMessage(requestPopulated, operationContextAndListenerTuple);
            });
    }

    private Mono<RxDocumentServiceResponse> read(RxDocumentServiceRequest request, DocumentClientRetryPolicy documentClientRetryPolicy) {
        return populateHeadersAsync(request, RequestVerb.GET)
            .flatMap(requestPopulated -> {
                if (documentClientRetryPolicy.getRetryContext() != null && documentClientRetryPolicy.getRetryContext().getRetryCount() > 0) {
                    documentClientRetryPolicy.getRetryContext().updateEndTime();
                }

                return getStoreProxy(requestPopulated).processMessage(requestPopulated);
                });
    }

    Mono<RxDocumentServiceResponse> readFeed(RxDocumentServiceRequest request) {
        return populateHeadersAsync(request, RequestVerb.GET)
            .flatMap(requestPopulated -> getStoreProxy(requestPopulated).processMessage(requestPopulated));
    }

    private Mono<RxDocumentServiceResponse> query(RxDocumentServiceRequest request) {
        // If endToEndOperationLatencyPolicy is set in the query request options,
        // then it should have been populated into request context already
        // otherwise set them here with the client level policy

        return populateHeadersAsync(request, RequestVerb.POST)
            .flatMap(requestPopulated ->
                this.getStoreProxy(requestPopulated).processMessage(requestPopulated)
                    .map(response -> {
                            this.captureSessionToken(requestPopulated, response);
                            return response;
                        }
                    ));
    }

    @Override
    public Mono<ResourceResponse<DocumentCollection>> readCollection(String collectionLink,
                                                                     RequestOptions options) {
        DocumentClientRetryPolicy retryPolicyInstance = this.resetSessionTokenRetryPolicy.getRequestPolicy();
        return ObservableHelper.inlineIfPossibleAsObs(() -> readCollectionInternal(collectionLink, options, retryPolicyInstance), retryPolicyInstance);
    }

    private Mono<ResourceResponse<DocumentCollection>> readCollectionInternal(String collectionLink,
                                                                              RequestOptions options, DocumentClientRetryPolicy retryPolicyInstance) {

        // we are using an observable factory here
        // observable will be created fresh upon subscription
        // this is to ensure we capture most up to date information (e.g.,
        // session)
        try {
            if (StringUtils.isEmpty(collectionLink)) {
                throw new IllegalArgumentException("collectionLink");
            }

            logger.debug("Reading a Collection. collectionLink: [{}]", collectionLink);
            String path = Utils.joinPath(collectionLink, null);
            Map<String, String> requestHeaders = this.getRequestHeaders(options, ResourceType.DocumentCollection, OperationType.Read);
            RxDocumentServiceRequest request = RxDocumentServiceRequest.create(this,
                OperationType.Read, ResourceType.DocumentCollection, path, requestHeaders, options);

            if (retryPolicyInstance != null){
                retryPolicyInstance.onBeforeSendRequest(request);
            }
            return this.read(request, retryPolicyInstance).map(response -> toResourceResponse(response, DocumentCollection.class));
        } catch (Exception e) {
            // this is only in trace level to capture what's going on
            logger.debug("Failure in reading a collection, due to [{}]", e.getMessage(), e);
            return Mono.error(e);
        }
    }

    @Override
    public Flux<FeedResponse<DocumentCollection>> readCollections(String databaseLink, CosmosQueryRequestOptions options) {

        if (StringUtils.isEmpty(databaseLink)) {
            throw new IllegalArgumentException("databaseLink");
        }

        return readFeed(options, ResourceType.DocumentCollection, DocumentCollection.class,
                Utils.joinPath(databaseLink, Paths.COLLECTIONS_PATH_SEGMENT));
    }

    @Override
    public Flux<FeedResponse<DocumentCollection>> queryCollections(String databaseLink, String query,
                                                                   CosmosQueryRequestOptions options) {
        return createQuery(databaseLink, new SqlQuerySpec(query), options, DocumentCollection.class, ResourceType.DocumentCollection);
    }

    @Override
    public Flux<FeedResponse<DocumentCollection>> queryCollections(String databaseLink,
                                                                         SqlQuerySpec querySpec, CosmosQueryRequestOptions options) {
        return createQuery(databaseLink, querySpec, options, DocumentCollection.class, ResourceType.DocumentCollection);
    }

    private static String serializeProcedureParams(List<Object> objectArray) {
        String[] stringArray = new String[objectArray.size()];

        for (int i = 0; i < objectArray.size(); ++i) {
            Object object = objectArray.get(i);
            if (object instanceof JsonSerializable) {
                stringArray[i] = ModelBridgeInternal.toJsonFromJsonSerializable((JsonSerializable) object);
            } else {

                // POJO, ObjectNode, number, STRING or Boolean
                try {
                    stringArray[i] = mapper.writeValueAsString(object);
                } catch (IOException e) {
                    throw new IllegalArgumentException("Can't serialize the object into the json string", e);
                }
            }
        }

        return String.format("[%s]", StringUtils.join(stringArray, ","));
    }

    private static void validateResource(Resource resource) {
        if (!StringUtils.isEmpty(resource.getId())) {
            if (resource.getId().indexOf('/') != -1 || resource.getId().indexOf('\\') != -1 ||
                    resource.getId().indexOf('?') != -1 || resource.getId().indexOf('#') != -1) {
                throw new IllegalArgumentException("Id contains illegal chars.");
            }

            if (resource.getId().endsWith(" ")) {
                throw new IllegalArgumentException("Id ends with a space.");
            }
        }
    }

    private Map<String, String> getRequestHeaders(RequestOptions options, ResourceType resourceType, OperationType operationType) {
        Map<String, String> headers = new HashMap<>();

        if (this.useMultipleWriteLocations) {
            headers.put(HttpConstants.HttpHeaders.ALLOW_TENTATIVE_WRITES, Boolean.TRUE.toString());
        }

        if (consistencyLevel != null) {
            headers.put(HttpConstants.HttpHeaders.CONSISTENCY_LEVEL, consistencyLevel.toString());
        }

        if (options == null) {
            //  Corner case, if options are null, then just check this flag from CosmosClientBuilder
            //  If content response on write is not enabled, and operation is document write - then add minimal prefer header
            //  Otherwise, don't add this header, which means return the full response
            if (!this.contentResponseOnWriteEnabled && resourceType.equals(ResourceType.Document) && operationType.isWriteOperation()) {
                headers.put(HttpConstants.HttpHeaders.PREFER, HttpConstants.HeaderValues.PREFER_RETURN_MINIMAL);
            }
            return headers;
        }

        Map<String, String> customOptions = options.getHeaders();
        if (customOptions != null) {
            headers.putAll(customOptions);
        }

        boolean contentResponseOnWriteEnabled = this.contentResponseOnWriteEnabled;
        //  If options has contentResponseOnWriteEnabled set to true / false, override the value from CosmosClientBuilder
        if (options.isContentResponseOnWriteEnabled() != null) {
            contentResponseOnWriteEnabled = options.isContentResponseOnWriteEnabled();
        }

        //  If content response on write is not enabled, and operation is document write - then add minimal prefer header
        //  Otherwise, don't add this header, which means return the full response
        if (!contentResponseOnWriteEnabled && resourceType.equals(ResourceType.Document) && operationType.isWriteOperation()) {
            headers.put(HttpConstants.HttpHeaders.PREFER, HttpConstants.HeaderValues.PREFER_RETURN_MINIMAL);
        }

        if (options.getIfMatchETag() != null) {
                headers.put(HttpConstants.HttpHeaders.IF_MATCH, options.getIfMatchETag());
        }

        if(options.getIfNoneMatchETag() != null) {
            headers.put(HttpConstants.HttpHeaders.IF_NONE_MATCH, options.getIfNoneMatchETag());
        }

        if (options.getConsistencyLevel() != null) {
            headers.put(HttpConstants.HttpHeaders.CONSISTENCY_LEVEL, options.getConsistencyLevel().toString());
        }

        if (options.getIndexingDirective() != null) {
            headers.put(HttpConstants.HttpHeaders.INDEXING_DIRECTIVE, options.getIndexingDirective().toString());
        }

        if (options.getPostTriggerInclude() != null && options.getPostTriggerInclude().size() > 0) {
            String postTriggerInclude = StringUtils.join(options.getPostTriggerInclude(), ",");
            headers.put(HttpConstants.HttpHeaders.POST_TRIGGER_INCLUDE, postTriggerInclude);
        }

        if (options.getPreTriggerInclude() != null && options.getPreTriggerInclude().size() > 0) {
            String preTriggerInclude = StringUtils.join(options.getPreTriggerInclude(), ",");
            headers.put(HttpConstants.HttpHeaders.PRE_TRIGGER_INCLUDE, preTriggerInclude);
        }

        if (!Strings.isNullOrEmpty(options.getSessionToken())) {
            headers.put(HttpConstants.HttpHeaders.SESSION_TOKEN, options.getSessionToken());
        }

        if (options.getResourceTokenExpirySeconds() != null) {
            headers.put(HttpConstants.HttpHeaders.RESOURCE_TOKEN_EXPIRY,
                    String.valueOf(options.getResourceTokenExpirySeconds()));
        }

        if (options.getOfferThroughput() != null && options.getOfferThroughput() >= 0) {
            headers.put(HttpConstants.HttpHeaders.OFFER_THROUGHPUT, options.getOfferThroughput().toString());
        } else if (options.getOfferType() != null) {
            headers.put(HttpConstants.HttpHeaders.OFFER_TYPE, options.getOfferType());
        }

        if (options.getOfferThroughput() == null) {
            if (options.getThroughputProperties() != null) {
                Offer offer = ModelBridgeInternal.getOfferFromThroughputProperties(options.getThroughputProperties());
                final OfferAutoscaleSettings offerAutoscaleSettings = offer.getOfferAutoScaleSettings();
                OfferAutoscaleAutoUpgradeProperties autoscaleAutoUpgradeProperties = null;
                if (offerAutoscaleSettings != null) {
                     autoscaleAutoUpgradeProperties
                        = offer.getOfferAutoScaleSettings().getAutoscaleAutoUpgradeProperties();
                }
                if (offer.hasOfferThroughput() &&
                        (offerAutoscaleSettings != null && offerAutoscaleSettings.getMaxThroughput() >= 0 ||
                             autoscaleAutoUpgradeProperties != null &&
                                 autoscaleAutoUpgradeProperties
                                     .getAutoscaleThroughputProperties()
                                     .getIncrementPercent() >= 0)) {
                    throw new IllegalArgumentException("Autoscale provisioned throughput can not be configured with "
                                                           + "fixed offer");
                }

                if (offer.hasOfferThroughput()) {
                    headers.put(HttpConstants.HttpHeaders.OFFER_THROUGHPUT, String.valueOf(offer.getThroughput()));
                } else if (offer.getOfferAutoScaleSettings() != null) {
                    headers.put(HttpConstants.HttpHeaders.OFFER_AUTOPILOT_SETTINGS,
                                ModelBridgeInternal.toJsonFromJsonSerializable(offer.getOfferAutoScaleSettings()));
                }
            }
        }

        if (options.isQuotaInfoEnabled()) {
            headers.put(HttpConstants.HttpHeaders.POPULATE_QUOTA_INFO, String.valueOf(true));
        }

        if (options.isScriptLoggingEnabled()) {
            headers.put(HttpConstants.HttpHeaders.SCRIPT_ENABLE_LOGGING, String.valueOf(true));
        }

        if (options.getDedicatedGatewayRequestOptions() != null &&
            options.getDedicatedGatewayRequestOptions().getMaxIntegratedCacheStaleness() != null) {
            headers.put(HttpConstants.HttpHeaders.DEDICATED_GATEWAY_PER_REQUEST_CACHE_STALENESS,
                String.valueOf(Utils.getMaxIntegratedCacheStalenessInMillis(options.getDedicatedGatewayRequestOptions())));
        }

        return headers;
    }

    public IRetryPolicyFactory getResetSessionTokenRetryPolicy() {
        return this.resetSessionTokenRetryPolicy;
    }

    private Mono<RxDocumentServiceRequest> addPartitionKeyInformation(RxDocumentServiceRequest request,
                                                                      ByteBuffer contentAsByteBuffer,
                                                                      Document document,
                                                                      RequestOptions options) {

        Mono<Utils.ValueHolder<DocumentCollection>> collectionObs = this.collectionCache.resolveCollectionAsync(BridgeInternal.getMetaDataDiagnosticContext(request.requestContext.cosmosDiagnostics), request);
        return collectionObs
                .map(collectionValueHolder -> {
                    addPartitionKeyInformation(request, contentAsByteBuffer, document, options, collectionValueHolder.v);
                    return request;
                });
    }

    private Mono<RxDocumentServiceRequest> addPartitionKeyInformation(RxDocumentServiceRequest request,
                                                                      ByteBuffer contentAsByteBuffer,
                                                                      Object document,
                                                                      RequestOptions options,
                                                                      Mono<Utils.ValueHolder<DocumentCollection>> collectionObs) {

        return collectionObs.map(collectionValueHolder -> {
            addPartitionKeyInformation(request, contentAsByteBuffer, document, options, collectionValueHolder.v);
            return request;
        });
    }

    private void addPartitionKeyInformation(RxDocumentServiceRequest request,
                                            ByteBuffer contentAsByteBuffer,
                                            Object objectDoc, RequestOptions options,
                                            DocumentCollection collection) {
        PartitionKeyDefinition partitionKeyDefinition = collection.getPartitionKey();

        PartitionKeyInternal partitionKeyInternal = null;
        if (options != null && options.getPartitionKey() != null && options.getPartitionKey().equals(PartitionKey.NONE)){
            partitionKeyInternal = ModelBridgeInternal.getNonePartitionKey(partitionKeyDefinition);
        } else if (options != null && options.getPartitionKey() != null) {
            partitionKeyInternal = BridgeInternal.getPartitionKeyInternal(options.getPartitionKey());
        } else if (partitionKeyDefinition == null || partitionKeyDefinition.getPaths().size() == 0) {
            // For backward compatibility, if collection doesn't have partition key defined, we assume all documents
            // have empty value for it and user doesn't need to specify it explicitly.
            partitionKeyInternal = PartitionKeyInternal.getEmpty();
        } else if (contentAsByteBuffer != null || objectDoc != null) {
            InternalObjectNode internalObjectNode;
            if (objectDoc instanceof InternalObjectNode) {
                internalObjectNode = (InternalObjectNode) objectDoc;
            } else if (objectDoc instanceof ObjectNode) {
                internalObjectNode = new InternalObjectNode((ObjectNode)objectDoc);
            } else if (contentAsByteBuffer != null) {
                contentAsByteBuffer.rewind();
                internalObjectNode = new InternalObjectNode(contentAsByteBuffer);
            } else {
                //  This is a safety check, this should not happen ever.
                //  If it does, it is a SDK bug
                throw new IllegalStateException("ContentAsByteBuffer and objectDoc are null");
            }

            Instant serializationStartTime = Instant.now();
            partitionKeyInternal =  extractPartitionKeyValueFromDocument(internalObjectNode, partitionKeyDefinition);
            Instant serializationEndTime = Instant.now();
            SerializationDiagnosticsContext.SerializationDiagnostics serializationDiagnostics = new SerializationDiagnosticsContext.SerializationDiagnostics(
                serializationStartTime,
                serializationEndTime,
                SerializationDiagnosticsContext.SerializationType.PARTITION_KEY_FETCH_SERIALIZATION
            );
            SerializationDiagnosticsContext serializationDiagnosticsContext = BridgeInternal.getSerializationDiagnosticsContext(request.requestContext.cosmosDiagnostics);
            if (serializationDiagnosticsContext != null) {
                serializationDiagnosticsContext.addSerializationDiagnostics(serializationDiagnostics);
            }

        } else {
            throw new UnsupportedOperationException("PartitionKey value must be supplied for this operation.");
        }

        request.setPartitionKeyInternal(partitionKeyInternal);
        request.getHeaders().put(HttpConstants.HttpHeaders.PARTITION_KEY, Utils.escapeNonAscii(partitionKeyInternal.toJson()));
    }

    public static PartitionKeyInternal extractPartitionKeyValueFromDocument(
            JsonSerializable document,
            PartitionKeyDefinition partitionKeyDefinition) {
        if (partitionKeyDefinition != null) {
            switch (partitionKeyDefinition.getKind()) {
                case HASH:
                    String path = partitionKeyDefinition.getPaths().iterator().next();
                    List<String> parts = PathParser.getPathParts(path);
                    if (parts.size() >= 1) {
                        Object value = ModelBridgeInternal.getObjectByPathFromJsonSerializable(document, parts);
                        if (value == null || value.getClass() == ObjectNode.class) {
                            value = ModelBridgeInternal.getNonePartitionKey(partitionKeyDefinition);
                        }

                        if (value instanceof PartitionKeyInternal) {
                            return (PartitionKeyInternal) value;
                        } else {
                            return PartitionKeyInternal.fromObjectArray(Collections.singletonList(value), false);
                        }
                    }
                    break;
                case MULTI_HASH:
                    Object[] partitionKeyValues = new Object[partitionKeyDefinition.getPaths().size()];
                    for(int pathIter = 0 ; pathIter < partitionKeyDefinition.getPaths().size(); pathIter++){
                        String partitionPath = partitionKeyDefinition.getPaths().get(pathIter);
                        List<String> partitionPathParts = PathParser.getPathParts(partitionPath);
                        partitionKeyValues[pathIter] = ModelBridgeInternal.getObjectByPathFromJsonSerializable(document, partitionPathParts);
                    }
                    return PartitionKeyInternal.fromObjectArray(partitionKeyValues, false);

                default:
                    throw new IllegalArgumentException("Unrecognized Partition kind: " + partitionKeyDefinition.getKind());
                }
        }

        return null;
    }

    private Mono<RxDocumentServiceRequest> getCreateDocumentRequest(DocumentClientRetryPolicy requestRetryPolicy,
                                                                    String documentCollectionLink,
                                                                    Object document,
                                                                    RequestOptions options,
                                                                    boolean disableAutomaticIdGeneration,
                                                                    OperationType operationType) {

        if (StringUtils.isEmpty(documentCollectionLink)) {
            throw new IllegalArgumentException("documentCollectionLink");
        }
        if (document == null) {
            throw new IllegalArgumentException("document");
        }

        Instant serializationStartTimeUTC = Instant.now();
        String trackingId = null;
        if (options != null) {
            trackingId = options.getTrackingId();
        }
        ByteBuffer content = InternalObjectNode.serializeJsonToByteBuffer(document, mapper, trackingId);
        Instant serializationEndTimeUTC = Instant.now();

        SerializationDiagnosticsContext.SerializationDiagnostics serializationDiagnostics = new SerializationDiagnosticsContext.SerializationDiagnostics(
            serializationStartTimeUTC,
            serializationEndTimeUTC,
            SerializationDiagnosticsContext.SerializationType.ITEM_SERIALIZATION);

        String path = Utils.joinPath(documentCollectionLink, Paths.DOCUMENTS_PATH_SEGMENT);
        Map<String, String> requestHeaders = this.getRequestHeaders(options, ResourceType.Document, operationType);

        RxDocumentServiceRequest request = RxDocumentServiceRequest.create(this,
            operationType, ResourceType.Document, path, requestHeaders, options, content);

        if (operationType.isWriteOperation() &&  options != null && options.getNonIdempotentWriteRetriesEnabled()) {
            request.setNonIdempotentWriteRetriesEnabled(true);
        }

        if( options != null) {
            request.requestContext.setExcludeRegions(options.getExcludeRegions());
        }

        if (requestRetryPolicy != null) {
            requestRetryPolicy.onBeforeSendRequest(request);
        }

        SerializationDiagnosticsContext serializationDiagnosticsContext = BridgeInternal.getSerializationDiagnosticsContext(request.requestContext.cosmosDiagnostics);
        if (serializationDiagnosticsContext != null) {
            serializationDiagnosticsContext.addSerializationDiagnostics(serializationDiagnostics);
        }

        Mono<Utils.ValueHolder<DocumentCollection>> collectionObs = this.collectionCache.resolveCollectionAsync(BridgeInternal.getMetaDataDiagnosticContext(request.requestContext.cosmosDiagnostics), request);
        return addPartitionKeyInformation(request, content, document, options, collectionObs);
    }

    private Mono<RxDocumentServiceRequest> getBatchDocumentRequest(DocumentClientRetryPolicy requestRetryPolicy,
                                                                   String documentCollectionLink,
                                                                   ServerBatchRequest serverBatchRequest,
                                                                   RequestOptions options,
                                                                   boolean disableAutomaticIdGeneration) {

        checkArgument(StringUtils.isNotEmpty(documentCollectionLink), "expected non empty documentCollectionLink");
        checkNotNull(serverBatchRequest, "expected non null serverBatchRequest");

        Instant serializationStartTimeUTC = Instant.now();
        ByteBuffer content = ByteBuffer.wrap(Utils.getUTF8Bytes(serverBatchRequest.getRequestBody()));
        Instant serializationEndTimeUTC = Instant.now();

        SerializationDiagnosticsContext.SerializationDiagnostics serializationDiagnostics = new SerializationDiagnosticsContext.SerializationDiagnostics(
            serializationStartTimeUTC,
            serializationEndTimeUTC,
            SerializationDiagnosticsContext.SerializationType.ITEM_SERIALIZATION);

        String path = Utils.joinPath(documentCollectionLink, Paths.DOCUMENTS_PATH_SEGMENT);
        Map<String, String> requestHeaders = this.getRequestHeaders(options, ResourceType.Document, OperationType.Batch);

        RxDocumentServiceRequest request = RxDocumentServiceRequest.create(
            this,
            OperationType.Batch,
            ResourceType.Document,
            path,
            requestHeaders,
            options,
            content);

        if (options != null) {
            request.requestContext.setExcludeRegions(options.getExcludeRegions());
        }

        if (requestRetryPolicy != null) {
            requestRetryPolicy.onBeforeSendRequest(request);
        }

        SerializationDiagnosticsContext serializationDiagnosticsContext = BridgeInternal.getSerializationDiagnosticsContext(request.requestContext.cosmosDiagnostics);
        if (serializationDiagnosticsContext != null) {
            serializationDiagnosticsContext.addSerializationDiagnostics(serializationDiagnostics);
        }

        if (options != null) {
            request.requestContext.setExcludeRegions(options.getExcludeRegions());
        }

        Mono<Utils.ValueHolder<DocumentCollection>> collectionObs =
            this.collectionCache.resolveCollectionAsync(BridgeInternal.getMetaDataDiagnosticContext(request.requestContext.cosmosDiagnostics), request);

        return collectionObs.map((Utils.ValueHolder<DocumentCollection> collectionValueHolder) -> {
            addBatchHeaders(request, serverBatchRequest, collectionValueHolder.v);
            return request;
        });
    }

    private RxDocumentServiceRequest addBatchHeaders(RxDocumentServiceRequest request,
                                                     ServerBatchRequest serverBatchRequest,
                                                     DocumentCollection collection) {

        if(serverBatchRequest instanceof SinglePartitionKeyServerBatchRequest) {

            PartitionKey partitionKey = ((SinglePartitionKeyServerBatchRequest) serverBatchRequest).getPartitionKeyValue();
            PartitionKeyInternal partitionKeyInternal;

            if (partitionKey.equals(PartitionKey.NONE)) {
                PartitionKeyDefinition partitionKeyDefinition = collection.getPartitionKey();
                partitionKeyInternal = ModelBridgeInternal.getNonePartitionKey(partitionKeyDefinition);
            } else {
                // Partition key is always non-null
                partitionKeyInternal = BridgeInternal.getPartitionKeyInternal(partitionKey);
            }

            request.setPartitionKeyInternal(partitionKeyInternal);
            request.getHeaders().put(HttpConstants.HttpHeaders.PARTITION_KEY, Utils.escapeNonAscii(partitionKeyInternal.toJson()));
        } else if(serverBatchRequest instanceof PartitionKeyRangeServerBatchRequest) {
            request.setPartitionKeyRangeIdentity(new PartitionKeyRangeIdentity(((PartitionKeyRangeServerBatchRequest) serverBatchRequest).getPartitionKeyRangeId()));
        } else {
            throw new UnsupportedOperationException("Unknown Server request.");
        }

        request.getHeaders().put(HttpConstants.HttpHeaders.IS_BATCH_REQUEST, Boolean.TRUE.toString());
        request.getHeaders().put(HttpConstants.HttpHeaders.IS_BATCH_ATOMIC, String.valueOf(serverBatchRequest.isAtomicBatch()));
        request.getHeaders().put(HttpConstants.HttpHeaders.SHOULD_BATCH_CONTINUE_ON_ERROR, String.valueOf(serverBatchRequest.isShouldContinueOnError()));

        request.setNumberOfItemsInBatchRequest(serverBatchRequest.getOperations().size());

        return request;
    }

    /**
     * NOTE: Caller needs to consume it by subscribing to this Mono in order for the request to populate headers
     * @param request request to populate headers to
     * @param httpMethod http method
     * @return Mono, which on subscription will populate the headers in the request passed in the argument.
     */
    private Mono<RxDocumentServiceRequest> populateHeadersAsync(RxDocumentServiceRequest request, RequestVerb httpMethod) {
        request.getHeaders().put(HttpConstants.HttpHeaders.X_DATE, Utils.nowAsRFC1123());
        if (this.masterKeyOrResourceToken != null || this.resourceTokensMap != null
            || this.cosmosAuthorizationTokenResolver != null || this.credential != null) {
            String resourceName = request.getResourceAddress();

            String authorization = this.getUserAuthorizationToken(
                resourceName, request.getResourceType(), httpMethod, request.getHeaders(),
                    AuthorizationTokenType.PrimaryMasterKey, request.properties);
            try {
                authorization = URLEncoder.encode(authorization, "UTF-8");
            } catch (UnsupportedEncodingException e) {
                throw new IllegalStateException("Failed to encode authtoken.", e);
            }
            request.getHeaders().put(HttpConstants.HttpHeaders.AUTHORIZATION, authorization);
        }

        if (this.apiType != null)   {
            request.getHeaders().put(HttpConstants.HttpHeaders.API_TYPE, this.apiType.toString());
        }

        this.populateCapabilitiesHeader(request);

        if ((RequestVerb.POST.equals(httpMethod) || RequestVerb.PUT.equals(httpMethod))
                && !request.getHeaders().containsKey(HttpConstants.HttpHeaders.CONTENT_TYPE)) {
            request.getHeaders().put(HttpConstants.HttpHeaders.CONTENT_TYPE, RuntimeConstants.MediaTypes.JSON);
        }

        if (RequestVerb.PATCH.equals(httpMethod) &&
            !request.getHeaders().containsKey(HttpConstants.HttpHeaders.CONTENT_TYPE)) {
            request.getHeaders().put(HttpConstants.HttpHeaders.CONTENT_TYPE, RuntimeConstants.MediaTypes.JSON_PATCH);
        }

        if (!request.getHeaders().containsKey(HttpConstants.HttpHeaders.ACCEPT)) {
            request.getHeaders().put(HttpConstants.HttpHeaders.ACCEPT, RuntimeConstants.MediaTypes.JSON);
        }

        MetadataDiagnosticsContext metadataDiagnosticsCtx =
            BridgeInternal.getMetaDataDiagnosticContext(request.requestContext.cosmosDiagnostics);

        if (this.requiresFeedRangeFiltering(request)) {
            return request.getFeedRange()
                          .populateFeedRangeFilteringHeaders(
                              this.getPartitionKeyRangeCache(),
                              request,
                              this.collectionCache.resolveCollectionAsync(metadataDiagnosticsCtx, request))
                          .flatMap(this::populateAuthorizationHeader);
        }

        return this.populateAuthorizationHeader(request);
    }

    private void populateCapabilitiesHeader(RxDocumentServiceRequest request) {
        if (!request.getHeaders().containsKey(HttpConstants.HttpHeaders.SDK_SUPPORTED_CAPABILITIES)) {
            request
                .getHeaders()
                .put(HttpConstants.HttpHeaders.SDK_SUPPORTED_CAPABILITIES, HttpConstants.SDKSupportedCapabilities.SUPPORTED_CAPABILITIES);
        }
    }

    private boolean requiresFeedRangeFiltering(RxDocumentServiceRequest request) {
        if (request.getResourceType() != ResourceType.Document &&
                request.getResourceType() != ResourceType.Conflict) {
            return false;
        }

        switch (request.getOperationType()) {
            case ReadFeed:
            case Query:
            case SqlQuery:
                return request.getFeedRange() != null;
            default:
                return false;
        }
    }

    @Override
    public Mono<RxDocumentServiceRequest> populateAuthorizationHeader(RxDocumentServiceRequest request) {
        if (request == null) {
            throw new IllegalArgumentException("request");
        }

        if (this.authorizationTokenType == AuthorizationTokenType.AadToken) {
            return AadTokenAuthorizationHelper.getAuthorizationToken(this.tokenCredentialCache)
                .map(authorization -> {
                    request.getHeaders().put(HttpConstants.HttpHeaders.AUTHORIZATION, authorization);
                    return request;
                });
        } else {
            return Mono.just(request);
        }
    }

    @Override
    public Mono<HttpHeaders> populateAuthorizationHeader(HttpHeaders httpHeaders) {
        if (httpHeaders == null) {
            throw new IllegalArgumentException("httpHeaders");
        }

        if (this.authorizationTokenType == AuthorizationTokenType.AadToken) {
            return AadTokenAuthorizationHelper.getAuthorizationToken(this.tokenCredentialCache)
                .map(authorization -> {
                    httpHeaders.set(HttpConstants.HttpHeaders.AUTHORIZATION, authorization);
                    return httpHeaders;
                });
        }

        return Mono.just(httpHeaders);
    }

    @Override
    public AuthorizationTokenType getAuthorizationTokenType() {
        return this.authorizationTokenType;
    }

    @Override
    public String getUserAuthorizationToken(String resourceName,
                                            ResourceType resourceType,
                                            RequestVerb requestVerb,
                                            Map<String, String> headers,
                                            AuthorizationTokenType tokenType,
                                            Map<String, Object> properties) {

        if (this.cosmosAuthorizationTokenResolver != null) {
            return this.cosmosAuthorizationTokenResolver.getAuthorizationToken(requestVerb.toUpperCase(), resourceName, this.resolveCosmosResourceType(resourceType).toString(),
                    properties != null ? Collections.unmodifiableMap(properties) : null);
        } else if (credential != null) {
            return this.authorizationTokenProvider.generateKeyAuthorizationSignature(requestVerb, resourceName,
                    resourceType, headers);
        } else if (masterKeyOrResourceToken != null && hasAuthKeyResourceToken && resourceTokensMap == null) {
            return masterKeyOrResourceToken;
        } else {
            assert resourceTokensMap != null;
            if(resourceType.equals(ResourceType.DatabaseAccount)) {
                return this.firstResourceTokenFromPermissionFeed;
            }

            return ResourceTokenAuthorizationHelper.getAuthorizationTokenUsingResourceTokens(resourceTokensMap, requestVerb, resourceName, headers);
        }
    }

    private CosmosResourceType resolveCosmosResourceType(ResourceType resourceType) {
        CosmosResourceType cosmosResourceType =
            ModelBridgeInternal.fromServiceSerializedFormat(resourceType.toString());
        if (cosmosResourceType == null) {
            return CosmosResourceType.SYSTEM;
        }
        return cosmosResourceType;
    }

    void captureSessionToken(RxDocumentServiceRequest request, RxDocumentServiceResponse response) {
        this.sessionContainer.setSessionToken(request, response.getResponseHeaders());
    }

    private Mono<RxDocumentServiceResponse> create(RxDocumentServiceRequest request,
                                                   DocumentClientRetryPolicy documentClientRetryPolicy,
                                                   OperationContextAndListenerTuple operationContextAndListenerTuple) {
        return populateHeadersAsync(request, RequestVerb.POST)
            .flatMap(requestPopulated -> {
                RxStoreModel storeProxy = this.getStoreProxy(requestPopulated);
                if (documentClientRetryPolicy.getRetryContext() != null && documentClientRetryPolicy.getRetryContext().getRetryCount() > 0) {
                    documentClientRetryPolicy.getRetryContext().updateEndTime();
                }

                return storeProxy.processMessage(requestPopulated, operationContextAndListenerTuple);
            });
    }

    private Mono<RxDocumentServiceResponse> upsert(RxDocumentServiceRequest request,
                                                   DocumentClientRetryPolicy documentClientRetryPolicy,
                                                   OperationContextAndListenerTuple operationContextAndListenerTuple) {

        return populateHeadersAsync(request, RequestVerb.POST)
            .flatMap(requestPopulated -> {
                Map<String, String> headers = requestPopulated.getHeaders();
                // headers can never be null, since it will be initialized even when no
                // request options are specified,
                // hence using assertion here instead of exception, being in the private
                // method
                assert (headers != null);
                headers.put(HttpConstants.HttpHeaders.IS_UPSERT, "true");
                if (documentClientRetryPolicy.getRetryContext() != null && documentClientRetryPolicy.getRetryContext().getRetryCount() > 0) {
                    documentClientRetryPolicy.getRetryContext().updateEndTime();
                }

                return getStoreProxy(requestPopulated).processMessage(requestPopulated, operationContextAndListenerTuple)
                    .map(response -> {
                            this.captureSessionToken(requestPopulated, response);
                            return response;
                        }
                    );
            });
    }

    private Mono<RxDocumentServiceResponse> replace(RxDocumentServiceRequest request, DocumentClientRetryPolicy documentClientRetryPolicy) {
        return populateHeadersAsync(request, RequestVerb.PUT)
            .flatMap(requestPopulated -> {
                if (documentClientRetryPolicy.getRetryContext() != null && documentClientRetryPolicy.getRetryContext().getRetryCount() > 0) {
                    documentClientRetryPolicy.getRetryContext().updateEndTime();
                }

                return getStoreProxy(requestPopulated).processMessage(requestPopulated);
            });
    }

    private Mono<RxDocumentServiceResponse> patch(RxDocumentServiceRequest request, DocumentClientRetryPolicy documentClientRetryPolicy) {
        return populateHeadersAsync(request, RequestVerb.PATCH)
            .flatMap(requestPopulated -> {
                if (documentClientRetryPolicy.getRetryContext() != null && documentClientRetryPolicy.getRetryContext().getRetryCount() > 0) {
                    documentClientRetryPolicy.getRetryContext().updateEndTime();
                }
                return getStoreProxy(requestPopulated).processMessage(requestPopulated);
        });
    }

    @Override
    public Mono<ResourceResponse<Document>> createDocument(String collectionLink, Object document,
                                                           RequestOptions options, boolean disableAutomaticIdGeneration) {
        DocumentClientRetryPolicy requestRetryPolicy = this.resetSessionTokenRetryPolicy.getRequestPolicy();
        if (options == null || options.getPartitionKey() == null) {
            requestRetryPolicy = new PartitionKeyMismatchRetryPolicy(collectionCache, requestRetryPolicy, collectionLink, options);
        }

        DocumentClientRetryPolicy finalRetryPolicyInstance = requestRetryPolicy;
        return ObservableHelper.inlineIfPossibleAsObs(() -> createDocumentInternal(collectionLink, document, options, disableAutomaticIdGeneration, finalRetryPolicyInstance), requestRetryPolicy);
    }

    private Mono<ResourceResponse<Document>> createDocumentInternal(
        String collectionLink,
        Object document,
        RequestOptions options,
        boolean disableAutomaticIdGeneration,
        DocumentClientRetryPolicy requestRetryPolicy) {
        try {
            logger.debug("Creating a Document. collectionLink: [{}]", collectionLink);

            Mono<RxDocumentServiceRequest> requestObs = getCreateDocumentRequest(requestRetryPolicy, collectionLink, document,
                options, disableAutomaticIdGeneration, OperationType.Create);

            Mono<RxDocumentServiceResponse> responseObservable =
                requestObs.flatMap(request -> {
                    CosmosEndToEndOperationLatencyPolicyConfig endToEndPolicyConfig = getEndToEndOperationLatencyPolicyConfig(options);
                    Mono<RxDocumentServiceResponse> rxDocumentServiceResponseMono = create(request, requestRetryPolicy, getOperationContextAndListenerTuple(options));
                    return getRxDocumentServiceResponseMonoWithE2ETimeout(request, endToEndPolicyConfig, rxDocumentServiceResponseMono);
                });

            return responseObservable
                    .map(serviceResponse -> toResourceResponse(serviceResponse, Document.class));

        } catch (Exception e) {
            logger.debug("Failure in creating a document due to [{}]", e.getMessage(), e);
            return Mono.error(e);
        }
    }

    private static <T> Mono<T> getRxDocumentServiceResponseMonoWithE2ETimeout(RxDocumentServiceRequest request,
                                                                                                  CosmosEndToEndOperationLatencyPolicyConfig endToEndPolicyConfig,
                                                                                                  Mono<T> rxDocumentServiceResponseMono) {
        if (endToEndPolicyConfig != null && endToEndPolicyConfig.isEnabled()) {
            request.requestContext.setEndToEndOperationLatencyPolicyConfig(endToEndPolicyConfig);
            return rxDocumentServiceResponseMono
                .timeout(endToEndPolicyConfig.getEndToEndOperationTimeout())
                .onErrorMap(throwable -> getCancellationException(request, throwable));
        }
        return rxDocumentServiceResponseMono;
    }

    // where do we track cancellation for query requests
    // here cancellation is tracked for point-operations
    private static Throwable getCancellationException(RxDocumentServiceRequest request, Throwable throwable) {
        Throwable unwrappedException = reactor.core.Exceptions.unwrap(throwable);
        if (unwrappedException instanceof TimeoutException) {

            CosmosException exception = new OperationCancelledException();
            exception.setStackTrace(throwable.getStackTrace());

            if (request.requestContext != null) {
                request.requestContext.setIsRequestCancelledOnTimeout(new AtomicBoolean(true));
                return BridgeInternal.setCosmosDiagnostics(exception, request.requestContext.cosmosDiagnostics);
            }
        }
        return throwable;
    }

    @Override
    public Mono<ResourceResponse<Document>> upsertDocument(String collectionLink, Object document,
                                                                 RequestOptions options, boolean disableAutomaticIdGeneration) {
        DocumentClientRetryPolicy requestRetryPolicy = this.resetSessionTokenRetryPolicy.getRequestPolicy();
        if (options == null || options.getPartitionKey() == null) {
            requestRetryPolicy = new PartitionKeyMismatchRetryPolicy(collectionCache, requestRetryPolicy, collectionLink, options);
        }
        DocumentClientRetryPolicy finalRetryPolicyInstance = requestRetryPolicy;
        return ObservableHelper.inlineIfPossibleAsObs(() -> upsertDocumentInternal(collectionLink, document, options, disableAutomaticIdGeneration, finalRetryPolicyInstance), finalRetryPolicyInstance);
    }

    private Mono<ResourceResponse<Document>> upsertDocumentInternal(String collectionLink, Object document,
                                                                    RequestOptions options, boolean disableAutomaticIdGeneration, DocumentClientRetryPolicy retryPolicyInstance) {
        try {
            logger.debug("Upserting a Document. collectionLink: [{}]", collectionLink);

            Mono<RxDocumentServiceRequest> reqObs = getCreateDocumentRequest(retryPolicyInstance, collectionLink, document,
                options, disableAutomaticIdGeneration, OperationType.Upsert);

            Mono<RxDocumentServiceResponse> responseObservable = reqObs.flatMap(request -> {
                CosmosEndToEndOperationLatencyPolicyConfig endToEndPolicyConfig = getEndToEndOperationLatencyPolicyConfig(options);
                return getRxDocumentServiceResponseMonoWithE2ETimeout(request, endToEndPolicyConfig, upsert(request, retryPolicyInstance, getOperationContextAndListenerTuple(options)));
            });

            return responseObservable
                    .map(serviceResponse -> toResourceResponse(serviceResponse, Document.class));
        } catch (Exception e) {
            logger.debug("Failure in upserting a document due to [{}]", e.getMessage(), e);
            return Mono.error(e);
        }
    }

    @Override
    public Mono<ResourceResponse<Document>> replaceDocument(String documentLink, Object document,
                                                            RequestOptions options) {

        DocumentClientRetryPolicy requestRetryPolicy = this.resetSessionTokenRetryPolicy.getRequestPolicy();
        if (options == null || options.getPartitionKey() == null) {
            String collectionLink = Utils.getCollectionName(documentLink);
            requestRetryPolicy = new PartitionKeyMismatchRetryPolicy(collectionCache, requestRetryPolicy, collectionLink, options);
        }
        DocumentClientRetryPolicy finalRequestRetryPolicy = requestRetryPolicy;
        return ObservableHelper.inlineIfPossibleAsObs(() -> replaceDocumentInternal(documentLink, document, options, finalRequestRetryPolicy), requestRetryPolicy);
    }

    private Mono<ResourceResponse<Document>> replaceDocumentInternal(String documentLink, Object document,
                                                                     RequestOptions options, DocumentClientRetryPolicy retryPolicyInstance) {
        try {
            if (StringUtils.isEmpty(documentLink)) {
                throw new IllegalArgumentException("documentLink");
            }

            if (document == null) {
                throw new IllegalArgumentException("document");
            }

            Document typedDocument = documentFromObject(document, mapper);

            return this.replaceDocumentInternal(documentLink, typedDocument, options, retryPolicyInstance);

        } catch (Exception e) {
            logger.debug("Failure in replacing a document due to [{}]", e.getMessage());
            return Mono.error(e);
        }
    }

    @Override
    public Mono<ResourceResponse<Document>> replaceDocument(Document document, RequestOptions options) {
        DocumentClientRetryPolicy requestRetryPolicy = this.resetSessionTokenRetryPolicy.getRequestPolicy();
        if (options == null || options.getPartitionKey() == null) {
            String collectionLink = document.getSelfLink();
            requestRetryPolicy = new PartitionKeyMismatchRetryPolicy(collectionCache, requestRetryPolicy, collectionLink, options);
        }
        DocumentClientRetryPolicy finalRequestRetryPolicy = requestRetryPolicy;
        return ObservableHelper.inlineIfPossibleAsObs(() -> replaceDocumentInternal(document, options, finalRequestRetryPolicy), requestRetryPolicy);
    }

    private Mono<ResourceResponse<Document>> replaceDocumentInternal(Document document, RequestOptions options, DocumentClientRetryPolicy retryPolicyInstance) {

        try {
            if (document == null) {
                throw new IllegalArgumentException("document");
            }

            return this.replaceDocumentInternal(document.getSelfLink(), document, options, retryPolicyInstance);

        } catch (Exception e) {
            logger.debug("Failure in replacing a database due to [{}]", e.getMessage());
            return Mono.error(e);
        }
    }

    private Mono<ResourceResponse<Document>> replaceDocumentInternal(String documentLink,
                                                                     Document document,
                                                                     RequestOptions options,
                                                                     DocumentClientRetryPolicy retryPolicyInstance) {

        if (document == null) {
            throw new IllegalArgumentException("document");
        }

        logger.debug("Replacing a Document. documentLink: [{}]", documentLink);
        final String path = Utils.joinPath(documentLink, null);
        final Map<String, String> requestHeaders = getRequestHeaders(options, ResourceType.Document, OperationType.Replace);
        Instant serializationStartTimeUTC = Instant.now();
        if (options != null) {
            String trackingId = options.getTrackingId();

            if (trackingId != null && !trackingId.isEmpty()) {
                document.set(Constants.Properties.TRACKING_ID, trackingId);
            }
        }

        ByteBuffer content = serializeJsonToByteBuffer(document);
        Instant serializationEndTime = Instant.now();
        SerializationDiagnosticsContext.SerializationDiagnostics serializationDiagnostics = new SerializationDiagnosticsContext.SerializationDiagnostics(
            serializationStartTimeUTC,
            serializationEndTime,
            SerializationDiagnosticsContext.SerializationType.ITEM_SERIALIZATION);

        final RxDocumentServiceRequest request = RxDocumentServiceRequest.create(this,
            OperationType.Replace, ResourceType.Document, path, requestHeaders, options, content);
        if (options != null && options.getNonIdempotentWriteRetriesEnabled()) {
            request.setNonIdempotentWriteRetriesEnabled(true);
        }

        if (options != null) {
            request.requestContext.setExcludeRegions(options.getExcludeRegions());
        }

        if (retryPolicyInstance != null) {
            retryPolicyInstance.onBeforeSendRequest(request);
        }

        SerializationDiagnosticsContext serializationDiagnosticsContext = BridgeInternal.getSerializationDiagnosticsContext(request.requestContext.cosmosDiagnostics);
        if (serializationDiagnosticsContext != null) {
            serializationDiagnosticsContext.addSerializationDiagnostics(serializationDiagnostics);
        }

        Mono<Utils.ValueHolder<DocumentCollection>> collectionObs = collectionCache.resolveCollectionAsync(BridgeInternal.getMetaDataDiagnosticContext(request.requestContext.cosmosDiagnostics), request);
        Mono<RxDocumentServiceRequest> requestObs = addPartitionKeyInformation(request, content, document, options, collectionObs);

        return requestObs.flatMap(req -> {
            Mono<ResourceResponse<Document>> resourceResponseMono = replace(request, retryPolicyInstance)
                .map(resp -> toResourceResponse(resp, Document.class));
            CosmosEndToEndOperationLatencyPolicyConfig endToEndPolicyConfig = getEndToEndOperationLatencyPolicyConfig(options);

            return getRxDocumentServiceResponseMonoWithE2ETimeout(request, endToEndPolicyConfig, resourceResponseMono);
        });
    }

    private CosmosEndToEndOperationLatencyPolicyConfig getEndToEndOperationLatencyPolicyConfig(RequestOptions options) {
        return (options != null && options.getCosmosEndToEndLatencyPolicyConfig() != null) ?
            options.getCosmosEndToEndLatencyPolicyConfig() : this.cosmosEndToEndOperationLatencyPolicyConfig;
    }

    @Override
    public Mono<ResourceResponse<Document>> patchDocument(String documentLink,
                                                          CosmosPatchOperations cosmosPatchOperations,
                                                          RequestOptions options) {
        DocumentClientRetryPolicy documentClientRetryPolicy = this.resetSessionTokenRetryPolicy.getRequestPolicy();
        return ObservableHelper.inlineIfPossibleAsObs(() -> patchDocumentInternal(documentLink, cosmosPatchOperations, options, documentClientRetryPolicy), documentClientRetryPolicy);
    }

    private Mono<ResourceResponse<Document>> patchDocumentInternal(String documentLink,
                                                                   CosmosPatchOperations cosmosPatchOperations,
                                                                   RequestOptions options,
                                                                   DocumentClientRetryPolicy retryPolicyInstance) {

        checkArgument(StringUtils.isNotEmpty(documentLink), "expected non empty documentLink");
        checkNotNull(cosmosPatchOperations, "expected non null cosmosPatchOperations");

        logger.debug("Running patch operations on Document. documentLink: [{}]", documentLink);

        final String path = Utils.joinPath(documentLink, null);

        final Map<String, String> requestHeaders = getRequestHeaders(options, ResourceType.Document, OperationType.Patch);
        Instant serializationStartTimeUTC = Instant.now();

        ByteBuffer content = ByteBuffer.wrap(PatchUtil.serializeCosmosPatchToByteArray(cosmosPatchOperations, options));

        Instant serializationEndTime = Instant.now();
        SerializationDiagnosticsContext.SerializationDiagnostics serializationDiagnostics = new SerializationDiagnosticsContext.SerializationDiagnostics(
            serializationStartTimeUTC,
            serializationEndTime,
            SerializationDiagnosticsContext.SerializationType.ITEM_SERIALIZATION);

        final RxDocumentServiceRequest request = RxDocumentServiceRequest.create(
            this,
            OperationType.Patch,
            ResourceType.Document,
            path,
            requestHeaders,
            options,
            content);

        if (options != null && options.getNonIdempotentWriteRetriesEnabled()) {
            request.setNonIdempotentWriteRetriesEnabled(true);
        }
        if (options != null) {
            request.requestContext.setExcludeRegions(options.getExcludeRegions());
        }

        if (retryPolicyInstance != null) {
            retryPolicyInstance.onBeforeSendRequest(request);
        }

        SerializationDiagnosticsContext serializationDiagnosticsContext = BridgeInternal.getSerializationDiagnosticsContext(request.requestContext.cosmosDiagnostics);
        if (serializationDiagnosticsContext != null) {
            serializationDiagnosticsContext.addSerializationDiagnostics(serializationDiagnostics);
        }

        Mono<Utils.ValueHolder<DocumentCollection>> collectionObs = collectionCache.resolveCollectionAsync(
            BridgeInternal.getMetaDataDiagnosticContext(request.requestContext.cosmosDiagnostics), request);

        // options will always have partition key info, so contentAsByteBuffer can be null and is not needed.
        Mono<RxDocumentServiceRequest> requestObs = addPartitionKeyInformation(
            request,
            null,
            null,
            options,
            collectionObs);

        Mono<RxDocumentServiceResponse> responseObservable = requestObs.flatMap(req -> {
            CosmosEndToEndOperationLatencyPolicyConfig endToEndPolicyConfig = getEndToEndOperationLatencyPolicyConfig(options);
            Mono<RxDocumentServiceResponse> rxDocumentServiceResponseMono = patch(request, retryPolicyInstance);
            return getRxDocumentServiceResponseMonoWithE2ETimeout(request, endToEndPolicyConfig, rxDocumentServiceResponseMono);
        });

        return responseObservable.map(resp -> toResourceResponse(resp, Document.class));
    }

    @Override
    public Mono<ResourceResponse<Document>> deleteDocument(String documentLink, RequestOptions options) {
        DocumentClientRetryPolicy requestRetryPolicy = this.resetSessionTokenRetryPolicy.getRequestPolicy();
        return ObservableHelper.inlineIfPossibleAsObs(() -> deleteDocumentInternal(documentLink, null, options, requestRetryPolicy), requestRetryPolicy);
    }

    @Override
    public Mono<ResourceResponse<Document>> deleteDocument(String documentLink, InternalObjectNode internalObjectNode, RequestOptions options) {
        DocumentClientRetryPolicy requestRetryPolicy = this.resetSessionTokenRetryPolicy.getRequestPolicy();
        return ObservableHelper.inlineIfPossibleAsObs(() -> deleteDocumentInternal(documentLink, internalObjectNode, options, requestRetryPolicy),
            requestRetryPolicy);
    }

    private Mono<ResourceResponse<Document>> deleteDocumentInternal(String documentLink, InternalObjectNode internalObjectNode, RequestOptions options,
                                                                    DocumentClientRetryPolicy retryPolicyInstance) {
        try {
            if (StringUtils.isEmpty(documentLink)) {
                throw new IllegalArgumentException("documentLink");
            }

            logger.debug("Deleting a Document. documentLink: [{}]", documentLink);
            String path = Utils.joinPath(documentLink, null);
            Map<String, String> requestHeaders = this.getRequestHeaders(options, ResourceType.Document, OperationType.Delete);
            RxDocumentServiceRequest request = RxDocumentServiceRequest.create(this,
                OperationType.Delete, ResourceType.Document, path, requestHeaders, options);

            if (options != null && options.getNonIdempotentWriteRetriesEnabled()) {
                request.setNonIdempotentWriteRetriesEnabled(true);
            }

            if (options != null) {
                request.requestContext.setExcludeRegions(options.getExcludeRegions());
            }

            if (retryPolicyInstance != null) {
                retryPolicyInstance.onBeforeSendRequest(request);
            }

            Mono<Utils.ValueHolder<DocumentCollection>> collectionObs = collectionCache.resolveCollectionAsync(BridgeInternal.getMetaDataDiagnosticContext(request.requestContext.cosmosDiagnostics), request);

            Mono<RxDocumentServiceRequest> requestObs = addPartitionKeyInformation(request, null, internalObjectNode, options, collectionObs);

            Mono<RxDocumentServiceResponse> responseObservable =
                requestObs.flatMap(req -> {
                    CosmosEndToEndOperationLatencyPolicyConfig endToEndPolicyConfig = getEndToEndOperationLatencyPolicyConfig(options);
                    Mono<RxDocumentServiceResponse> rxDocumentServiceResponseMono = this
                        .delete(req, retryPolicyInstance, getOperationContextAndListenerTuple(options));
                    return getRxDocumentServiceResponseMonoWithE2ETimeout(request, endToEndPolicyConfig, rxDocumentServiceResponseMono);
                });

            return responseObservable
                .map(serviceResponse -> toResourceResponse(serviceResponse, Document.class));

        } catch (Exception e) {
            logger.debug("Failure in deleting a document due to [{}]", e.getMessage());
            return Mono.error(e);
        }
    }

    @Override
    public Mono<ResourceResponse<Document>> deleteAllDocumentsByPartitionKey(String collectionLink, PartitionKey partitionKey, RequestOptions options) {
        DocumentClientRetryPolicy requestRetryPolicy = this.resetSessionTokenRetryPolicy.getRequestPolicy();
        return ObservableHelper.inlineIfPossibleAsObs(() -> deleteAllDocumentsByPartitionKeyInternal(collectionLink, options, requestRetryPolicy),
            requestRetryPolicy);
    }

    private Mono<ResourceResponse<Document>> deleteAllDocumentsByPartitionKeyInternal(String collectionLink, RequestOptions options,
                                                                                  DocumentClientRetryPolicy retryPolicyInstance) {
        try {
            if (StringUtils.isEmpty(collectionLink)) {
                throw new IllegalArgumentException("collectionLink");
            }

            logger.debug("Deleting all items by Partition Key. collectionLink: [{}]", collectionLink);
            String path = Utils.joinPath(collectionLink, null);
            Map<String, String> requestHeaders = this.getRequestHeaders(options, ResourceType.PartitionKey, OperationType.Delete);
            RxDocumentServiceRequest request = RxDocumentServiceRequest.create(this,
                OperationType.Delete, ResourceType.PartitionKey, path, requestHeaders, options);
            if (retryPolicyInstance != null) {
                retryPolicyInstance.onBeforeSendRequest(request);
            }

            Mono<Utils.ValueHolder<DocumentCollection>> collectionObs = collectionCache.resolveCollectionAsync(BridgeInternal.getMetaDataDiagnosticContext(request.requestContext.cosmosDiagnostics), request);

            Mono<RxDocumentServiceRequest> requestObs = addPartitionKeyInformation(request, null, null, options, collectionObs);

            return requestObs.flatMap(req -> this
                .deleteAllItemsByPartitionKey(req, retryPolicyInstance, getOperationContextAndListenerTuple(options))
                .map(serviceResponse -> toResourceResponse(serviceResponse, Document.class)));
        } catch (Exception e) {
            logger.debug("Failure in deleting documents due to [{}]", e.getMessage());
            return Mono.error(e);
        }
    }

    @Override
    public Mono<ResourceResponse<Document>> readDocument(String documentLink, RequestOptions options) {
        // wonder why we have two different initializations for it??
        DocumentClientRetryPolicy retryPolicyInstance = this.resetSessionTokenRetryPolicy.getRequestPolicy();
        return ObservableHelper.inlineIfPossibleAsObs(() -> readDocumentInternal(documentLink, options, retryPolicyInstance), retryPolicyInstance);
    }

    private Mono<ResourceResponse<Document>> readDocumentInternal(String documentLink, RequestOptions options,
                                                                  DocumentClientRetryPolicy retryPolicyInstance) {
        try {
            if (StringUtils.isEmpty(documentLink)) {
                throw new IllegalArgumentException("documentLink");
            }

            logger.debug("Reading a Document. documentLink: [{}]", documentLink);
            String path = Utils.joinPath(documentLink, null);
            Map<String, String> requestHeaders = this.getRequestHeaders(options, ResourceType.Document, OperationType.Read);

            // TIDBITS about RxDocumentServiceRequest
            //  1. If path is not empty then request is not name-based
            RxDocumentServiceRequest request = RxDocumentServiceRequest.create(this,
                OperationType.Read, ResourceType.Document, path, requestHeaders, options);
            request.requestContext.setExcludeRegions(options.getExcludeRegions());

            if (retryPolicyInstance != null) {
                retryPolicyInstance.onBeforeSendRequest(request);
            }

            // Resolve the documentCollection first either from the cache or the GW (look at RxCollectionCache / RxClientCollectionCache)
            Mono<Utils.ValueHolder<DocumentCollection>> collectionObs = this.collectionCache.resolveCollectionAsync(BridgeInternal.getMetaDataDiagnosticContext(request.requestContext.cosmosDiagnostics), request);

            Mono<RxDocumentServiceRequest> requestObs = addPartitionKeyInformation(request, null, null, options, collectionObs);

            CosmosEndToEndOperationLatencyPolicyConfig endToEndPolicyConfig = getEndToEndOperationLatencyPolicyConfig(options);

            return requestObs.flatMap(req -> {
                Mono<ResourceResponse<Document>> resourceResponseMono = this.read(request, retryPolicyInstance).map(serviceResponse -> toResourceResponse(serviceResponse, Document.class));
                return getRxDocumentServiceResponseMonoWithE2ETimeout(request, endToEndPolicyConfig, resourceResponseMono);
            });

        } catch (Exception e) {
            logger.debug("Failure in reading a document due to [{}]", e.getMessage());
            return Mono.error(e);
        }
    }

    @Override
    public <T> Flux<FeedResponse<T>>  readDocuments(
        String collectionLink, CosmosQueryRequestOptions options, Class<T> classOfT) {

        if (StringUtils.isEmpty(collectionLink)) {
            throw new IllegalArgumentException("collectionLink");
        }

        return queryDocuments(collectionLink, "SELECT * FROM r", options, classOfT);
    }

    @Override
    public <T> Mono<FeedResponse<T>> readMany(
        List<CosmosItemIdentity> itemIdentityList,
        String collectionLink,
        CosmosQueryRequestOptions options,
        Class<T> klass) {

        String resourceLink = parentResourceLinkToQueryLink(collectionLink, ResourceType.Document);
        RxDocumentServiceRequest request = RxDocumentServiceRequest.create(this,
            OperationType.Query,
            ResourceType.Document,
            collectionLink, null
        );

        // This should not got to backend
        Mono<Utils.ValueHolder<DocumentCollection>> collectionObs =
            collectionCache.resolveCollectionAsync(null, request);

        return collectionObs
            .flatMap(documentCollectionResourceResponse -> {
                    final DocumentCollection collection = documentCollectionResourceResponse.v;
                    if (collection == null) {
                        return Mono.error(new IllegalStateException("Collection cannot be null"));
                    }

                    final PartitionKeyDefinition pkDefinition = collection.getPartitionKey();

                    Mono<Utils.ValueHolder<CollectionRoutingMap>> valueHolderMono = partitionKeyRangeCache
                        .tryLookupAsync(BridgeInternal.getMetaDataDiagnosticContext(request.requestContext.cosmosDiagnostics),
                            collection.getResourceId(),
                            null,
                            null);

                    return valueHolderMono.flatMap(collectionRoutingMapValueHolder -> {
                        Map<PartitionKeyRange, List<CosmosItemIdentity>> partitionRangeItemKeyMap = new HashMap<>();
                        CollectionRoutingMap routingMap = collectionRoutingMapValueHolder.v;
                        if (routingMap == null) {
                            return Mono.error(new IllegalStateException("Failed to get routing map."));
                        }
                        itemIdentityList
                            .forEach(itemIdentity -> {
                                //Check no partial partition keys are being used
                                if (pkDefinition.getKind().equals(PartitionKind.MULTI_HASH) &&
                                    ModelBridgeInternal.getPartitionKeyInternal(itemIdentity.getPartitionKey())
                                    .getComponents().size() != pkDefinition.getPaths().size()) {
                                    throw new IllegalArgumentException(RMResources.PartitionKeyMismatch);
                                }
                                String effectivePartitionKeyString =  PartitionKeyInternalHelper
                                    .getEffectivePartitionKeyString(
                                        BridgeInternal.getPartitionKeyInternal(
                                            itemIdentity.getPartitionKey()),
                                        pkDefinition);

                                //use routing map to find the partitionKeyRangeId of each
                                // effectivePartitionKey
                                PartitionKeyRange range =
                                    routingMap.getRangeByEffectivePartitionKey(effectivePartitionKeyString);

                                //group the itemKeyList based on partitionKeyRangeId
                                if (partitionRangeItemKeyMap.get(range) == null) {
                                    List<CosmosItemIdentity> list = new ArrayList<>();
                                    list.add(itemIdentity);
                                    partitionRangeItemKeyMap.put(range, list);
                                } else {
                                    List<CosmosItemIdentity> pairs =
                                        partitionRangeItemKeyMap.get(range);
                                    pairs.add(itemIdentity);
                                    partitionRangeItemKeyMap.put(range, pairs);
                                }

                            });

                        //Create the range query map that contains the query to be run for that
                        // partitionkeyrange
                        Map<PartitionKeyRange, SqlQuerySpec> rangeQueryMap = getRangeQueryMap(partitionRangeItemKeyMap, collection.getPartitionKey());

                        // create point reads
                        Flux<FeedResponse<Document>> pointReads = pointReadsForReadMany(
                            partitionRangeItemKeyMap,
                            resourceLink,
                            options,
                            klass);

                        // create the executable query
                        Flux<FeedResponse<Document>> queries = queryForReadMany(
                            resourceLink,
                            new SqlQuerySpec(DUMMY_SQL_QUERY),
                            options,
                            Document.class,
                            ResourceType.Document,
                            collection,
                            Collections.unmodifiableMap(rangeQueryMap));

                        // merge results from point reads and queries
                        return Flux.merge(pointReads, queries)
                            .collectList()
                            // aggregating the result to construct a FeedResponse and aggregate RUs.
                            .map(feedList -> {
                                List<T> finalList = new ArrayList<>();
                                HashMap<String, String> headers = new HashMap<>();
                                ConcurrentMap<String, QueryMetrics> aggregatedQueryMetrics = new ConcurrentHashMap<>();
                                Collection<ClientSideRequestStatistics> aggregateRequestStatistics = new DistinctClientSideRequestStatisticsCollection();
                                double requestCharge = 0;
                                for (FeedResponse<Document> page : feedList) {
                                    ConcurrentMap<String, QueryMetrics> pageQueryMetrics =
                                        ModelBridgeInternal.queryMetrics(page);
                                    if (pageQueryMetrics != null) {
                                        pageQueryMetrics.forEach(
                                            aggregatedQueryMetrics::putIfAbsent);
                                    }

                                    requestCharge += page.getRequestCharge();
                                    // TODO: this does double serialization: FIXME
                                    finalList.addAll(page.getResults().stream().map(document ->
                                        ModelBridgeInternal.toObjectFromJsonSerializable(document, klass)).collect(Collectors.toList()));
                                    aggregateRequestStatistics.addAll(diagnosticsAccessor.getClientSideRequestStatistics(page.getCosmosDiagnostics()));
                                }
                                CosmosDiagnostics aggregatedDiagnostics = BridgeInternal.createCosmosDiagnostics(aggregatedQueryMetrics);
                                diagnosticsAccessor.addClientSideDiagnosticsToFeed(
                                    aggregatedDiagnostics, aggregateRequestStatistics);

                                headers.put(HttpConstants.HttpHeaders.REQUEST_CHARGE, Double
                                    .toString(requestCharge));
                                FeedResponse<T> frp = BridgeInternal
                                    .createFeedResponseWithQueryMetrics(
                                        finalList,
                                        headers,
                                        aggregatedQueryMetrics,
                                        null,
                                        false,
                                        false,
                                        aggregatedDiagnostics);
                                return frp;
                            });
                    });
                }
            );

    }

    private Map<PartitionKeyRange, SqlQuerySpec> getRangeQueryMap(
        Map<PartitionKeyRange, List<CosmosItemIdentity>> partitionRangeItemKeyMap,
        PartitionKeyDefinition partitionKeyDefinition) {
        //TODO: Optimise this to include all types of partitionkeydefinitions. ex: c["prop1./ab"]["key1"]

        Map<PartitionKeyRange, SqlQuerySpec> rangeQueryMap = new HashMap<>();
        String partitionKeySelector = createPkSelector(partitionKeyDefinition);

        for(Map.Entry<PartitionKeyRange, List<CosmosItemIdentity>> entry: partitionRangeItemKeyMap.entrySet()) {

            SqlQuerySpec sqlQuerySpec;
            List<CosmosItemIdentity> cosmosItemIdentityList = entry.getValue();
            if (cosmosItemIdentityList.size() > 1) {
                if (partitionKeySelector.equals("[\"id\"]")) {
                    sqlQuerySpec = createReadManyQuerySpecPartitionKeyIdSame(cosmosItemIdentityList, partitionKeySelector);
                } else if (partitionKeyDefinition.getKind().equals(PartitionKind.MULTI_HASH)) {
                    sqlQuerySpec = createReadManyQuerySpecMultiHash(entry.getValue(), partitionKeyDefinition);
                } else {
                    sqlQuerySpec = createReadManyQuerySpec(cosmosItemIdentityList, partitionKeySelector);
                }
                // Add query for this partition to rangeQueryMap
                rangeQueryMap.put(entry.getKey(), sqlQuerySpec);
            }
        }

        return rangeQueryMap;
    }

    private SqlQuerySpec createReadManyQuerySpecPartitionKeyIdSame(
        List<CosmosItemIdentity> idPartitionKeyPairList,
        String partitionKeySelector) {

        StringBuilder queryStringBuilder = new StringBuilder();
        List<SqlParameter> parameters = new ArrayList<>();

        queryStringBuilder.append("SELECT * FROM c WHERE c.id IN ( ");
        for (int i = 0; i < idPartitionKeyPairList.size(); i++) {
            CosmosItemIdentity itemIdentity = idPartitionKeyPairList.get(i);

            String idValue = itemIdentity.getId();
            String idParamName = "@param" + i;

            PartitionKey pkValueAsPartitionKey = itemIdentity.getPartitionKey();
            Object pkValue = ModelBridgeInternal.getPartitionKeyObject(pkValueAsPartitionKey);

            if (!Objects.equals(idValue, pkValue)) {
                // this is sanity check to ensure id and pk are the same
                continue;
            }

            parameters.add(new SqlParameter(idParamName, idValue));
            queryStringBuilder.append(idParamName);

            if (i < idPartitionKeyPairList.size() - 1) {
                queryStringBuilder.append(", ");
            }
        }
        queryStringBuilder.append(" )");

        return new SqlQuerySpec(queryStringBuilder.toString(), parameters);
    }

    private SqlQuerySpec createReadManyQuerySpec(List<CosmosItemIdentity> itemIdentities, String partitionKeySelector) {
        StringBuilder queryStringBuilder = new StringBuilder();
        List<SqlParameter> parameters = new ArrayList<>();

        queryStringBuilder.append("SELECT * FROM c WHERE ( ");
        for (int i = 0; i < itemIdentities.size(); i++) {
            CosmosItemIdentity itemIdentity = itemIdentities.get(i);

            PartitionKey pkValueAsPartitionKey = itemIdentity.getPartitionKey();
            Object pkValue = ModelBridgeInternal.getPartitionKeyObject(pkValueAsPartitionKey);
            String pkParamName = "@param" + (2 * i);
            parameters.add(new SqlParameter(pkParamName, pkValue));

            String idValue = itemIdentity.getId();
            String idParamName = "@param" + (2 * i + 1);
            parameters.add(new SqlParameter(idParamName, idValue));

            queryStringBuilder.append("(");
            queryStringBuilder.append("c.id = ");
            queryStringBuilder.append(idParamName);
            queryStringBuilder.append(" AND ");
            queryStringBuilder.append(" c");
            // partition key def
            queryStringBuilder.append(partitionKeySelector);
            queryStringBuilder.append((" = "));
            queryStringBuilder.append(pkParamName);
            queryStringBuilder.append(" )");

            if (i < itemIdentities.size() - 1) {
                queryStringBuilder.append(" OR ");
            }
        }
        queryStringBuilder.append(" )");

        return new SqlQuerySpec(queryStringBuilder.toString(), parameters);
    }

    private SqlQuerySpec createReadManyQuerySpecMultiHash(
        List<CosmosItemIdentity> itemIdentities,
        PartitionKeyDefinition partitionKeyDefinition) {
        StringBuilder queryStringBuilder = new StringBuilder();
        List<SqlParameter> parameters = new ArrayList<>();

        queryStringBuilder.append("SELECT * FROM c WHERE ( ");
        int paramCount = 0;
        for (int i = 0; i < itemIdentities.size(); i++) {
            CosmosItemIdentity itemIdentity = itemIdentities.get(i);

            PartitionKey pkValueAsPartitionKey = itemIdentity.getPartitionKey();
            Object pkValue = ModelBridgeInternal.getPartitionKeyObject(pkValueAsPartitionKey);
            String pkValueString = (String) pkValue;
            List<List<String>> partitionKeyParams = new ArrayList<>();
            List<String> paths = partitionKeyDefinition.getPaths();
            int pathCount = 0;
            for (String subPartitionKey: pkValueString.split("=")) {
                String pkParamName = "@param" + paramCount;
                partitionKeyParams.add(Arrays.asList(paths.get(pathCount), pkParamName));
                parameters.add(new SqlParameter(pkParamName, subPartitionKey));
                paramCount++;
                pathCount++;
            }

            String idValue = itemIdentity.getId();
            String idParamName = "@param" + paramCount;
            paramCount++;
            parameters.add(new SqlParameter(idParamName, idValue));

            queryStringBuilder.append("(");
            queryStringBuilder.append("c.id = ");
            queryStringBuilder.append(idParamName);

            // partition key def
            for (List<String> pkParam: partitionKeyParams) {
                queryStringBuilder.append(" AND ");
                queryStringBuilder.append(" c.");
                queryStringBuilder.append(pkParam.get(0).substring(1));
                queryStringBuilder.append((" = "));
                queryStringBuilder.append(pkParam.get(1));
            }
            queryStringBuilder.append(" )");

            if (i < itemIdentities.size() - 1) {
                queryStringBuilder.append(" OR ");
            }
        }
        queryStringBuilder.append(" )");

        return new SqlQuerySpec(queryStringBuilder.toString(), parameters);
    }

    private String createPkSelector(PartitionKeyDefinition partitionKeyDefinition) {
        return partitionKeyDefinition.getPaths()
            .stream()
            .map(pathPart -> StringUtils.substring(pathPart, 1)) // skip starting /
            .map(pathPart -> StringUtils.replace(pathPart, "\"", "\\")) // escape quote
            .map(part -> "[\"" + part + "\"]")
            .collect(Collectors.joining());
    }

    private <T extends Resource> Flux<FeedResponse<T>> queryForReadMany(
        String parentResourceLink,
        SqlQuerySpec sqlQuery,
        CosmosQueryRequestOptions options,
        Class<T> klass,
        ResourceType resourceTypeEnum,
        DocumentCollection collection,
        Map<PartitionKeyRange, SqlQuerySpec> rangeQueryMap) {

        if (rangeQueryMap.isEmpty()) {
            return Flux.empty();
        }

        UUID activityId = randomUuid();

        final AtomicBoolean isQueryCancelledOnTimeout = new AtomicBoolean(false);

        IDocumentQueryClient queryClient = documentQueryClientImpl(RxDocumentClientImpl.this, getOperationContextAndListenerTuple(options));
        Flux<? extends IDocumentQueryExecutionContext<T>> executionContext =
            DocumentQueryExecutionContextFactory.createReadManyQueryAsync(this, queryClient, collection.getResourceId(),
                                                                          sqlQuery,
                                                                          rangeQueryMap,
                                                                          options,
                                                                          collection.getResourceId(),
                                                                          parentResourceLink,
                                                                          activityId,
                                                                          klass,
                                                                          resourceTypeEnum,
                                                                          isQueryCancelledOnTimeout);
        return executionContext.flatMap(IDocumentQueryExecutionContext<T>::executeAsync);
    }

    private <T> Flux<FeedResponse<Document>> pointReadsForReadMany(
        Map<PartitionKeyRange, List<CosmosItemIdentity>> singleItemPartitionRequestMap,
        String resourceLink,
        CosmosQueryRequestOptions queryRequestOptions,
        Class<T> klass) {

        return Flux.fromIterable(singleItemPartitionRequestMap.values())
            .flatMap(cosmosItemIdentityList -> {
                if (cosmosItemIdentityList.size() == 1) {
                    CosmosItemIdentity firstIdentity = cosmosItemIdentityList.get(0);
                    RequestOptions requestOptions = ImplementationBridgeHelpers
                        .CosmosQueryRequestOptionsHelper
                        .getCosmosQueryRequestOptionsAccessor()
                        .toRequestOptions(queryRequestOptions);
                    requestOptions.setPartitionKey(firstIdentity.getPartitionKey());
                    return this.readDocument((resourceLink + firstIdentity.getId()), requestOptions)
                        .flatMap(resourceResponse -> Mono.just(
                            new ImmutablePair<ResourceResponse<Document>, CosmosException>(resourceResponse, null)
                        ))
                        .onErrorResume(throwable -> {
                            Throwable unwrappedThrowable = Exceptions.unwrap(throwable);

                            if (unwrappedThrowable instanceof CosmosException) {

                                CosmosException cosmosException = (CosmosException) unwrappedThrowable;

                                int statusCode = cosmosException.getStatusCode();
                                int subStatusCode = cosmosException.getSubStatusCode();

                                if (statusCode == HttpConstants.StatusCodes.NOTFOUND && subStatusCode == HttpConstants.SubStatusCodes.UNKNOWN) {
                                    return Mono.just(new ImmutablePair<ResourceResponse<Document>, CosmosException>(null, cosmosException));
                                }
                            }

                            return Mono.error(unwrappedThrowable);
                        });
                }
                return Mono.empty();
            })
            .flatMap(resourceResponseToExceptionPair -> {

                ResourceResponse<Document> resourceResponse = resourceResponseToExceptionPair.getLeft();
                CosmosException cosmosException = resourceResponseToExceptionPair.getRight();
                FeedResponse<Document> feedResponse;

                if (cosmosException != null) {
                    feedResponse = ModelBridgeInternal.createFeedResponse(new ArrayList<>(), cosmosException.getResponseHeaders());
                    diagnosticsAccessor.addClientSideDiagnosticsToFeed(
                        feedResponse.getCosmosDiagnostics(),
                        Collections.singleton(
                            BridgeInternal.getClientSideRequestStatics(cosmosException.getDiagnostics())));
                } else {
                    CosmosItemResponse<T> cosmosItemResponse =
                        ModelBridgeInternal.createCosmosAsyncItemResponse(resourceResponse, klass, getItemDeserializer());
                    feedResponse = ModelBridgeInternal.createFeedResponse(
                        Arrays.asList(InternalObjectNode.fromObject(cosmosItemResponse.getItem())),
                        cosmosItemResponse.getResponseHeaders());

                    diagnosticsAccessor.addClientSideDiagnosticsToFeed(
                        feedResponse.getCosmosDiagnostics(),
                        Collections.singleton(
                            BridgeInternal.getClientSideRequestStatics(cosmosItemResponse.getDiagnostics())));
                }

                return Mono.just(feedResponse);
            });
    }

    @Override
    public <T> Flux<FeedResponse<T>> queryDocuments(
        String collectionLink, String query, CosmosQueryRequestOptions options, Class<T> classOfT) {

        return queryDocuments(collectionLink, new SqlQuerySpec(query), options, classOfT);
    }

    private IDocumentQueryClient documentQueryClientImpl(RxDocumentClientImpl rxDocumentClientImpl, OperationContextAndListenerTuple operationContextAndListenerTuple) {

        return new IDocumentQueryClient () {

            @Override
            public RxCollectionCache getCollectionCache() {
                // collectionCache maps collectionName to collectionRid
                return RxDocumentClientImpl.this.collectionCache;
            }

            @Override
            public RxPartitionKeyRangeCache getPartitionKeyRangeCache() {
                return RxDocumentClientImpl.this.partitionKeyRangeCache;
            }

            @Override
            public IRetryPolicyFactory getResetSessionTokenRetryPolicy() {
                return RxDocumentClientImpl.this.resetSessionTokenRetryPolicy;
            }

            @Override
            public ConsistencyLevel getDefaultConsistencyLevelAsync() {
                return RxDocumentClientImpl.this.gatewayConfigurationReader.getDefaultConsistencyLevel();
            }

            @Override
            public ConsistencyLevel getDesiredConsistencyLevelAsync() {
                // TODO Auto-generated method stub
                return RxDocumentClientImpl.this.consistencyLevel;
            }

            @Override
            public Mono<RxDocumentServiceResponse> executeQueryAsync(RxDocumentServiceRequest request) {
                if (operationContextAndListenerTuple == null) {
                    return RxDocumentClientImpl.this.query(request).single();
                } else {
                    final OperationListener listener =
                        operationContextAndListenerTuple.getOperationListener();
                    final OperationContext operationContext = operationContextAndListenerTuple.getOperationContext();
                    request.getHeaders().put(HttpConstants.HttpHeaders.CORRELATED_ACTIVITY_ID, operationContext.getCorrelationActivityId());
                    listener.requestListener(operationContext, request);

                    return RxDocumentClientImpl.this.query(request).single().doOnNext(
                        response -> listener.responseListener(operationContext, response)
                    ).doOnError(
                        ex -> listener.exceptionListener(operationContext, ex)
                    );
                }
            }

            @Override
            public QueryCompatibilityMode getQueryCompatibilityMode() {
                // TODO Auto-generated method stub
                return QueryCompatibilityMode.Default;
            }

            @Override
            public Mono<RxDocumentServiceResponse> readFeedAsync(RxDocumentServiceRequest request) {
                // TODO Auto-generated method stub
                return null;
            }
        };
    }

    @Override
    public <T> Flux<FeedResponse<T>> queryDocuments(
        String collectionLink,
        SqlQuerySpec querySpec,
        CosmosQueryRequestOptions options,
        Class<T> classOfT) {
        // a sql logger to log in debug mode
        SqlQuerySpecLogger.getInstance().logQuery(querySpec);
        return createQuery(collectionLink, querySpec, options, classOfT, ResourceType.Document);
    }

    @Override
    public <T> Flux<FeedResponse<T>> queryDocumentChangeFeed(
        final DocumentCollection collection,
        final CosmosChangeFeedRequestOptions changeFeedOptions,
        Class<T> classOfT) {

        checkNotNull(collection, "Argument 'collection' must not be null.");

        ChangeFeedQueryImpl<T> changeFeedQueryImpl = new ChangeFeedQueryImpl<>(
            this,
            ResourceType.Document,
            classOfT,
            collection.getAltLink(),
            collection.getResourceId(),
            changeFeedOptions);

        return changeFeedQueryImpl.executeAsync();
    }

    @Override
    public <T> Flux<FeedResponse<T>> readAllDocuments(
        String collectionLink,
        PartitionKey partitionKey,
        CosmosQueryRequestOptions options,
        Class<T> classOfT) {

        if (StringUtils.isEmpty(collectionLink)) {
            throw new IllegalArgumentException("collectionLink");
        }

        if (partitionKey == null) {
            throw new IllegalArgumentException("partitionKey");
        }

        RxDocumentServiceRequest request = RxDocumentServiceRequest.create(this,
            OperationType.Query,
            ResourceType.Document,
            collectionLink,
            null
        );

        // This should not got to backend
        Flux<Utils.ValueHolder<DocumentCollection>> collectionObs =
            collectionCache.resolveCollectionAsync(null, request).flux();

        return collectionObs.flatMap(documentCollectionResourceResponse -> {

            DocumentCollection collection = documentCollectionResourceResponse.v;
            if (collection == null) {
                return Mono.error(new IllegalStateException("Collection cannot be null"));
            }

            PartitionKeyDefinition pkDefinition = collection.getPartitionKey();
            String pkSelector = createPkSelector(pkDefinition);
            SqlQuerySpec querySpec = createLogicalPartitionScanQuerySpec(partitionKey, pkSelector);

            String resourceLink = parentResourceLinkToQueryLink(collectionLink, ResourceType.Document);
            UUID activityId = randomUuid();

            final AtomicBoolean isQueryCancelledOnTimeout = new AtomicBoolean(false);

            IDocumentQueryClient queryClient = documentQueryClientImpl(RxDocumentClientImpl.this, getOperationContextAndListenerTuple(options));

            final CosmosQueryRequestOptions effectiveOptions =
                ModelBridgeInternal.createQueryRequestOptions(options);

            // Trying to put this logic as low as the query pipeline
            // Since for parallelQuery, each partition will have its own request, so at this point, there will be no request associate with this retry policy.
            // For default document context, it already wired up InvalidPartitionExceptionRetry, but there is no harm to wire it again here
            InvalidPartitionExceptionRetryPolicy invalidPartitionExceptionRetryPolicy = new InvalidPartitionExceptionRetryPolicy(
                this.collectionCache,
                null,
                resourceLink,
                ModelBridgeInternal.getPropertiesFromQueryRequestOptions(effectiveOptions));

            return ObservableHelper.fluxInlineIfPossibleAsObs(
                () -> {
                    Flux<Utils.ValueHolder<CollectionRoutingMap>> valueHolderMono = this.partitionKeyRangeCache
                        .tryLookupAsync(
                            BridgeInternal.getMetaDataDiagnosticContext(request.requestContext.cosmosDiagnostics),
                            collection.getResourceId(),
                            null,
                            null).flux();
                    return valueHolderMono.flatMap(collectionRoutingMapValueHolder -> {

                        CollectionRoutingMap routingMap = collectionRoutingMapValueHolder.v;
                        if (routingMap == null) {
                            return Mono.error(new IllegalStateException("Failed to get routing map."));
                        }

                        String effectivePartitionKeyString = PartitionKeyInternalHelper
                            .getEffectivePartitionKeyString(
                                BridgeInternal.getPartitionKeyInternal(partitionKey),
                                pkDefinition);

                        //use routing map to find the partitionKeyRangeId of each
                        // effectivePartitionKey
                        PartitionKeyRange range =
                            routingMap.getRangeByEffectivePartitionKey(effectivePartitionKeyString);

                        return createQueryInternal(
                            resourceLink,
                            querySpec,
                            ModelBridgeInternal.setPartitionKeyRangeIdInternal(effectiveOptions, range.getId()),
                            classOfT, //Document.class
                            ResourceType.Document,
                            queryClient,
                            activityId,
                            isQueryCancelledOnTimeout);
                    });
                },
                invalidPartitionExceptionRetryPolicy);
        });
    }

    @Override
    public Map<String, PartitionedQueryExecutionInfo> getQueryPlanCache() {
        return queryPlanCache;
    }

    @Override
    public Flux<FeedResponse<PartitionKeyRange>> readPartitionKeyRanges(final String collectionLink,
                                                                              CosmosQueryRequestOptions options) {

        if (StringUtils.isEmpty(collectionLink)) {
            throw new IllegalArgumentException("collectionLink");
        }

        return readFeed(options, ResourceType.PartitionKeyRange, PartitionKeyRange.class,
                Utils.joinPath(collectionLink, Paths.PARTITION_KEY_RANGES_PATH_SEGMENT));
    }

    private RxDocumentServiceRequest getStoredProcedureRequest(String collectionLink, StoredProcedure storedProcedure,
                                                               RequestOptions options, OperationType operationType) {
        if (StringUtils.isEmpty(collectionLink)) {
            throw new IllegalArgumentException("collectionLink");
        }
        if (storedProcedure == null) {
            throw new IllegalArgumentException("storedProcedure");
        }

        validateResource(storedProcedure);

        String path = Utils.joinPath(collectionLink, Paths.STORED_PROCEDURES_PATH_SEGMENT);
        Map<String, String> requestHeaders = this.getRequestHeaders(options, ResourceType.StoredProcedure, operationType);
        RxDocumentServiceRequest request = RxDocumentServiceRequest.create(this, operationType,
            ResourceType.StoredProcedure, path, storedProcedure, requestHeaders, options);

        return request;
    }

    private RxDocumentServiceRequest getUserDefinedFunctionRequest(String collectionLink, UserDefinedFunction udf,
                                                                   RequestOptions options, OperationType operationType) {
        if (StringUtils.isEmpty(collectionLink)) {
            throw new IllegalArgumentException("collectionLink");
        }
        if (udf == null) {
            throw new IllegalArgumentException("udf");
        }

        validateResource(udf);

        String path = Utils.joinPath(collectionLink, Paths.USER_DEFINED_FUNCTIONS_PATH_SEGMENT);
        Map<String, String> requestHeaders = this.getRequestHeaders(options, ResourceType.UserDefinedFunction, operationType);
        RxDocumentServiceRequest request = RxDocumentServiceRequest.create(this,
            operationType, ResourceType.UserDefinedFunction, path, udf, requestHeaders, options);

        return request;
    }

    @Override
    public Mono<ResourceResponse<StoredProcedure>> createStoredProcedure(String collectionLink,
                                                                               StoredProcedure storedProcedure, RequestOptions options) {
        DocumentClientRetryPolicy requestRetryPolicy = this.resetSessionTokenRetryPolicy.getRequestPolicy();
        return ObservableHelper.inlineIfPossibleAsObs(() -> createStoredProcedureInternal(collectionLink, storedProcedure, options, requestRetryPolicy), requestRetryPolicy);
    }

    private Mono<ResourceResponse<StoredProcedure>> createStoredProcedureInternal(String collectionLink,
                                                                                        StoredProcedure storedProcedure, RequestOptions options, DocumentClientRetryPolicy retryPolicyInstance) {
        // we are using an observable factory here
        // observable will be created fresh upon subscription
        // this is to ensure we capture most up to date information (e.g.,
        // session)
        try {

            logger.debug("Creating a StoredProcedure. collectionLink: [{}], storedProcedure id [{}]",
                    collectionLink, storedProcedure.getId());
            RxDocumentServiceRequest request = getStoredProcedureRequest(collectionLink, storedProcedure, options,
                    OperationType.Create);
            if (retryPolicyInstance != null) {
                retryPolicyInstance.onBeforeSendRequest(request);
            }

            return this.create(request, retryPolicyInstance, getOperationContextAndListenerTuple(options)).map(response -> toResourceResponse(response, StoredProcedure.class));

        } catch (Exception e) {
            // this is only in trace level to capture what's going on
            logger.debug("Failure in creating a StoredProcedure due to [{}]", e.getMessage(), e);
            return Mono.error(e);
        }
    }

    @Override
    public Mono<ResourceResponse<StoredProcedure>> replaceStoredProcedure(StoredProcedure storedProcedure,
                                                                                RequestOptions options) {
        DocumentClientRetryPolicy requestRetryPolicy = this.resetSessionTokenRetryPolicy.getRequestPolicy();
        return ObservableHelper.inlineIfPossibleAsObs(() -> replaceStoredProcedureInternal(storedProcedure, options, requestRetryPolicy), requestRetryPolicy);
    }

    private Mono<ResourceResponse<StoredProcedure>> replaceStoredProcedureInternal(StoredProcedure storedProcedure,
                                                                                         RequestOptions options, DocumentClientRetryPolicy retryPolicyInstance) {
        try {

            if (storedProcedure == null) {
                throw new IllegalArgumentException("storedProcedure");
            }
            logger.debug("Replacing a StoredProcedure. storedProcedure id [{}]", storedProcedure.getId());

            RxDocumentClientImpl.validateResource(storedProcedure);

            String path = Utils.joinPath(storedProcedure.getSelfLink(), null);
            Map<String, String> requestHeaders = getRequestHeaders(options, ResourceType.StoredProcedure, OperationType.Replace);
            RxDocumentServiceRequest request = RxDocumentServiceRequest.create(this,
                OperationType.Replace, ResourceType.StoredProcedure, path, storedProcedure, requestHeaders, options);

            if (retryPolicyInstance != null) {
                retryPolicyInstance.onBeforeSendRequest(request);
            }

            return this.replace(request, retryPolicyInstance).map(response -> toResourceResponse(response, StoredProcedure.class));

        } catch (Exception e) {
            logger.debug("Failure in replacing a StoredProcedure due to [{}]", e.getMessage(), e);
            return Mono.error(e);
        }
    }

    @Override
    public Mono<ResourceResponse<StoredProcedure>> deleteStoredProcedure(String storedProcedureLink,
                                                                               RequestOptions options) {
        DocumentClientRetryPolicy requestRetryPolicy = this.resetSessionTokenRetryPolicy.getRequestPolicy();
        return ObservableHelper.inlineIfPossibleAsObs(() -> deleteStoredProcedureInternal(storedProcedureLink, options, requestRetryPolicy), requestRetryPolicy);
    }

    private Mono<ResourceResponse<StoredProcedure>> deleteStoredProcedureInternal(String storedProcedureLink,
                                                                                        RequestOptions options, DocumentClientRetryPolicy retryPolicyInstance) {
        // we are using an observable factory here
        // observable will be created fresh upon subscription
        // this is to ensure we capture most up to date information (e.g.,
        // session)
        try {

            if (StringUtils.isEmpty(storedProcedureLink)) {
                throw new IllegalArgumentException("storedProcedureLink");
            }

            logger.debug("Deleting a StoredProcedure. storedProcedureLink [{}]", storedProcedureLink);
            String path = Utils.joinPath(storedProcedureLink, null);
            Map<String, String> requestHeaders = this.getRequestHeaders(options, ResourceType.StoredProcedure, OperationType.Delete);
            RxDocumentServiceRequest request = RxDocumentServiceRequest.create(this,
                OperationType.Delete, ResourceType.StoredProcedure, path, requestHeaders, options);

            if (retryPolicyInstance != null) {
                retryPolicyInstance.onBeforeSendRequest(request);
            }

            return this.delete(request, retryPolicyInstance, getOperationContextAndListenerTuple(options)).map(response -> toResourceResponse(response, StoredProcedure.class));

        } catch (Exception e) {
            // this is only in trace level to capture what's going on
            logger.debug("Failure in deleting a StoredProcedure due to [{}]", e.getMessage(), e);
            return Mono.error(e);
        }
    }

    @Override
    public Mono<ResourceResponse<StoredProcedure>> readStoredProcedure(String storedProcedureLink,
                                                                             RequestOptions options) {
        DocumentClientRetryPolicy retryPolicyInstance = this.resetSessionTokenRetryPolicy.getRequestPolicy();
        return ObservableHelper.inlineIfPossibleAsObs(() -> readStoredProcedureInternal(storedProcedureLink, options, retryPolicyInstance), retryPolicyInstance);
    }

    private Mono<ResourceResponse<StoredProcedure>> readStoredProcedureInternal(String storedProcedureLink,
                                                                                      RequestOptions options, DocumentClientRetryPolicy retryPolicyInstance) {

        // we are using an observable factory here
        // observable will be created fresh upon subscription
        // this is to ensure we capture most up to date information (e.g.,
        // session)
        try {

            if (StringUtils.isEmpty(storedProcedureLink)) {
                throw new IllegalArgumentException("storedProcedureLink");
            }

            logger.debug("Reading a StoredProcedure. storedProcedureLink [{}]", storedProcedureLink);
            String path = Utils.joinPath(storedProcedureLink, null);
            Map<String, String> requestHeaders = this.getRequestHeaders(options, ResourceType.StoredProcedure, OperationType.Read);
            RxDocumentServiceRequest request = RxDocumentServiceRequest.create(this,
                OperationType.Read, ResourceType.StoredProcedure, path, requestHeaders, options);

            if (retryPolicyInstance != null){
                retryPolicyInstance.onBeforeSendRequest(request);
            }

            return this.read(request, retryPolicyInstance).map(response -> toResourceResponse(response, StoredProcedure.class));

        } catch (Exception e) {
            // this is only in trace level to capture what's going on
            logger.debug("Failure in reading a StoredProcedure due to [{}]", e.getMessage(), e);
            return Mono.error(e);
        }
    }

    @Override
    public Flux<FeedResponse<StoredProcedure>> readStoredProcedures(String collectionLink,
                                                                          CosmosQueryRequestOptions options) {

        if (StringUtils.isEmpty(collectionLink)) {
            throw new IllegalArgumentException("collectionLink");
        }

        return readFeed(options, ResourceType.StoredProcedure, StoredProcedure.class,
                Utils.joinPath(collectionLink, Paths.STORED_PROCEDURES_PATH_SEGMENT));
    }

    @Override
    public Flux<FeedResponse<StoredProcedure>> queryStoredProcedures(String collectionLink, String query,
                                                                           CosmosQueryRequestOptions options) {
        return queryStoredProcedures(collectionLink, new SqlQuerySpec(query), options);
    }

    @Override
    public Flux<FeedResponse<StoredProcedure>> queryStoredProcedures(String collectionLink,
                                                                           SqlQuerySpec querySpec, CosmosQueryRequestOptions options) {
        return createQuery(collectionLink, querySpec, options, StoredProcedure.class, ResourceType.StoredProcedure);
    }

    @Override
    public Mono<StoredProcedureResponse> executeStoredProcedure(String storedProcedureLink,
                                                                      RequestOptions options, List<Object> procedureParams) {
        DocumentClientRetryPolicy documentClientRetryPolicy = this.resetSessionTokenRetryPolicy.getRequestPolicy();
        return ObservableHelper.inlineIfPossibleAsObs(() -> executeStoredProcedureInternal(storedProcedureLink, options, procedureParams, documentClientRetryPolicy), documentClientRetryPolicy);
    }

    @Override
    public Mono<CosmosBatchResponse> executeBatchRequest(String collectionLink,
                                                         ServerBatchRequest serverBatchRequest,
                                                         RequestOptions options,
                                                         boolean disableAutomaticIdGeneration) {
        DocumentClientRetryPolicy documentClientRetryPolicy = this.resetSessionTokenRetryPolicy.getRequestPolicy();
        return ObservableHelper.inlineIfPossibleAsObs(() -> executeBatchRequestInternal(collectionLink, serverBatchRequest, options, documentClientRetryPolicy, disableAutomaticIdGeneration), documentClientRetryPolicy);
    }

    private Mono<StoredProcedureResponse> executeStoredProcedureInternal(String storedProcedureLink,
                                                                               RequestOptions options, List<Object> procedureParams, DocumentClientRetryPolicy retryPolicy) {

        try {
            logger.debug("Executing a StoredProcedure. storedProcedureLink [{}]", storedProcedureLink);
            String path = Utils.joinPath(storedProcedureLink, null);

            Map<String, String> requestHeaders = getRequestHeaders(options, ResourceType.StoredProcedure, OperationType.ExecuteJavaScript);
            requestHeaders.put(HttpConstants.HttpHeaders.ACCEPT, RuntimeConstants.MediaTypes.JSON);

            RxDocumentServiceRequest request = RxDocumentServiceRequest.create(this,
                    OperationType.ExecuteJavaScript,
                    ResourceType.StoredProcedure, path,
                    procedureParams != null && !procedureParams.isEmpty() ? RxDocumentClientImpl.serializeProcedureParams(procedureParams) : "",
                    requestHeaders, options);

            if (options != null) {
                request.requestContext.setExcludeRegions(options.getExcludeRegions());
            }

            if (retryPolicy != null) {
                retryPolicy.onBeforeSendRequest(request);
            }

            Mono<RxDocumentServiceRequest> reqObs = addPartitionKeyInformation(request, null, null, options);
            return reqObs.flatMap(req -> create(request, retryPolicy, getOperationContextAndListenerTuple(options))
                    .map(response -> {
                        this.captureSessionToken(request, response);
                        return toStoredProcedureResponse(response);
                    }));

        } catch (Exception e) {
            logger.debug("Failure in executing a StoredProcedure due to [{}]", e.getMessage(), e);
            return Mono.error(e);
        }
    }

    private Mono<CosmosBatchResponse> executeBatchRequestInternal(String collectionLink,
                                                                         ServerBatchRequest serverBatchRequest,
                                                                         RequestOptions options,
                                                                         DocumentClientRetryPolicy requestRetryPolicy,
                                                                         boolean disableAutomaticIdGeneration) {

        try {
            logger.debug("Executing a Batch request with number of operations {}", serverBatchRequest.getOperations().size());

            Mono<RxDocumentServiceRequest> requestObs = getBatchDocumentRequest(requestRetryPolicy, collectionLink, serverBatchRequest, options, disableAutomaticIdGeneration);
            Mono<RxDocumentServiceResponse> responseObservable =
                requestObs.flatMap(request -> create(request, requestRetryPolicy, getOperationContextAndListenerTuple(options)));

            return responseObservable
                .map(serviceResponse -> BatchResponseParser.fromDocumentServiceResponse(serviceResponse, serverBatchRequest, true));

        } catch (Exception ex) {
            logger.debug("Failure in executing a batch due to [{}]", ex.getMessage(), ex);
            return Mono.error(ex);
        }
    }

    @Override
    public Mono<ResourceResponse<Trigger>> createTrigger(String collectionLink, Trigger trigger,
                                                               RequestOptions options) {
        DocumentClientRetryPolicy retryPolicyInstance = this.resetSessionTokenRetryPolicy.getRequestPolicy();
        return ObservableHelper.inlineIfPossibleAsObs(() -> createTriggerInternal(collectionLink, trigger, options, retryPolicyInstance), retryPolicyInstance);
    }

    private Mono<ResourceResponse<Trigger>> createTriggerInternal(String collectionLink, Trigger trigger,
                                                                        RequestOptions options, DocumentClientRetryPolicy retryPolicyInstance) {
        try {

            logger.debug("Creating a Trigger. collectionLink [{}], trigger id [{}]", collectionLink,
                    trigger.getId());
            RxDocumentServiceRequest request = getTriggerRequest(collectionLink, trigger, options,
                    OperationType.Create);
            if (retryPolicyInstance != null){
                retryPolicyInstance.onBeforeSendRequest(request);
            }

            return this.create(request, retryPolicyInstance, getOperationContextAndListenerTuple(options)).map(response -> toResourceResponse(response, Trigger.class));

        } catch (Exception e) {
            logger.debug("Failure in creating a Trigger due to [{}]", e.getMessage(), e);
            return Mono.error(e);
        }
    }

    private RxDocumentServiceRequest getTriggerRequest(String collectionLink, Trigger trigger, RequestOptions options,
                                                       OperationType operationType) {
        if (StringUtils.isEmpty(collectionLink)) {
            throw new IllegalArgumentException("collectionLink");
        }
        if (trigger == null) {
            throw new IllegalArgumentException("trigger");
        }

        RxDocumentClientImpl.validateResource(trigger);

        String path = Utils.joinPath(collectionLink, Paths.TRIGGERS_PATH_SEGMENT);
        Map<String, String> requestHeaders = getRequestHeaders(options, ResourceType.Trigger, operationType);
        RxDocumentServiceRequest request = RxDocumentServiceRequest.create(this, operationType, ResourceType.Trigger, path,
                trigger, requestHeaders, options);

        return request;
    }

    @Override
    public Mono<ResourceResponse<Trigger>> replaceTrigger(Trigger trigger, RequestOptions options) {
        DocumentClientRetryPolicy retryPolicyInstance = this.resetSessionTokenRetryPolicy.getRequestPolicy();
        return ObservableHelper.inlineIfPossibleAsObs(() -> replaceTriggerInternal(trigger, options, retryPolicyInstance), retryPolicyInstance);
    }

    private Mono<ResourceResponse<Trigger>> replaceTriggerInternal(Trigger trigger, RequestOptions options,
                                                                         DocumentClientRetryPolicy retryPolicyInstance) {

        try {
            if (trigger == null) {
                throw new IllegalArgumentException("trigger");
            }

            logger.debug("Replacing a Trigger. trigger id [{}]", trigger.getId());
            RxDocumentClientImpl.validateResource(trigger);

            String path = Utils.joinPath(trigger.getSelfLink(), null);
            Map<String, String> requestHeaders = getRequestHeaders(options, ResourceType.Trigger, OperationType.Replace);
            RxDocumentServiceRequest request = RxDocumentServiceRequest.create(this,
                OperationType.Replace, ResourceType.Trigger, path, trigger, requestHeaders, options);

            if (retryPolicyInstance != null){
                retryPolicyInstance.onBeforeSendRequest(request);
            }

            return this.replace(request, retryPolicyInstance).map(response -> toResourceResponse(response, Trigger.class));

        } catch (Exception e) {
            logger.debug("Failure in replacing a Trigger due to [{}]", e.getMessage(), e);
            return Mono.error(e);
        }
    }

    @Override
    public Mono<ResourceResponse<Trigger>> deleteTrigger(String triggerLink, RequestOptions options) {
        DocumentClientRetryPolicy retryPolicyInstance = this.resetSessionTokenRetryPolicy.getRequestPolicy();
        return ObservableHelper.inlineIfPossibleAsObs(() -> deleteTriggerInternal(triggerLink, options, retryPolicyInstance), retryPolicyInstance);
    }

    private Mono<ResourceResponse<Trigger>> deleteTriggerInternal(String triggerLink, RequestOptions options, DocumentClientRetryPolicy retryPolicyInstance) {
        try {
            if (StringUtils.isEmpty(triggerLink)) {
                throw new IllegalArgumentException("triggerLink");
            }

            logger.debug("Deleting a Trigger. triggerLink [{}]", triggerLink);
            String path = Utils.joinPath(triggerLink, null);
            Map<String, String> requestHeaders = getRequestHeaders(options, ResourceType.Trigger, OperationType.Delete);
            RxDocumentServiceRequest request = RxDocumentServiceRequest.create(this,
                OperationType.Delete, ResourceType.Trigger, path, requestHeaders, options);

            if (retryPolicyInstance != null){
                retryPolicyInstance.onBeforeSendRequest(request);
            }

            return this.delete(request, retryPolicyInstance, getOperationContextAndListenerTuple(options)).map(response -> toResourceResponse(response, Trigger.class));

        } catch (Exception e) {
            logger.debug("Failure in deleting a Trigger due to [{}]", e.getMessage(), e);
            return Mono.error(e);
        }
    }

    @Override
    public Mono<ResourceResponse<Trigger>> readTrigger(String triggerLink, RequestOptions options) {
        DocumentClientRetryPolicy retryPolicyInstance = this.resetSessionTokenRetryPolicy.getRequestPolicy();
        return ObservableHelper.inlineIfPossibleAsObs(() -> readTriggerInternal(triggerLink, options, retryPolicyInstance), retryPolicyInstance);
    }

    private Mono<ResourceResponse<Trigger>> readTriggerInternal(String triggerLink, RequestOptions options,
                                                                      DocumentClientRetryPolicy retryPolicyInstance) {
        try {
            if (StringUtils.isEmpty(triggerLink)) {
                throw new IllegalArgumentException("triggerLink");
            }

            logger.debug("Reading a Trigger. triggerLink [{}]", triggerLink);
            String path = Utils.joinPath(triggerLink, null);
            Map<String, String> requestHeaders = getRequestHeaders(options, ResourceType.Trigger, OperationType.Read);
            RxDocumentServiceRequest request = RxDocumentServiceRequest.create(this,
                OperationType.Read, ResourceType.Trigger, path, requestHeaders, options);

            if (retryPolicyInstance != null){
                retryPolicyInstance.onBeforeSendRequest(request);
            }

            return this.read(request, retryPolicyInstance).map(response -> toResourceResponse(response, Trigger.class));

        } catch (Exception e) {
            logger.debug("Failure in reading a Trigger due to [{}]", e.getMessage(), e);
            return Mono.error(e);
        }
    }

    @Override
    public Flux<FeedResponse<Trigger>> readTriggers(String collectionLink, CosmosQueryRequestOptions options) {

        if (StringUtils.isEmpty(collectionLink)) {
            throw new IllegalArgumentException("collectionLink");
        }

        return readFeed(options, ResourceType.Trigger, Trigger.class,
                Utils.joinPath(collectionLink, Paths.TRIGGERS_PATH_SEGMENT));
    }

    @Override
    public Flux<FeedResponse<Trigger>> queryTriggers(String collectionLink, String query,
                                                           CosmosQueryRequestOptions options) {
        return queryTriggers(collectionLink, new SqlQuerySpec(query), options);
    }

    @Override
    public Flux<FeedResponse<Trigger>> queryTriggers(String collectionLink, SqlQuerySpec querySpec,
                                                           CosmosQueryRequestOptions options) {
        return createQuery(collectionLink, querySpec, options, Trigger.class, ResourceType.Trigger);
    }

    @Override
    public Mono<ResourceResponse<UserDefinedFunction>> createUserDefinedFunction(String collectionLink,
                                                                                       UserDefinedFunction udf, RequestOptions options) {
        DocumentClientRetryPolicy retryPolicyInstance = this.resetSessionTokenRetryPolicy.getRequestPolicy();
        return ObservableHelper.inlineIfPossibleAsObs(() -> createUserDefinedFunctionInternal(collectionLink, udf, options, retryPolicyInstance), retryPolicyInstance);
    }

    private Mono<ResourceResponse<UserDefinedFunction>> createUserDefinedFunctionInternal(String collectionLink,
                                                                                                UserDefinedFunction udf, RequestOptions options, DocumentClientRetryPolicy retryPolicyInstance) {
        // we are using an observable factory here
        // observable will be created fresh upon subscription
        // this is to ensure we capture most up to date information (e.g.,
        // session)
        try {
            logger.debug("Creating a UserDefinedFunction. collectionLink [{}], udf id [{}]", collectionLink,
                    udf.getId());
            RxDocumentServiceRequest request = getUserDefinedFunctionRequest(collectionLink, udf, options,
                    OperationType.Create);
            if (retryPolicyInstance != null){
                retryPolicyInstance.onBeforeSendRequest(request);
            }

            return this.create(request, retryPolicyInstance, getOperationContextAndListenerTuple(options)).map(response -> toResourceResponse(response, UserDefinedFunction.class));

        } catch (Exception e) {
            // this is only in trace level to capture what's going on
            logger.debug("Failure in creating a UserDefinedFunction due to [{}]", e.getMessage(), e);
            return Mono.error(e);
        }
    }

    @Override
    public Mono<ResourceResponse<UserDefinedFunction>> replaceUserDefinedFunction(UserDefinedFunction udf,
                                                                                        RequestOptions options) {
        DocumentClientRetryPolicy retryPolicyInstance = this.resetSessionTokenRetryPolicy.getRequestPolicy();
        return ObservableHelper.inlineIfPossibleAsObs(() -> replaceUserDefinedFunctionInternal(udf, options, retryPolicyInstance), retryPolicyInstance);
    }

    private Mono<ResourceResponse<UserDefinedFunction>> replaceUserDefinedFunctionInternal(UserDefinedFunction udf,
                                                                                                 RequestOptions options, DocumentClientRetryPolicy retryPolicyInstance) {
        // we are using an observable factory here
        // observable will be created fresh upon subscription
        // this is to ensure we capture most up to date information (e.g.,
        // session)
        try {
            if (udf == null) {
                throw new IllegalArgumentException("udf");
            }

            logger.debug("Replacing a UserDefinedFunction. udf id [{}]", udf.getId());
            validateResource(udf);

            String path = Utils.joinPath(udf.getSelfLink(), null);
            Map<String, String> requestHeaders = this.getRequestHeaders(options, ResourceType.UserDefinedFunction, OperationType.Replace);
            RxDocumentServiceRequest request = RxDocumentServiceRequest.create(this,
                OperationType.Replace, ResourceType.UserDefinedFunction, path, udf, requestHeaders, options);

            if (retryPolicyInstance != null){
                retryPolicyInstance.onBeforeSendRequest(request);
            }

            return this.replace(request, retryPolicyInstance).map(response -> toResourceResponse(response, UserDefinedFunction.class));

        } catch (Exception e) {
            // this is only in trace level to capture what's going on
            logger.debug("Failure in replacing a UserDefinedFunction due to [{}]", e.getMessage(), e);
            return Mono.error(e);
        }
    }

    @Override
    public Mono<ResourceResponse<UserDefinedFunction>> deleteUserDefinedFunction(String udfLink,
                                                                                       RequestOptions options) {
        DocumentClientRetryPolicy retryPolicyInstance = this.resetSessionTokenRetryPolicy.getRequestPolicy();
        return ObservableHelper.inlineIfPossibleAsObs(() -> deleteUserDefinedFunctionInternal(udfLink, options, retryPolicyInstance), retryPolicyInstance);
    }

    private Mono<ResourceResponse<UserDefinedFunction>> deleteUserDefinedFunctionInternal(String udfLink,
                                                                                                RequestOptions options, DocumentClientRetryPolicy retryPolicyInstance) {
        // we are using an observable factory here
        // observable will be created fresh upon subscription
        // this is to ensure we capture most up to date information (e.g.,
        // session)
        try {
            if (StringUtils.isEmpty(udfLink)) {
                throw new IllegalArgumentException("udfLink");
            }

            logger.debug("Deleting a UserDefinedFunction. udfLink [{}]", udfLink);
            String path = Utils.joinPath(udfLink, null);
            Map<String, String> requestHeaders = this.getRequestHeaders(options, ResourceType.UserDefinedFunction, OperationType.Delete);
            RxDocumentServiceRequest request = RxDocumentServiceRequest.create(this,
                OperationType.Delete, ResourceType.UserDefinedFunction, path, requestHeaders, options);

            if (retryPolicyInstance != null){
                retryPolicyInstance.onBeforeSendRequest(request);
            }

            return this.delete(request, retryPolicyInstance, getOperationContextAndListenerTuple(options)).map(response -> toResourceResponse(response, UserDefinedFunction.class));

        } catch (Exception e) {
            // this is only in trace level to capture what's going on
            logger.debug("Failure in deleting a UserDefinedFunction due to [{}]", e.getMessage(), e);
            return Mono.error(e);
        }
    }

    @Override
    public Mono<ResourceResponse<UserDefinedFunction>> readUserDefinedFunction(String udfLink,
                                                                                     RequestOptions options) {
        DocumentClientRetryPolicy retryPolicyInstance = this.resetSessionTokenRetryPolicy.getRequestPolicy();
        return ObservableHelper.inlineIfPossibleAsObs(() -> readUserDefinedFunctionInternal(udfLink, options, retryPolicyInstance), retryPolicyInstance);
    }

    private Mono<ResourceResponse<UserDefinedFunction>> readUserDefinedFunctionInternal(String udfLink,
                                                                                              RequestOptions options, DocumentClientRetryPolicy retryPolicyInstance) {
        // we are using an observable factory here
        // observable will be created fresh upon subscription
        // this is to ensure we capture most up to date information (e.g.,
        // session)
        try {
            if (StringUtils.isEmpty(udfLink)) {
                throw new IllegalArgumentException("udfLink");
            }

            logger.debug("Reading a UserDefinedFunction. udfLink [{}]", udfLink);
            String path = Utils.joinPath(udfLink, null);
            Map<String, String> requestHeaders = this.getRequestHeaders(options, ResourceType.UserDefinedFunction, OperationType.Read);
            RxDocumentServiceRequest request = RxDocumentServiceRequest.create(this,
                OperationType.Read, ResourceType.UserDefinedFunction, path, requestHeaders, options);

            if (retryPolicyInstance != null) {
                retryPolicyInstance.onBeforeSendRequest(request);
            }

            return this.read(request, retryPolicyInstance).map(response -> toResourceResponse(response, UserDefinedFunction.class));

        } catch (Exception e) {
            // this is only in trace level to capture what's going on
            logger.debug("Failure in reading a UserDefinedFunction due to [{}]", e.getMessage(), e);
            return Mono.error(e);
        }
    }

    @Override
    public Flux<FeedResponse<UserDefinedFunction>> readUserDefinedFunctions(String collectionLink,
                                                                                  CosmosQueryRequestOptions options) {

        if (StringUtils.isEmpty(collectionLink)) {
            throw new IllegalArgumentException("collectionLink");
        }

        return readFeed(options, ResourceType.UserDefinedFunction, UserDefinedFunction.class,
                Utils.joinPath(collectionLink, Paths.USER_DEFINED_FUNCTIONS_PATH_SEGMENT));
    }

    @Override
    public Flux<FeedResponse<UserDefinedFunction>> queryUserDefinedFunctions(String collectionLink,
                                                                                   String query, CosmosQueryRequestOptions options) {
        return queryUserDefinedFunctions(collectionLink, new SqlQuerySpec(query), options);
    }

    @Override
    public Flux<FeedResponse<UserDefinedFunction>> queryUserDefinedFunctions(String collectionLink,
                                                                                   SqlQuerySpec querySpec, CosmosQueryRequestOptions options) {
        return createQuery(collectionLink, querySpec, options, UserDefinedFunction.class, ResourceType.UserDefinedFunction);
    }

    @Override
    public Mono<ResourceResponse<Conflict>> readConflict(String conflictLink, RequestOptions options) {
        DocumentClientRetryPolicy retryPolicyInstance = this.resetSessionTokenRetryPolicy.getRequestPolicy();
        return ObservableHelper.inlineIfPossibleAsObs(() -> readConflictInternal(conflictLink, options, retryPolicyInstance), retryPolicyInstance);
    }

    private Mono<ResourceResponse<Conflict>> readConflictInternal(String conflictLink, RequestOptions options, DocumentClientRetryPolicy retryPolicyInstance) {

        try {
            if (StringUtils.isEmpty(conflictLink)) {
                throw new IllegalArgumentException("conflictLink");
            }

            logger.debug("Reading a Conflict. conflictLink [{}]", conflictLink);
            String path = Utils.joinPath(conflictLink, null);
            Map<String, String> requestHeaders = getRequestHeaders(options, ResourceType.Conflict, OperationType.Read);
            RxDocumentServiceRequest request = RxDocumentServiceRequest.create(this,
                OperationType.Read, ResourceType.Conflict, path, requestHeaders, options);

            Mono<RxDocumentServiceRequest> reqObs = addPartitionKeyInformation(request, null, null, options);

            return reqObs.flatMap(req -> {
                if (retryPolicyInstance != null) {
                    retryPolicyInstance.onBeforeSendRequest(request);
                }
                return this.read(request, retryPolicyInstance).map(response -> toResourceResponse(response, Conflict.class));
            });

        } catch (Exception e) {
            logger.debug("Failure in reading a Conflict due to [{}]", e.getMessage(), e);
            return Mono.error(e);
        }
    }

    @Override
    public Flux<FeedResponse<Conflict>> readConflicts(String collectionLink, CosmosQueryRequestOptions options) {

        if (StringUtils.isEmpty(collectionLink)) {
            throw new IllegalArgumentException("collectionLink");
        }

        return readFeed(options, ResourceType.Conflict, Conflict.class,
                Utils.joinPath(collectionLink, Paths.CONFLICTS_PATH_SEGMENT));
    }

    @Override
    public Flux<FeedResponse<Conflict>> queryConflicts(String collectionLink, String query,
                                                             CosmosQueryRequestOptions options) {
        return queryConflicts(collectionLink, new SqlQuerySpec(query), options);
    }

    @Override
    public Flux<FeedResponse<Conflict>> queryConflicts(String collectionLink, SqlQuerySpec querySpec,
                                                             CosmosQueryRequestOptions options) {
        return createQuery(collectionLink, querySpec, options, Conflict.class, ResourceType.Conflict);
    }

    @Override
    public Mono<ResourceResponse<Conflict>> deleteConflict(String conflictLink, RequestOptions options) {
        DocumentClientRetryPolicy retryPolicyInstance = this.resetSessionTokenRetryPolicy.getRequestPolicy();
        return ObservableHelper.inlineIfPossibleAsObs(() -> deleteConflictInternal(conflictLink, options, retryPolicyInstance), retryPolicyInstance);
    }

    private Mono<ResourceResponse<Conflict>> deleteConflictInternal(String conflictLink, RequestOptions options,
                                                                          DocumentClientRetryPolicy retryPolicyInstance) {

        try {
            if (StringUtils.isEmpty(conflictLink)) {
                throw new IllegalArgumentException("conflictLink");
            }

            logger.debug("Deleting a Conflict. conflictLink [{}]", conflictLink);
            String path = Utils.joinPath(conflictLink, null);
            Map<String, String> requestHeaders = getRequestHeaders(options, ResourceType.Conflict, OperationType.Delete);
            RxDocumentServiceRequest request = RxDocumentServiceRequest.create(this,
                OperationType.Delete, ResourceType.Conflict, path, requestHeaders, options);

            Mono<RxDocumentServiceRequest> reqObs = addPartitionKeyInformation(request, null, null, options);
            return reqObs.flatMap(req -> {
                if (retryPolicyInstance != null) {
                    retryPolicyInstance.onBeforeSendRequest(request);
                }

                return this.delete(request, retryPolicyInstance, getOperationContextAndListenerTuple(options)).map(response -> toResourceResponse(response, Conflict.class));
            });

        } catch (Exception e) {
            logger.debug("Failure in deleting a Conflict due to [{}]", e.getMessage(), e);
            return Mono.error(e);
        }
    }

    @Override
    public Mono<ResourceResponse<User>> createUser(String databaseLink, User user, RequestOptions options) {
        DocumentClientRetryPolicy documentClientRetryPolicy = this.resetSessionTokenRetryPolicy.getRequestPolicy();
        return ObservableHelper.inlineIfPossibleAsObs(() -> createUserInternal(databaseLink, user, options, documentClientRetryPolicy), documentClientRetryPolicy);
    }

    private Mono<ResourceResponse<User>> createUserInternal(String databaseLink, User user, RequestOptions options, DocumentClientRetryPolicy documentClientRetryPolicy) {
        try {
            logger.debug("Creating a User. databaseLink [{}], user id [{}]", databaseLink, user.getId());
            RxDocumentServiceRequest request = getUserRequest(databaseLink, user, options, OperationType.Create);
            return this.create(request, documentClientRetryPolicy, getOperationContextAndListenerTuple(options)).map(response -> toResourceResponse(response, User.class));

        } catch (Exception e) {
            logger.debug("Failure in creating a User due to [{}]", e.getMessage(), e);
            return Mono.error(e);
        }
    }

    @Override
    public Mono<ResourceResponse<User>> upsertUser(String databaseLink, User user, RequestOptions options) {
        DocumentClientRetryPolicy retryPolicyInstance = this.resetSessionTokenRetryPolicy.getRequestPolicy();
        return ObservableHelper.inlineIfPossibleAsObs(() -> upsertUserInternal(databaseLink, user, options, retryPolicyInstance), retryPolicyInstance);
    }

    private Mono<ResourceResponse<User>> upsertUserInternal(String databaseLink, User user, RequestOptions options,
                                                                  DocumentClientRetryPolicy retryPolicyInstance) {
        try {
            logger.debug("Upserting a User. databaseLink [{}], user id [{}]", databaseLink, user.getId());
            RxDocumentServiceRequest request = getUserRequest(databaseLink, user, options, OperationType.Upsert);
            if (retryPolicyInstance != null) {
                retryPolicyInstance.onBeforeSendRequest(request);
            }

            return this.upsert(request, retryPolicyInstance, getOperationContextAndListenerTuple(options)).map(response -> toResourceResponse(response, User.class));

        } catch (Exception e) {
            logger.debug("Failure in upserting a User due to [{}]", e.getMessage(), e);
            return Mono.error(e);
        }
    }

    private RxDocumentServiceRequest getUserRequest(String databaseLink, User user, RequestOptions options,
                                                    OperationType operationType) {
        if (StringUtils.isEmpty(databaseLink)) {
            throw new IllegalArgumentException("databaseLink");
        }
        if (user == null) {
            throw new IllegalArgumentException("user");
        }

        RxDocumentClientImpl.validateResource(user);

        String path = Utils.joinPath(databaseLink, Paths.USERS_PATH_SEGMENT);
        Map<String, String> requestHeaders = getRequestHeaders(options, ResourceType.User, operationType);
        RxDocumentServiceRequest request = RxDocumentServiceRequest.create(this,
            operationType, ResourceType.User, path, user, requestHeaders, options);

        return request;
    }

    @Override
    public Mono<ResourceResponse<User>> replaceUser(User user, RequestOptions options) {
        DocumentClientRetryPolicy retryPolicyInstance = this.resetSessionTokenRetryPolicy.getRequestPolicy();
        return ObservableHelper.inlineIfPossibleAsObs(() -> replaceUserInternal(user, options, retryPolicyInstance), retryPolicyInstance);
    }

    private Mono<ResourceResponse<User>> replaceUserInternal(User user, RequestOptions options, DocumentClientRetryPolicy retryPolicyInstance) {
        try {
            if (user == null) {
                throw new IllegalArgumentException("user");
            }
            logger.debug("Replacing a User. user id [{}]", user.getId());
            RxDocumentClientImpl.validateResource(user);

            String path = Utils.joinPath(user.getSelfLink(), null);
            Map<String, String> requestHeaders = getRequestHeaders(options, ResourceType.User, OperationType.Replace);
            RxDocumentServiceRequest request = RxDocumentServiceRequest.create(this,
                OperationType.Replace, ResourceType.User, path, user, requestHeaders, options);
            if (retryPolicyInstance != null) {
                retryPolicyInstance.onBeforeSendRequest(request);
            }

            return this.replace(request, retryPolicyInstance).map(response -> toResourceResponse(response, User.class));

        } catch (Exception e) {
            logger.debug("Failure in replacing a User due to [{}]", e.getMessage(), e);
            return Mono.error(e);
        }
    }


    public Mono<ResourceResponse<User>> deleteUser(String userLink, RequestOptions options) {
        DocumentClientRetryPolicy retryPolicyInstance =  this.resetSessionTokenRetryPolicy.getRequestPolicy();
        return ObservableHelper.inlineIfPossibleAsObs(() -> deleteUserInternal(userLink, options, retryPolicyInstance), retryPolicyInstance);
    }

    private Mono<ResourceResponse<User>> deleteUserInternal(String userLink, RequestOptions options,
                                                                  DocumentClientRetryPolicy retryPolicyInstance) {

        try {
            if (StringUtils.isEmpty(userLink)) {
                throw new IllegalArgumentException("userLink");
            }
            logger.debug("Deleting a User. userLink [{}]", userLink);
            String path = Utils.joinPath(userLink, null);
            Map<String, String> requestHeaders = getRequestHeaders(options, ResourceType.User, OperationType.Delete);
            RxDocumentServiceRequest request = RxDocumentServiceRequest.create(this,
                OperationType.Delete, ResourceType.User, path, requestHeaders, options);

            if (retryPolicyInstance != null) {
                retryPolicyInstance.onBeforeSendRequest(request);
            }

            return this.delete(request, retryPolicyInstance, getOperationContextAndListenerTuple(options)).map(response -> toResourceResponse(response, User.class));

        } catch (Exception e) {
            logger.debug("Failure in deleting a User due to [{}]", e.getMessage(), e);
            return Mono.error(e);
        }
    }
    @Override
    public Mono<ResourceResponse<User>> readUser(String userLink, RequestOptions options) {
        DocumentClientRetryPolicy retryPolicyInstance = this.resetSessionTokenRetryPolicy.getRequestPolicy();
        return ObservableHelper.inlineIfPossibleAsObs(() -> readUserInternal(userLink, options, retryPolicyInstance), retryPolicyInstance);
    }

    private Mono<ResourceResponse<User>> readUserInternal(String userLink, RequestOptions options, DocumentClientRetryPolicy retryPolicyInstance) {
        try {
            if (StringUtils.isEmpty(userLink)) {
                throw new IllegalArgumentException("userLink");
            }
            logger.debug("Reading a User. userLink [{}]", userLink);
            String path = Utils.joinPath(userLink, null);
            Map<String, String> requestHeaders = getRequestHeaders(options, ResourceType.User, OperationType.Read);
            RxDocumentServiceRequest request = RxDocumentServiceRequest.create(this,
                OperationType.Read, ResourceType.User, path, requestHeaders, options);

            if (retryPolicyInstance != null) {
                retryPolicyInstance.onBeforeSendRequest(request);
            }
            return this.read(request, retryPolicyInstance).map(response -> toResourceResponse(response, User.class));

        } catch (Exception e) {
            logger.debug("Failure in reading a User due to [{}]", e.getMessage(), e);
            return Mono.error(e);
        }
    }

    @Override
    public Flux<FeedResponse<User>> readUsers(String databaseLink, CosmosQueryRequestOptions options) {

        if (StringUtils.isEmpty(databaseLink)) {
            throw new IllegalArgumentException("databaseLink");
        }

        return readFeed(options, ResourceType.User, User.class,
                Utils.joinPath(databaseLink, Paths.USERS_PATH_SEGMENT));
    }

    @Override
    public Flux<FeedResponse<User>> queryUsers(String databaseLink, String query, CosmosQueryRequestOptions options) {
        return queryUsers(databaseLink, new SqlQuerySpec(query), options);
    }

    @Override
    public Flux<FeedResponse<User>> queryUsers(String databaseLink, SqlQuerySpec querySpec,
                                                     CosmosQueryRequestOptions options) {
        return createQuery(databaseLink, querySpec, options, User.class, ResourceType.User);
    }

    @Override
    public Mono<ResourceResponse<ClientEncryptionKey>> readClientEncryptionKey(String clientEncryptionKeyLink,
                                                                RequestOptions options) {
        DocumentClientRetryPolicy retryPolicyInstance = this.resetSessionTokenRetryPolicy.getRequestPolicy();
        return ObservableHelper.inlineIfPossibleAsObs(() -> readClientEncryptionKeyInternal(clientEncryptionKeyLink, options, retryPolicyInstance), retryPolicyInstance);
    }

    private Mono<ResourceResponse<ClientEncryptionKey>> readClientEncryptionKeyInternal(String clientEncryptionKeyLink, RequestOptions options, DocumentClientRetryPolicy retryPolicyInstance) {
        try {
            if (StringUtils.isEmpty(clientEncryptionKeyLink)) {
                throw new IllegalArgumentException("clientEncryptionKeyLink");
            }
            logger.debug("Reading a client encryption key. clientEncryptionKeyLink [{}]", clientEncryptionKeyLink);
            String path = Utils.joinPath(clientEncryptionKeyLink, null);
            Map<String, String> requestHeaders = getRequestHeaders(options, ResourceType.ClientEncryptionKey, OperationType.Read);
            RxDocumentServiceRequest request = RxDocumentServiceRequest.create(this,
                OperationType.Read, ResourceType.ClientEncryptionKey, path, requestHeaders, options);

            if (retryPolicyInstance != null) {
                retryPolicyInstance.onBeforeSendRequest(request);
            }
            return this.read(request, retryPolicyInstance).map(response -> toResourceResponse(response, ClientEncryptionKey.class));

        } catch (Exception e) {
            logger.debug("Failure in reading a client encryption key due to [{}]", e.getMessage(), e);
            return Mono.error(e);
        }
    }

    @Override
    public Mono<ResourceResponse<ClientEncryptionKey>> createClientEncryptionKey(String databaseLink,
     ClientEncryptionKey clientEncryptionKey, RequestOptions options) {
        DocumentClientRetryPolicy retryPolicyInstance = this.resetSessionTokenRetryPolicy.getRequestPolicy();
        return ObservableHelper.inlineIfPossibleAsObs(() -> createClientEncryptionKeyInternal(databaseLink, clientEncryptionKey, options, retryPolicyInstance), retryPolicyInstance);

    }

    private Mono<ResourceResponse<ClientEncryptionKey>> createClientEncryptionKeyInternal(String databaseLink, ClientEncryptionKey clientEncryptionKey, RequestOptions options, DocumentClientRetryPolicy documentClientRetryPolicy) {
        try {
            logger.debug("Creating a client encryption key. databaseLink [{}], clientEncryptionKey id [{}]", databaseLink, clientEncryptionKey.getId());
            RxDocumentServiceRequest request = getClientEncryptionKeyRequest(databaseLink, clientEncryptionKey, options, OperationType.Create);
            return this.create(request, documentClientRetryPolicy, getOperationContextAndListenerTuple(options)).map(response -> toResourceResponse(response, ClientEncryptionKey.class));

        } catch (Exception e) {
            logger.debug("Failure in creating a client encryption key due to [{}]", e.getMessage(), e);
            return Mono.error(e);
        }
    }

    private RxDocumentServiceRequest getClientEncryptionKeyRequest(String databaseLink, ClientEncryptionKey clientEncryptionKey, RequestOptions options,
                                                    OperationType operationType) {
        if (StringUtils.isEmpty(databaseLink)) {
            throw new IllegalArgumentException("databaseLink");
        }
        if (clientEncryptionKey == null) {
            throw new IllegalArgumentException("clientEncryptionKey");
        }

        RxDocumentClientImpl.validateResource(clientEncryptionKey);

        String path = Utils.joinPath(databaseLink, Paths.CLIENT_ENCRYPTION_KEY_PATH_SEGMENT);
        Map<String, String> requestHeaders = getRequestHeaders(options, ResourceType.ClientEncryptionKey, operationType);
        RxDocumentServiceRequest request = RxDocumentServiceRequest.create(this,
            operationType, ResourceType.ClientEncryptionKey, path, clientEncryptionKey, requestHeaders, options);

        return request;
    }

    @Override
    public Mono<ResourceResponse<ClientEncryptionKey>> replaceClientEncryptionKey(ClientEncryptionKey clientEncryptionKey,
                                                                                  String nameBasedLink,
                                                                                  RequestOptions options) {
        DocumentClientRetryPolicy retryPolicyInstance = this.resetSessionTokenRetryPolicy.getRequestPolicy();
        return ObservableHelper.inlineIfPossibleAsObs(() -> replaceClientEncryptionKeyInternal(clientEncryptionKey,
            nameBasedLink, options, retryPolicyInstance), retryPolicyInstance);
    }

    private Mono<ResourceResponse<ClientEncryptionKey>> replaceClientEncryptionKeyInternal(ClientEncryptionKey clientEncryptionKey, String nameBasedLink, RequestOptions options, DocumentClientRetryPolicy retryPolicyInstance) {
        try {
            if (clientEncryptionKey == null) {
                throw new IllegalArgumentException("clientEncryptionKey");
            }
            logger.debug("Replacing a clientEncryptionKey. clientEncryptionKey id [{}]", clientEncryptionKey.getId());
            RxDocumentClientImpl.validateResource(clientEncryptionKey);

            String path = Utils.joinPath(nameBasedLink, null);
            //String path = Utils.joinPath(clientEncryptionKey.getSelfLink(), null); TODO need to check with BE service
            Map<String, String> requestHeaders = getRequestHeaders(options, ResourceType.ClientEncryptionKey,
             OperationType.Replace);
            RxDocumentServiceRequest request = RxDocumentServiceRequest.create(this,
                OperationType.Replace, ResourceType.ClientEncryptionKey, path, clientEncryptionKey, requestHeaders,
                 options);
            if (retryPolicyInstance != null) {
                retryPolicyInstance.onBeforeSendRequest(request);
            }

            return this.replace(request, retryPolicyInstance).map(response -> toResourceResponse(response, ClientEncryptionKey.class));

        } catch (Exception e) {
            logger.debug("Failure in replacing a clientEncryptionKey due to [{}]", e.getMessage(), e);
            return Mono.error(e);
        }
    }

    @Override
    public Flux<FeedResponse<ClientEncryptionKey>> readClientEncryptionKeys(String databaseLink, CosmosQueryRequestOptions options) {
        if (StringUtils.isEmpty(databaseLink)) {
            throw new IllegalArgumentException("databaseLink");
        }

        return readFeed(options, ResourceType.ClientEncryptionKey, ClientEncryptionKey.class,
            Utils.joinPath(databaseLink, Paths.CLIENT_ENCRYPTION_KEY_PATH_SEGMENT));
    }

    @Override
    public Flux<FeedResponse<ClientEncryptionKey>> queryClientEncryptionKeys(String databaseLink, SqlQuerySpec querySpec, CosmosQueryRequestOptions options) {
        return createQuery(databaseLink, querySpec, options, ClientEncryptionKey.class, ResourceType.ClientEncryptionKey);
    }

    @Override
    public Mono<ResourceResponse<Permission>> createPermission(String userLink, Permission permission,
                                                                     RequestOptions options) {
        DocumentClientRetryPolicy documentClientRetryPolicy = this.resetSessionTokenRetryPolicy.getRequestPolicy();
        return ObservableHelper.inlineIfPossibleAsObs(() -> createPermissionInternal(userLink, permission, options, documentClientRetryPolicy), this.resetSessionTokenRetryPolicy.getRequestPolicy());
    }

    private Mono<ResourceResponse<Permission>> createPermissionInternal(String userLink, Permission permission,
                                                                              RequestOptions options, DocumentClientRetryPolicy documentClientRetryPolicy) {

        try {
            logger.debug("Creating a Permission. userLink [{}], permission id [{}]", userLink, permission.getId());
            RxDocumentServiceRequest request = getPermissionRequest(userLink, permission, options,
                    OperationType.Create);
            return this.create(request, documentClientRetryPolicy, getOperationContextAndListenerTuple(options)).map(response -> toResourceResponse(response, Permission.class));

        } catch (Exception e) {
            logger.debug("Failure in creating a Permission due to [{}]", e.getMessage(), e);
            return Mono.error(e);
        }
    }

    @Override
    public Mono<ResourceResponse<Permission>> upsertPermission(String userLink, Permission permission,
                                                                     RequestOptions options) {
        DocumentClientRetryPolicy retryPolicyInstance = this.resetSessionTokenRetryPolicy.getRequestPolicy();
        return ObservableHelper.inlineIfPossibleAsObs(() -> upsertPermissionInternal(userLink, permission, options, retryPolicyInstance), retryPolicyInstance);
    }

    private Mono<ResourceResponse<Permission>> upsertPermissionInternal(String userLink, Permission permission,
                                                                              RequestOptions options, DocumentClientRetryPolicy retryPolicyInstance) {

        try {
            logger.debug("Upserting a Permission. userLink [{}], permission id [{}]", userLink, permission.getId());
            RxDocumentServiceRequest request = getPermissionRequest(userLink, permission, options,
                    OperationType.Upsert);
            if (retryPolicyInstance != null) {
                retryPolicyInstance.onBeforeSendRequest(request);
            }

            return this.upsert(request, retryPolicyInstance, getOperationContextAndListenerTuple(options)).map(response -> toResourceResponse(response, Permission.class));

        } catch (Exception e) {
            logger.debug("Failure in upserting a Permission due to [{}]", e.getMessage(), e);
            return Mono.error(e);
        }
    }

    private RxDocumentServiceRequest getPermissionRequest(String userLink, Permission permission,
                                                          RequestOptions options, OperationType operationType) {
        if (StringUtils.isEmpty(userLink)) {
            throw new IllegalArgumentException("userLink");
        }
        if (permission == null) {
            throw new IllegalArgumentException("permission");
        }

        RxDocumentClientImpl.validateResource(permission);

        String path = Utils.joinPath(userLink, Paths.PERMISSIONS_PATH_SEGMENT);
        Map<String, String> requestHeaders = getRequestHeaders(options, ResourceType.Permission, operationType);
        RxDocumentServiceRequest request = RxDocumentServiceRequest.create(this,
            operationType, ResourceType.Permission, path, permission, requestHeaders, options);

        return request;
    }

    @Override
    public Mono<ResourceResponse<Permission>> replacePermission(Permission permission, RequestOptions options) {
        DocumentClientRetryPolicy retryPolicyInstance = this.resetSessionTokenRetryPolicy.getRequestPolicy();
        return ObservableHelper.inlineIfPossibleAsObs(() -> replacePermissionInternal(permission, options, retryPolicyInstance), retryPolicyInstance);
    }

    private Mono<ResourceResponse<Permission>> replacePermissionInternal(Permission permission, RequestOptions options, DocumentClientRetryPolicy retryPolicyInstance) {
        try {
            if (permission == null) {
                throw new IllegalArgumentException("permission");
            }
            logger.debug("Replacing a Permission. permission id [{}]", permission.getId());
            RxDocumentClientImpl.validateResource(permission);

            String path = Utils.joinPath(permission.getSelfLink(), null);
            Map<String, String> requestHeaders = getRequestHeaders(options, ResourceType.Permission, OperationType.Replace);
            RxDocumentServiceRequest request = RxDocumentServiceRequest.create(this,
                OperationType.Replace, ResourceType.Permission, path, permission, requestHeaders, options);

            if (retryPolicyInstance != null) {
                retryPolicyInstance.onBeforeSendRequest(request);
            }

            return this.replace(request, retryPolicyInstance).map(response -> toResourceResponse(response, Permission.class));

        } catch (Exception e) {
            logger.debug("Failure in replacing a Permission due to [{}]", e.getMessage(), e);
            return Mono.error(e);
        }
    }

    @Override
    public Mono<ResourceResponse<Permission>> deletePermission(String permissionLink, RequestOptions options) {
        DocumentClientRetryPolicy retryPolicyInstance = this.resetSessionTokenRetryPolicy.getRequestPolicy();
        return ObservableHelper.inlineIfPossibleAsObs(() -> deletePermissionInternal(permissionLink, options, retryPolicyInstance), retryPolicyInstance);
    }

    private Mono<ResourceResponse<Permission>> deletePermissionInternal(String permissionLink, RequestOptions options,
                                                                              DocumentClientRetryPolicy retryPolicyInstance) {

        try {
            if (StringUtils.isEmpty(permissionLink)) {
                throw new IllegalArgumentException("permissionLink");
            }
            logger.debug("Deleting a Permission. permissionLink [{}]", permissionLink);
            String path = Utils.joinPath(permissionLink, null);
            Map<String, String> requestHeaders = getRequestHeaders(options, ResourceType.Permission, OperationType.Delete);
            RxDocumentServiceRequest request = RxDocumentServiceRequest.create(this,
                OperationType.Delete, ResourceType.Permission, path, requestHeaders, options);

            if (retryPolicyInstance != null) {
                retryPolicyInstance.onBeforeSendRequest(request);
            }

            return this.delete(request, retryPolicyInstance, getOperationContextAndListenerTuple(options)).map(response -> toResourceResponse(response, Permission.class));

        } catch (Exception e) {
            logger.debug("Failure in deleting a Permission due to [{}]", e.getMessage(), e);
            return Mono.error(e);
        }
    }

    @Override
    public Mono<ResourceResponse<Permission>> readPermission(String permissionLink, RequestOptions options) {
        DocumentClientRetryPolicy retryPolicyInstance = this.resetSessionTokenRetryPolicy.getRequestPolicy();
        return ObservableHelper.inlineIfPossibleAsObs(() -> readPermissionInternal(permissionLink, options, retryPolicyInstance), retryPolicyInstance);
    }

    private Mono<ResourceResponse<Permission>> readPermissionInternal(String permissionLink, RequestOptions options, DocumentClientRetryPolicy retryPolicyInstance ) {
        try {
            if (StringUtils.isEmpty(permissionLink)) {
                throw new IllegalArgumentException("permissionLink");
            }
            logger.debug("Reading a Permission. permissionLink [{}]", permissionLink);
            String path = Utils.joinPath(permissionLink, null);
            Map<String, String> requestHeaders = getRequestHeaders(options, ResourceType.Permission, OperationType.Read);
            RxDocumentServiceRequest request = RxDocumentServiceRequest.create(this,
                OperationType.Read, ResourceType.Permission, path, requestHeaders, options);

            if (retryPolicyInstance != null) {
                retryPolicyInstance.onBeforeSendRequest(request);
            }
            return this.read(request, retryPolicyInstance).map(response -> toResourceResponse(response, Permission.class));

        } catch (Exception e) {
            logger.debug("Failure in reading a Permission due to [{}]", e.getMessage(), e);
            return Mono.error(e);
        }
    }

    @Override
    public Flux<FeedResponse<Permission>> readPermissions(String userLink, CosmosQueryRequestOptions options) {

        if (StringUtils.isEmpty(userLink)) {
            throw new IllegalArgumentException("userLink");
        }

        return readFeed(options, ResourceType.Permission, Permission.class,
                Utils.joinPath(userLink, Paths.PERMISSIONS_PATH_SEGMENT));
    }

    @Override
    public Flux<FeedResponse<Permission>> queryPermissions(String userLink, String query,
                                                                 CosmosQueryRequestOptions options) {
        return queryPermissions(userLink, new SqlQuerySpec(query), options);
    }

    @Override
    public Flux<FeedResponse<Permission>> queryPermissions(String userLink, SqlQuerySpec querySpec,
                                                                 CosmosQueryRequestOptions options) {
        return createQuery(userLink, querySpec, options, Permission.class, ResourceType.Permission);
    }

    @Override
    public Mono<ResourceResponse<Offer>> replaceOffer(Offer offer) {
        DocumentClientRetryPolicy documentClientRetryPolicy = this.resetSessionTokenRetryPolicy.getRequestPolicy();
        return ObservableHelper.inlineIfPossibleAsObs(() -> replaceOfferInternal(offer, documentClientRetryPolicy), documentClientRetryPolicy);
    }

    private Mono<ResourceResponse<Offer>> replaceOfferInternal(Offer offer, DocumentClientRetryPolicy documentClientRetryPolicy) {
        try {
            if (offer == null) {
                throw new IllegalArgumentException("offer");
            }
            logger.debug("Replacing an Offer. offer id [{}]", offer.getId());
            RxDocumentClientImpl.validateResource(offer);

            String path = Utils.joinPath(offer.getSelfLink(), null);
            RxDocumentServiceRequest request = RxDocumentServiceRequest.create(this, OperationType.Replace,
                    ResourceType.Offer, path, offer, null, null);
            return this.replace(request, documentClientRetryPolicy).map(response -> toResourceResponse(response, Offer.class));

        } catch (Exception e) {
            logger.debug("Failure in replacing an Offer due to [{}]", e.getMessage(), e);
            return Mono.error(e);
        }
    }

    @Override
    public Mono<ResourceResponse<Offer>> readOffer(String offerLink) {
        DocumentClientRetryPolicy retryPolicyInstance = this.resetSessionTokenRetryPolicy.getRequestPolicy();
        return ObservableHelper.inlineIfPossibleAsObs(() -> readOfferInternal(offerLink, retryPolicyInstance), retryPolicyInstance);
    }

    private Mono<ResourceResponse<Offer>> readOfferInternal(String offerLink, DocumentClientRetryPolicy retryPolicyInstance) {
        try {
            if (StringUtils.isEmpty(offerLink)) {
                throw new IllegalArgumentException("offerLink");
            }
            logger.debug("Reading an Offer. offerLink [{}]", offerLink);
            String path = Utils.joinPath(offerLink, null);
            RxDocumentServiceRequest request = RxDocumentServiceRequest.create(this,
                OperationType.Read, ResourceType.Offer, path, (HashMap<String, String>)null, null);

            if (retryPolicyInstance != null) {
                retryPolicyInstance.onBeforeSendRequest(request);
            }

            return this.read(request, retryPolicyInstance).map(response -> toResourceResponse(response, Offer.class));

        } catch (Exception e) {
            logger.debug("Failure in reading an Offer due to [{}]", e.getMessage(), e);
            return Mono.error(e);
        }
    }

    @Override
    public Flux<FeedResponse<Offer>> readOffers(CosmosQueryRequestOptions options) {
        return readFeed(options, ResourceType.Offer, Offer.class,
                Utils.joinPath(Paths.OFFERS_PATH_SEGMENT, null));
    }

//    private <T extends Resource> Flux<FeedResponse<T>> readFeedCollectionChild(FeedOptions options, ResourceType resourceType,
//                                                                               Class<T> klass, String resourceLink) {
//        if (options == null) {
//            options = new FeedOptions();
//        }
//
//        int maxPageSize = options.getMaxItemCount() != null ? options.getMaxItemCount() : -1;
//
//        final FeedOptions finalFeedOptions = options;
//        RequestOptions requestOptions = new RequestOptions();
//        requestOptions.setPartitionKey(options.getPartitionKey());
//        BiFunction<String, Integer, RxDocumentServiceRequest> createRequestFunc = (continuationToken, pageSize) -> {
//            Map<String, String> requestHeaders = new HashMap<>();
//            if (continuationToken != null) {
//                requestHeaders.put(HttpConstants.HttpHeaders.CONTINUATION, continuationToken);
//            }
//            requestHeaders.put(HttpConstants.HttpHeaders.PAGE_SIZE, Integer.toString(pageSize));
//            RxDocumentServiceRequest request = RxDocumentServiceRequest.create(OperationType.ReadFeed,
//                resourceType, resourceLink, requestHeaders, finalFeedOptions);
//            return request;
//        };
//
//        Function<RxDocumentServiceRequest, Mono<FeedResponse<T>>> executeFunc = request -> {
//            return ObservableHelper.inlineIfPossibleAsObs(() -> {
//                Mono<Utils.ValueHolder<DocumentCollection>> collectionObs = this.collectionCache.resolveCollectionAsync(request);
//                Mono<RxDocumentServiceRequest> requestObs = this.addPartitionKeyInformation(request, null, null, requestOptions, collectionObs);
//
//                return requestObs.flatMap(req -> this.readFeed(req)
//                    .map(response -> toFeedResponsePage(response, klass)));
//            }, this.resetSessionTokenRetryPolicy.getRequestPolicy());
//        };
//
//        return Paginator.getPaginatedQueryResultAsObservable(options, createRequestFunc, executeFunc, klass, maxPageSize);
//    }
    private <T> Flux<FeedResponse<T>> readFeed(
        CosmosQueryRequestOptions options,
        ResourceType resourceType,
        Class<T> klass,
        String resourceLink) {

        if (options == null) {
            options = new CosmosQueryRequestOptions();
        }

        Integer maxItemCount = ModelBridgeInternal.getMaxItemCountFromQueryRequestOptions(options);
        int maxPageSize = maxItemCount != null ? maxItemCount : -1;
        final CosmosQueryRequestOptions finalCosmosQueryRequestOptions = options;
        DocumentClientRetryPolicy retryPolicy = this.resetSessionTokenRetryPolicy.getRequestPolicy();

        // create a func which takes continuation token and page size as arguments
        BiFunction<String, Integer, RxDocumentServiceRequest> createRequestFunc = (continuationToken, pageSize) -> {
            Map<String, String> requestHeaders = new HashMap<>();
            if (continuationToken != null) {
                requestHeaders.put(HttpConstants.HttpHeaders.CONTINUATION, continuationToken);
            }
            requestHeaders.put(HttpConstants.HttpHeaders.PAGE_SIZE, Integer.toString(pageSize));
            RxDocumentServiceRequest request =  RxDocumentServiceRequest.create(this,
                OperationType.ReadFeed, resourceType, resourceLink, requestHeaders, finalCosmosQueryRequestOptions);
            retryPolicy.onBeforeSendRequest(request);
            return request;
        };

        // Function which takes a request and returns a response
        Function<RxDocumentServiceRequest, Mono<FeedResponse<T>>> executeFunc = request -> ObservableHelper
            .inlineIfPossibleAsObs(() -> readFeed(request).map(response -> toFeedResponsePage(
                response,
                ImplementationBridgeHelpers
                    .CosmosQueryRequestOptionsHelper
                    .getCosmosQueryRequestOptionsAccessor()
                    .getItemFactoryMethod(finalCosmosQueryRequestOptions, klass),
                    klass)),
                retryPolicy);

        return Paginator
            .getPaginatedQueryResultAsObservable(
                options,
                createRequestFunc,
                executeFunc,
                maxPageSize);
    }

    @Override
    public Flux<FeedResponse<Offer>> queryOffers(String query, CosmosQueryRequestOptions options) {
        return queryOffers(new SqlQuerySpec(query), options);
    }

    @Override
    public Flux<FeedResponse<Offer>> queryOffers(SqlQuerySpec querySpec, CosmosQueryRequestOptions options) {
        return createQuery(null, querySpec, options, Offer.class, ResourceType.Offer);
    }

    @Override
    public Mono<DatabaseAccount> getDatabaseAccount() {
        DocumentClientRetryPolicy documentClientRetryPolicy = this.resetSessionTokenRetryPolicy.getRequestPolicy();
        return ObservableHelper.inlineIfPossibleAsObs(() -> getDatabaseAccountInternal(documentClientRetryPolicy),
         documentClientRetryPolicy);
    }

    private Mono<DatabaseAccount> getDatabaseAccountInternal(DocumentClientRetryPolicy documentClientRetryPolicy) {
        try {
            logger.debug("Getting Database Account");
            RxDocumentServiceRequest request = RxDocumentServiceRequest.create(this,
                    OperationType.Read,
                    ResourceType.DatabaseAccount, "", // path
                    (HashMap<String, String>) null,
                    null);
            return this.read(request, documentClientRetryPolicy).map(ModelBridgeInternal::toDatabaseAccount);

        } catch (Exception e) {
            logger.debug("Failure in getting Database Account due to [{}]", e.getMessage(), e);
            return Mono.error(e);
        }
    }

    public Object getSession() {
        return this.sessionContainer;
    }

    public void setSession(Object sessionContainer) {
        this.sessionContainer = (SessionContainer) sessionContainer;
    }

    @Override
    public RxClientCollectionCache getCollectionCache() {
        return this.collectionCache;
    }

    @Override
    public RxPartitionKeyRangeCache getPartitionKeyRangeCache() {
        return partitionKeyRangeCache;
    }

    @Override
    public GlobalEndpointManager getGlobalEndpointManager() {
        return this.globalEndpointManager;
    }

    @Override
    public AddressSelector getAddressSelector() {
        return new AddressSelector(this.addressResolver, this.configs.getProtocol());
    }

    public Flux<DatabaseAccount> getDatabaseAccountFromEndpoint(URI endpoint) {
        return Flux.defer(() -> {
            RxDocumentServiceRequest request = RxDocumentServiceRequest.create(this,
                OperationType.Read, ResourceType.DatabaseAccount, "", null, (Object) null);
            return this.populateHeadersAsync(request, RequestVerb.GET)
                .flatMap(requestPopulated -> {

                    requestPopulated.setEndpointOverride(endpoint);
                    return this.gatewayProxy.processMessage(requestPopulated).doOnError(e -> {
                        String message = String.format("Failed to retrieve database account information. %s",
                            e.getCause() != null
                                ? e.getCause().toString()
                                : e.toString());
                        logger.warn(message);
                    }).map(rsp -> rsp.getResource(DatabaseAccount.class))
                        .doOnNext(databaseAccount ->
                            this.useMultipleWriteLocations = this.connectionPolicy.isMultipleWriteRegionsEnabled()
                            && BridgeInternal.isEnableMultipleWriteLocations(databaseAccount));
                });
        });
    }

    /**
     * Certain requests must be routed through gateway even when the client connectivity mode is direct.
     *
     * @param request
     * @return RxStoreModel
     */
    private RxStoreModel getStoreProxy(RxDocumentServiceRequest request) {
        // If a request is configured to always use GATEWAY mode(in some cases when targeting .NET Core)
        // we return the GATEWAY store model
        if (request.useGatewayMode) {
            return this.gatewayProxy;
        }

        ResourceType resourceType = request.getResourceType();
        OperationType operationType = request.getOperationType();

        if (resourceType == ResourceType.Offer ||
            resourceType == ResourceType.ClientEncryptionKey ||
            resourceType.isScript() && operationType != OperationType.ExecuteJavaScript ||
            resourceType == ResourceType.PartitionKeyRange ||
            resourceType == ResourceType.PartitionKey && operationType == OperationType.Delete) {
            return this.gatewayProxy;
        }

        if (operationType == OperationType.Create
                || operationType == OperationType.Upsert) {
            if (resourceType == ResourceType.Database ||
                    resourceType == ResourceType.User ||
                    resourceType == ResourceType.DocumentCollection ||
                    resourceType == ResourceType.Permission) {
                return this.gatewayProxy;
            } else {
                return this.storeModel;
            }
        } else if (operationType == OperationType.Delete) {
            if (resourceType == ResourceType.Database ||
                    resourceType == ResourceType.User ||
                    resourceType == ResourceType.DocumentCollection) {
                return this.gatewayProxy;
            } else {
                return this.storeModel;
            }
        } else if (operationType == OperationType.Replace) {
            if (resourceType == ResourceType.DocumentCollection) {
                return this.gatewayProxy;
            } else {
                return this.storeModel;
            }
        } else if (operationType == OperationType.Read) {
            if (resourceType == ResourceType.DocumentCollection) {
                return this.gatewayProxy;
            } else {
                return this.storeModel;
            }
        } else {
            if ((operationType == OperationType.Query ||
                operationType == OperationType.SqlQuery ||
                operationType == OperationType.ReadFeed) &&
                    Utils.isCollectionChild(request.getResourceType())) {
                // Go to gateway only when partition key range and partition key are not set. This should be very rare
                if (request.getPartitionKeyRangeIdentity() == null &&
                        request.getHeaders().get(HttpConstants.HttpHeaders.PARTITION_KEY) == null) {
                    return this.gatewayProxy;
                }
            }

            return this.storeModel;
        }
    }

    @Override
    public void close() {
        logger.info("Attempting to close client {}", this.clientId);
        if (!closed.getAndSet(true)) {
            activeClientsCnt.decrementAndGet();
            logger.info("Shutting down ...");
            logger.info("Closing Global Endpoint Manager ...");
            LifeCycleUtils.closeQuietly(this.globalEndpointManager);
            logger.info("Closing StoreClientFactory ...");
            LifeCycleUtils.closeQuietly(this.storeClientFactory);
            logger.info("Shutting down reactorHttpClient ...");
            LifeCycleUtils.closeQuietly(this.reactorHttpClient);
            logger.info("Shutting down CpuMonitor ...");
            CpuMemoryMonitor.unregister(this);

            if (this.throughputControlEnabled.get()) {
                logger.info("Closing ThroughputControlStore ...");
                this.throughputControlStore.close();
            }

            logger.info("Shutting down completed.");
        } else {
            logger.warn("Already shutdown!");
        }
    }

    @Override
    public ItemDeserializer getItemDeserializer() {
        return this.itemDeserializer;
    }

    @Override
    public synchronized void enableThroughputControlGroup(ThroughputControlGroupInternal group, Mono<Integer> throughputQueryMono) {
        checkNotNull(group, "Throughput control group can not be null");

        if (this.throughputControlEnabled.compareAndSet(false, true)) {
            this.throughputControlStore =
                new ThroughputControlStore(
                    this.collectionCache,
                    this.connectionPolicy.getConnectionMode(),
                    this.partitionKeyRangeCache);

            this.storeModel.enableThroughputControl(throughputControlStore);
        }

        this.throughputControlStore.enableThroughputControlGroup(group, throughputQueryMono);
    }

    @Override
    public Flux<Void> submitOpenConnectionTasksAndInitCaches(CosmosContainerProactiveInitConfig proactiveContainerInitConfig) {
        return this.storeModel.submitOpenConnectionTasksAndInitCaches(proactiveContainerInitConfig);
    }

    @Override
    public ConsistencyLevel getDefaultConsistencyLevelOfAccount() {
        return this.gatewayConfigurationReader.getDefaultConsistencyLevel();
    }

    /***
     * Configure fault injector provider.
     *
     * @param injectorProvider the fault injector provider.
     */
    @Override
    public void configureFaultInjectorProvider(IFaultInjectorProvider injectorProvider) {
        checkNotNull(injectorProvider, "Argument 'injectorProvider' can not be null");

        if (this.connectionPolicy.getConnectionMode() == ConnectionMode.DIRECT) {
            this.storeModel.configureFaultInjectorProvider(injectorProvider, this.configs);
            this.addressResolver.configureFaultInjectorProvider(injectorProvider, this.configs);
        }

        this.gatewayProxy.configureFaultInjectorProvider(injectorProvider, this.configs);
    }

    @Override
    public void recordOpenConnectionsAndInitCachesCompleted(List<CosmosContainerIdentity> cosmosContainerIdentities) {
        this.storeModel.recordOpenConnectionsAndInitCachesCompleted(cosmosContainerIdentities);
    }

    @Override
    public void recordOpenConnectionsAndInitCachesStarted(List<CosmosContainerIdentity> cosmosContainerIdentities) {
        this.storeModel.recordOpenConnectionsAndInitCachesStarted(cosmosContainerIdentities);
    }

    private static SqlQuerySpec createLogicalPartitionScanQuerySpec(
        PartitionKey partitionKey,
        String partitionKeySelector) {

        StringBuilder queryStringBuilder = new StringBuilder();
        List<SqlParameter> parameters = new ArrayList<>();

        queryStringBuilder.append("SELECT * FROM c WHERE");
        Object pkValue = ModelBridgeInternal.getPartitionKeyObject(partitionKey);
        String pkParamName = "@pkValue";
        parameters.add(new SqlParameter(pkParamName, pkValue));

        queryStringBuilder.append(" c");
        // partition key def
        queryStringBuilder.append(partitionKeySelector);
        queryStringBuilder.append((" = "));
        queryStringBuilder.append(pkParamName);

        return new SqlQuerySpec(queryStringBuilder.toString(), parameters);
    }

    @Override
    public Mono<List<FeedRange>> getFeedRanges(String collectionLink) {
        InvalidPartitionExceptionRetryPolicy invalidPartitionExceptionRetryPolicy = new InvalidPartitionExceptionRetryPolicy(
            this.collectionCache,
            null,
            collectionLink,
            new HashMap<>());

        RxDocumentServiceRequest request = RxDocumentServiceRequest.create(
            this,
            OperationType.Query,
            ResourceType.Document,
            collectionLink,
            null);

        invalidPartitionExceptionRetryPolicy.onBeforeSendRequest(request);

        return ObservableHelper.inlineIfPossibleAsObs(
            () -> getFeedRangesInternal(request, collectionLink),
            invalidPartitionExceptionRetryPolicy);
    }

    private Mono<List<FeedRange>> getFeedRangesInternal(RxDocumentServiceRequest request, String collectionLink) {
        logger.debug("getFeedRange collectionLink=[{}]", collectionLink);

        if (StringUtils.isEmpty(collectionLink)) {
            throw new IllegalArgumentException("collectionLink");
        }

        Mono<Utils.ValueHolder<DocumentCollection>> collectionObs = collectionCache.resolveCollectionAsync(null,
            request);

        return collectionObs.flatMap(documentCollectionResourceResponse -> {
            final DocumentCollection collection = documentCollectionResourceResponse.v;
            if (collection == null) {
                return Mono.error(new IllegalStateException("Collection cannot be null"));
            }

            Mono<Utils.ValueHolder<List<PartitionKeyRange>>> valueHolderMono = partitionKeyRangeCache
                .tryGetOverlappingRangesAsync(
                    BridgeInternal.getMetaDataDiagnosticContext(request.requestContext.cosmosDiagnostics),
                    collection.getResourceId(), RANGE_INCLUDING_ALL_PARTITION_KEY_RANGES, true, null);

            return valueHolderMono.map(partitionKeyRangeList -> toFeedRanges(partitionKeyRangeList, request));
        });
    }

    private static List<FeedRange> toFeedRanges(
        Utils.ValueHolder<List<PartitionKeyRange>> partitionKeyRangeListValueHolder, RxDocumentServiceRequest request) {
        final List<PartitionKeyRange> partitionKeyRangeList = partitionKeyRangeListValueHolder.v;
        if (partitionKeyRangeList == null) {
            request.forceNameCacheRefresh = true;
            throw new InvalidPartitionException();
        }

        List<FeedRange> feedRanges = new ArrayList<>();
        partitionKeyRangeList.forEach(pkRange -> feedRanges.add(toFeedRange(pkRange)));

        return feedRanges;
    }

    private static FeedRange toFeedRange(PartitionKeyRange pkRange) {
        return new FeedRangeEpkImpl(pkRange.toRange());
    }

    /**
     * Creates a type 4 (pseudo randomly generated) UUID.
     * <p>
     * The {@link UUID} is generated using a non-cryptographically strong pseudo random number generator.
     *
     * @return A randomly generated {@link UUID}.
     */
    public static UUID randomUuid() {
        // Note: Copied from CoreUtils
        return randomUuid(ThreadLocalRandom.current().nextLong(), ThreadLocalRandom.current().nextLong());
    }

    static UUID randomUuid(long msb, long lsb) {
        msb &= 0xffffffffffff0fffL; // Clear the UUID version.
        msb |= 0x0000000000004000L; // Set the UUID version to 4.
        lsb &= 0x3fffffffffffffffL; // Clear the variant.
        lsb |= 0x8000000000000000L; // Set the variant to IETF.

        // Use new UUID(long, long) instead of UUID.randomUUID as UUID.randomUUID may be blocking.
        // For environments using Reactor's BlockHound this will raise an exception if called in non-blocking threads.
        return new UUID(msb, lsb);
    }
}<|MERGE_RESOLUTION|>--- conflicted
+++ resolved
@@ -471,9 +471,7 @@
             this.reactorHttpClient = httpClient();
 
             this.globalEndpointManager = new GlobalEndpointManager(asDatabaseAccountManagerInternal(), this.connectionPolicy, /**/configs);
-            // retryPolicy is final
             this.retryPolicy = new RetryPolicy(this, this.globalEndpointManager, this.connectionPolicy);
-            // is this really needed?, since we reinitialize in the init() method
             this.resetSessionTokenRetryPolicy = retryPolicy;
             CpuMemoryMonitor.register(this);
             this.queryPlanCache = new ConcurrentHashMap<>();
@@ -557,9 +555,6 @@
                     this,
                     this.retryPolicy);
             }
-
-            // this initialization of resetSessionTokenRetryPolicy ensures the resetSessionTokenRetryPolicy
-            // encapsulates the retryPolicy
             this.resetSessionTokenRetryPolicy = new ResetSessionTokenRetryPolicyFactory(this.sessionContainer, this.collectionCache, this.retryPolicy);
 
             this.partitionKeyRangeCache = new RxPartitionKeyRangeCache(RxDocumentClientImpl.this,
@@ -851,15 +846,12 @@
     private String parentResourceLinkToQueryLink(String parentResourceLink, ResourceType resourceTypeEnum) {
         switch (resourceTypeEnum) {
             case Database:
-                // /dbs
                 return Paths.DATABASES_ROOT;
 
             case DocumentCollection:
-                // /dbs/colls
                 return Utils.joinPath(parentResourceLink, Paths.COLLECTIONS_PATH_SEGMENT);
 
             case Document:
-
                 return Utils.joinPath(parentResourceLink, Paths.DOCUMENTS_PATH_SEGMENT);
 
             case Offer:
@@ -1005,16 +997,9 @@
     private static <T> Flux<FeedResponse<T>> getFeedResponseFluxWithTimeout(
         Flux<FeedResponse<T>> feedResponseFlux,
         CosmosEndToEndOperationLatencyPolicyConfig endToEndPolicyConfig,
-<<<<<<< HEAD
-        CosmosQueryRequestOptions requestOptions) {
-        // Sequence: FR1, FR2, ... FRn
-        // No emission: timeout check time elapsed since subscription
-        // If emission: timeout check time elapsed since last emission
-=======
         CosmosQueryRequestOptions requestOptions,
         final AtomicBoolean isQueryCancelledOnTimeout) {
 
->>>>>>> d4d4172a
         return feedResponseFlux
             .timeout(endToEndPolicyConfig.getEndToEndOperationTimeout())
             .onErrorMap(throwable -> {
@@ -2028,8 +2013,6 @@
         return rxDocumentServiceResponseMono;
     }
 
-    // where do we track cancellation for query requests
-    // here cancellation is tracked for point-operations
     private static Throwable getCancellationException(RxDocumentServiceRequest request, Throwable throwable) {
         Throwable unwrappedException = reactor.core.Exceptions.unwrap(throwable);
         if (unwrappedException instanceof TimeoutException) {
@@ -2374,7 +2357,6 @@
 
     @Override
     public Mono<ResourceResponse<Document>> readDocument(String documentLink, RequestOptions options) {
-        // wonder why we have two different initializations for it??
         DocumentClientRetryPolicy retryPolicyInstance = this.resetSessionTokenRetryPolicy.getRequestPolicy();
         return ObservableHelper.inlineIfPossibleAsObs(() -> readDocumentInternal(documentLink, options, retryPolicyInstance), retryPolicyInstance);
     }
@@ -2389,9 +2371,6 @@
             logger.debug("Reading a Document. documentLink: [{}]", documentLink);
             String path = Utils.joinPath(documentLink, null);
             Map<String, String> requestHeaders = this.getRequestHeaders(options, ResourceType.Document, OperationType.Read);
-
-            // TIDBITS about RxDocumentServiceRequest
-            //  1. If path is not empty then request is not name-based
             RxDocumentServiceRequest request = RxDocumentServiceRequest.create(this,
                 OperationType.Read, ResourceType.Document, path, requestHeaders, options);
             request.requestContext.setExcludeRegions(options.getExcludeRegions());
@@ -2400,7 +2379,6 @@
                 retryPolicyInstance.onBeforeSendRequest(request);
             }
 
-            // Resolve the documentCollection first either from the cache or the GW (look at RxCollectionCache / RxClientCollectionCache)
             Mono<Utils.ValueHolder<DocumentCollection>> collectionObs = this.collectionCache.resolveCollectionAsync(BridgeInternal.getMetaDataDiagnosticContext(request.requestContext.cosmosDiagnostics), request);
 
             Mono<RxDocumentServiceRequest> requestObs = addPartitionKeyInformation(request, null, null, options, collectionObs);
@@ -2843,7 +2821,6 @@
 
             @Override
             public RxCollectionCache getCollectionCache() {
-                // collectionCache maps collectionName to collectionRid
                 return RxDocumentClientImpl.this.collectionCache;
             }
 
@@ -2907,7 +2884,6 @@
         SqlQuerySpec querySpec,
         CosmosQueryRequestOptions options,
         Class<T> classOfT) {
-        // a sql logger to log in debug mode
         SqlQuerySpecLogger.getInstance().logQuery(querySpec);
         return createQuery(collectionLink, querySpec, options, classOfT, ResourceType.Document);
     }
@@ -4325,8 +4301,6 @@
         int maxPageSize = maxItemCount != null ? maxItemCount : -1;
         final CosmosQueryRequestOptions finalCosmosQueryRequestOptions = options;
         DocumentClientRetryPolicy retryPolicy = this.resetSessionTokenRetryPolicy.getRequestPolicy();
-
-        // create a func which takes continuation token and page size as arguments
         BiFunction<String, Integer, RxDocumentServiceRequest> createRequestFunc = (continuationToken, pageSize) -> {
             Map<String, String> requestHeaders = new HashMap<>();
             if (continuationToken != null) {
@@ -4339,7 +4313,6 @@
             return request;
         };
 
-        // Function which takes a request and returns a response
         Function<RxDocumentServiceRequest, Mono<FeedResponse<T>>> executeFunc = request -> ObservableHelper
             .inlineIfPossibleAsObs(() -> readFeed(request).map(response -> toFeedResponsePage(
                 response,
