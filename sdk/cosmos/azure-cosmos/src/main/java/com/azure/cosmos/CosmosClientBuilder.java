--- conflicted
+++ resolved
@@ -145,11 +145,8 @@
     private CosmosEndToEndOperationLatencyPolicyConfig cosmosEndToEndOperationLatencyPolicyConfig;
     private SessionRetryOptions sessionRetryOptions;
     private Supplier<CosmosExcludedRegions> cosmosExcludedRegionsSupplier;
-<<<<<<< HEAD
     private Consumer<CosmosRequestOptionsTransformer> requestOptionsTransformer;
-=======
     private CosmosItemSerializer defaultCustomSerializer;
->>>>>>> abe709e4
 
     /**
      * Instantiates a new Cosmos client builder.
