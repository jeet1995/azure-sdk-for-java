--- conflicted
+++ resolved
@@ -932,11 +932,7 @@
                                 collectionRid,
                                 this.serviceEndpoint,
                                 addressToBeValidated,
-<<<<<<< HEAD
                                 this.connectionPolicy.getMinConnectionPoolSizePerEndpoint()))
-=======
-                                minConnectionsRequiredForEndpoint))
->>>>>>> fe795f9f
                     .subscribeOn(CosmosSchedulers.OPEN_CONNECTIONS_BOUNDED_ELASTIC)
                     .subscribe();
             }
