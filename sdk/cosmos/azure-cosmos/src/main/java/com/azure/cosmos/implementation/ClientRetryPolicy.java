--- conflicted
+++ resolved
@@ -191,14 +191,10 @@
             return this.shouldRetryOnInternalServerError();
         }
 
-<<<<<<< HEAD
-        if (this.request != null && this.request.isMetadataRequest()) {
-=======
         if (this.request != null
             && this.request.getOperationType() == OperationType.ReadFeed
             && this.request.getResourceType() == ResourceType.PartitionKeyRange) {
             // currently only limit the metadata throttling policy to get partition key ranges
->>>>>>> fe96d60c
             return this.metadataThrottlingRetry.shouldRetry(e);
         } else {
             return this.throttlingRetry.shouldRetry(e);
