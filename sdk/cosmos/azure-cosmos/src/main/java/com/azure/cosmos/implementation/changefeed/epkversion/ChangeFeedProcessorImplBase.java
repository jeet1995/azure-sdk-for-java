--- conflicted
+++ resolved
@@ -233,12 +233,8 @@
                             CosmosChangeFeedRequestOptions options = this.createRequestOptionsForProcessingFromNow(lease.getFeedRange());
 
                             return this.feedContextClient
-<<<<<<< HEAD
-                                    // query for CFPItem from the feed container - this way you'll get the latestLsn on documents for a given lease
-                                    .createDocumentChangeFeedQuery(this.feedContextClient.getContainerClient(), options, ChangeFeedProcessorItem.class)
-=======
-                                    .createDocumentChangeFeedQuery(this.feedContextClient.getContainerClient(), options, ChangeFeedProcessorItem.class, false)
->>>>>>> 0ab6b40c
+                                // query for CFPItem from the feed container - this way you'll get the latestLsn on documents for a given lease
+                                .createDocumentChangeFeedQuery(this.feedContextClient.getContainerClient(), options, ChangeFeedProcessorItem.class, false)
                                     .take(1)
                                     .map(feedResponse -> {
                                         ChangeFeedProcessorState changeFeedProcessorState = new ChangeFeedProcessorState()
