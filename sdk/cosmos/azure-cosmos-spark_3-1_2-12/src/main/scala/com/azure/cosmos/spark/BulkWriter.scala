// Copyright (c) Microsoft Corporation. All rights reserved.
// Licensed under the MIT License.
package com.azure.cosmos.spark

// scalastyle:off underscore.import
import com.azure.cosmos.{models, _}
import com.azure.cosmos.models.{CosmosBulkExecutionOptions, CosmosBulkExecutionThresholdsState, CosmosBulkItemRequestOptions, CosmosBulkOperations}

import scala.collection.mutable
import scala.concurrent.duration.Duration
// scalastyle:on underscore.import
import com.azure.cosmos.implementation.ImplementationBridgeHelpers
import com.azure.cosmos.implementation.guava25.base.Preconditions
import com.azure.cosmos.implementation.spark.{OperationContextAndListenerTuple, OperationListener}
import com.azure.cosmos.models.PartitionKey
import com.azure.cosmos.spark.BulkWriter.{DefaultMaxPendingOperationPerCore, emitFailureHandler}
import com.azure.cosmos.spark.diagnostics.{DiagnosticsContext, DiagnosticsLoader, LoggerHelper, SparkTaskContext}
import com.fasterxml.jackson.databind.node.ObjectNode
import org.apache.spark.TaskContext
import reactor.core.Disposable
import reactor.core.publisher.Sinks
import reactor.core.publisher.Sinks.{EmitFailureHandler, EmitResult}
import reactor.core.scala.publisher.SMono.PimpJFlux
import reactor.core.scala.publisher.{SFlux, SMono}
import reactor.core.scheduler.Schedulers

import java.util.UUID
import java.util.concurrent.{Semaphore, TimeUnit}
import java.util.concurrent.atomic.{AtomicBoolean, AtomicInteger, AtomicLong, AtomicReference}
import java.util.concurrent.locks.ReentrantLock
// scalastyle:off underscore.import
import scala.collection.JavaConverters._
// scalastyle:on underscore.import

//scalastyle:off null
//scalastyle:off multiple.string.literals
class BulkWriter(container: CosmosAsyncContainer,
                 writeConfig: CosmosWriteConfig,
                 diagnosticsConfig: DiagnosticsConfig)
  extends AsyncItemWriter {

  private val log = LoggerHelper.getLogger(diagnosticsConfig, this.getClass)

  // TODO: moderakh add a mocking unit test for Bulk where CosmosClient is mocked to simulator failure/retry scenario

  // TODO: moderakh this requires tuning.
  // TODO: moderakh should we do a max on the max memory to ensure we don't run out of memory?
  private val cpuCount = SparkUtils.getNumberOfHostCPUCores
  // each bulk writer allows up to maxPendingOperations being buffered
  // there is one bulk writer per spark task/partition
  // and default config will create one executor per core on the executor host
  // so multiplying by cpuCount in the default config is too aggressive
  private val maxPendingOperations = writeConfig.bulkMaxPendingOperations
    .getOrElse(DefaultMaxPendingOperationPerCore)
  log.logInfo(
    s"BulkWriter instantiated (Host CPU count: ${cpuCount}, maxPendingOperations: ${maxPendingOperations} ...")

  private val closed = new AtomicBoolean(false)
  private val lock = new ReentrantLock
  private val pendingTasksCompleted = lock.newCondition
  private val activeTasks = new AtomicInteger(0)
  private val errorCaptureFirstException = new AtomicReference[Throwable]()
  private val bulkInputEmitter: Sinks.Many[models.CosmosItemOperation] = Sinks.many().unicast().onBackpressureBuffer()

  // TODO: fabianm - remove this later
  // Leaving activeOperations here primarily for debugging purposes (for example in case of hangs)
  private val activeOperations = java.util.concurrent.ConcurrentHashMap.newKeySet[models.CosmosItemOperation]().asScala
  private val semaphore = new Semaphore(maxPendingOperations)

  private val totalScheduledMetrics = new AtomicLong(0)
  private val totalSuccessfulIngestionMetrics = new AtomicLong(0)

  private val cosmosBulkExecutionOptions = new CosmosBulkExecutionOptions(BulkWriter.bulkProcessingThresholds)
  private val operationContext = initializeOperationContext()

  private def initializeOperationContext(): SparkTaskContext = {
    val taskContext = TaskContext.get

    val diagnosticsContext: DiagnosticsContext = DiagnosticsContext(UUID.randomUUID().toString, "BulkWriter")

    if (taskContext != null) {
      val taskDiagnosticsContext = SparkTaskContext(diagnosticsContext.correlationActivityId,
        taskContext.stageId(),
        taskContext.partitionId(),
        taskContext.taskAttemptId(),
        "")

      val listener: OperationListener =
        DiagnosticsLoader.getDiagnosticsProvider(diagnosticsConfig).getLogger(this.getClass)

      val operationContextAndListenerTuple = new OperationContextAndListenerTuple(taskDiagnosticsContext, listener)
      ImplementationBridgeHelpers.CosmosBulkExecutionOptionsHelper
        .getCosmosBulkExecutionOptionsAccessor
        .setOperationContext(cosmosBulkExecutionOptions, operationContextAndListenerTuple)

      taskDiagnosticsContext
    } else{
      SparkTaskContext(diagnosticsContext.correlationActivityId,
        -1,
        -1,
        -1,
        "")
    }
  }

  private val subscriptionDisposable: Disposable = {
    val bulkOperationResponseFlux: SFlux[models.CosmosBulkOperationResponse[Object]] =
      container
          .executeBulkOperations[Object](
            bulkInputEmitter.asFlux(),
            cosmosBulkExecutionOptions)
          .asScala

    bulkOperationResponseFlux.subscribe(
      resp => {
        var isGettingRetried = false
        try {
          val itemOperation = resp.getOperation
          val itemOperationFound = activeOperations.remove(itemOperation)
          assume(itemOperationFound) // can't find the item operation in list of active operations!
          val context = itemOperation.getContext[OperationContext]

          if (resp.getException != null) {
            Option(resp.getException) match {
              case Some(cosmosException: CosmosException) =>
                log.logDebug(s"encountered ${cosmosException.getStatusCode}, Context: ${operationContext.toString}")
                if (shouldIgnore(cosmosException)) {
                  log.logDebug(s"for itemId=[${context.itemId}], partitionKeyValue=[${context.partitionKeyValue}], " +
                    s"ignored encountered ${cosmosException.getStatusCode}, Context: ${operationContext.toString}")
                  totalSuccessfulIngestionMetrics.getAndIncrement()
                  // work done
                } else if (shouldRetry(cosmosException, context)) {
                  // requeue
                  log.logWarning(s"for itemId=[${context.itemId}], partitionKeyValue=[${context.partitionKeyValue}], " +
                    s"encountered ${cosmosException.getStatusCode}, will retry! " +
                    s"attemptNumber=${context.attemptNumber}, exceptionMessage=${cosmosException.getMessage}, Context: {${operationContext.toString}}")

                  // this is to ensure the submission will happen on a different thread in background
                  // and doesn't block the active thread
                  val deferredRetryMono = SMono.defer(() => {
                      scheduleWriteInternal(itemOperation.getPartitionKeyValue,
                        itemOperation.getItem.asInstanceOf[ObjectNode],
                        OperationContext(context.itemId, context.partitionKeyValue, context.eTag, context.attemptNumber + 1))
                      SMono.empty
                    })

                  if (Exceptions.isTimeout(cosmosException)) {
                    deferredRetryMono
                      .delaySubscription(
                        Duration(
                          BulkWriter.minDelayOn408RequestTimeoutInMs +
                          scala.util.Random.nextInt(
                            BulkWriter.maxDelayOn408RequestTimeoutInMs - BulkWriter.minDelayOn408RequestTimeoutInMs),
                          TimeUnit.MILLISECONDS),
                        Schedulers.boundedElastic())
                      .subscribeOn(Schedulers.boundedElastic())
                      .subscribe()

                  } else {
                    deferredRetryMono
                      .subscribeOn(Schedulers.boundedElastic())
                      .subscribe()
                  }

                  isGettingRetried = true
                } else {
                  log.logWarning(s"for itemId=[${context.itemId}], partitionKeyValue=[${context.partitionKeyValue}], " +
                    s"encountered ${cosmosException.getStatusCode}, all retries exhausted! " +
                    s"attemptNumber=${context.attemptNumber}, exceptionMessage=${cosmosException.getMessage}, Context: {${operationContext.toString}")
                  captureIfFirstFailure(cosmosException)
                  cancelWork()
                }
              case _ =>
                log.logWarning(s"unexpected failure: itemId=[${context.itemId}], partitionKeyValue=[${context.partitionKeyValue}], " +
                  s"encountered , attemptNumber=${context.attemptNumber}, exceptionMessage=${resp.getException.getMessage}, " +
                  s"Context: ${operationContext.toString}", resp.getException)
                captureIfFirstFailure(resp.getException)
                cancelWork()
            }
          } else {
            // no error case
            totalSuccessfulIngestionMetrics.getAndIncrement()
          }

        }
        finally {
          if (!isGettingRetried) {
            semaphore.release()
          }
        }

        markTaskCompletion()
      },
      errorConsumer = Option.apply(
        ex => {
          log.logError(s"Unexpected failure code path in Bulk ingestion, Context: ${operationContext.toString}", ex)
          // if there is any failure this closes the bulk.
          // at this point bulk api doesn't allow any retrying
          // we don't know the list of failed item-operations
          // they only way to retry to keep a dictionary of pending operations outside
          // so we know which operations failed and which ones can be retried.
          // TODO: moderakh discuss the bulk API in the core SDK.
          // this is currently a kill scenario.
          captureIfFirstFailure(ex)
          cancelWork()
          markTaskCompletion()
        }
      )
    )
  }

  override def scheduleWrite(partitionKeyValue: PartitionKey, objectNode: ObjectNode): Unit = {
    Preconditions.checkState(!closed.get())
    throwIfCapturedExceptionExists()

    var acquisitionAttempt = 0
    val activeOperationsSemaphoreTimeout = 10
    val operationContext = OperationContext(getId(objectNode), partitionKeyValue, getETag(objectNode), 1)
    var numberOfIntervalsWithIdenticalActiveOperationSnapshots = new AtomicLong(0)
    // Don't clone the activeOperations for the first iteration
    // to reduce perf impact before the Semaphore has been acquired
    // this means if the semaphore can't be acquired within 10 minutes
    // the first attempt will always assume it wasn't stale - so effectively we
    // allow staleness for ten additional minutes - which is perfectly fine
    var activeOperationsSnapshot = mutable.Set.empty[models.CosmosItemOperation]
    while (!semaphore.tryAcquire(activeOperationsSemaphoreTimeout, TimeUnit.MINUTES)) {

      log.logError("SEMAPHORE TIMEDOUT!!!!")

      if (subscriptionDisposable.isDisposed) {
        captureIfFirstFailure(
          new IllegalStateException("Can't accept any new work - BulkWriter has been disposed already"));
      }

      throwIfProgressStaled(
        "Semaphore acquisition",
        activeOperationsSnapshot,
        numberOfIntervalsWithIdenticalActiveOperationSnapshots)

      activeOperationsSnapshot = activeOperations.clone()
    }

    val cnt = totalScheduledMetrics.getAndIncrement()
    log.logDebug(s"total scheduled $cnt, Context: ${operationContext.toString}")

    scheduleWriteInternal(partitionKeyValue, objectNode, operationContext)
  }

  private def scheduleWriteInternal(partitionKeyValue: PartitionKey, objectNode: ObjectNode, operationContext: OperationContext): Unit = {
    activeTasks.incrementAndGet()
    if (operationContext.attemptNumber > 1) {
      log.logInfo(s"bulk scheduleWrite attemptCnt: ${operationContext.attemptNumber}, Context: ${operationContext.toString}")
    }

    val bulkItemOperation = writeConfig.itemWriteStrategy match {
      case ItemWriteStrategy.ItemOverwrite =>
        CosmosBulkOperations.getUpsertItemOperation(objectNode, partitionKeyValue, operationContext)
      case ItemWriteStrategy.ItemAppend =>
        CosmosBulkOperations.getCreateItemOperation(objectNode, partitionKeyValue, operationContext)
      case ItemWriteStrategy.ItemDelete =>
        CosmosBulkOperations.getDeleteItemOperation(operationContext.itemId, partitionKeyValue, operationContext)
      case ItemWriteStrategy.ItemDeleteIfNotModified =>
        CosmosBulkOperations.getDeleteItemOperation(
          operationContext.itemId,
          partitionKeyValue,
          operationContext.eTag match {
            case Some(eTag) => new CosmosBulkItemRequestOptions().setIfMatchETag(eTag)
            case _ =>  new CosmosBulkItemRequestOptions()
          },
          operationContext)
      case _ =>
        throw new RuntimeException(s"${writeConfig.itemWriteStrategy} not supported")
    }

    activeOperations.add(bulkItemOperation)

    // For FAIL_NON_SERIALIZED, will keep retry, while for other errors, use the default behavior
    bulkInputEmitter.emitNext(bulkItemOperation, emitFailureHandler)
  }

  private[this] def throwIfCapturedExceptionExists(): Unit = {
    val errorSnapshot = errorCaptureFirstException.get()
    if (errorSnapshot != null) {
      log.logError(s"throw captured error ${errorSnapshot.getMessage}, " +
        s"Context: ${operationContext.toString}")
      throw errorSnapshot
    }
  }

  private[this] def getActiveOperationsLog(activeOperationsSnapshot: mutable.Set[models.CosmosItemOperation]): String = {
    val sb = new StringBuilder()

    activeOperationsSnapshot
      .take(BulkWriter.maxItemOperationsToShowInErrorMessage)
      .foreach(itemOperation => {
        if (sb.nonEmpty) {
          sb.append(", ")
        }

        sb.append(itemOperation.getOperationType)
        sb.append("->")
        val ctx = itemOperation.getContext[OperationContext]
        sb.append(s"${ctx.partitionKeyValue}/${ctx.itemId}/${ctx.eTag}(${ctx.attemptNumber})")
      })

    sb.toString()
  }

  private[this] def throwIfProgressStaled
  (
    operationName: String,
    activeOperationsSnapshot: mutable.Set[models.CosmosItemOperation],
    numberOfIntervalsWithIdenticalActiveOperationSnapshots: AtomicLong
  ) = {

    val operationsLog = getActiveOperationsLog(activeOperationsSnapshot)

    if (activeOperationsSnapshot.equals(activeOperations)) {
      numberOfIntervalsWithIdenticalActiveOperationSnapshots.incrementAndGet()
      log.logWarning(
        s"${operationName} has been waiting ${numberOfIntervalsWithIdenticalActiveOperationSnapshots} " +
          s"times for identical set of operations: ${operationsLog} Context: ${operationContext.toString}"
      )
    } else {
      numberOfIntervalsWithIdenticalActiveOperationSnapshots.set(0)
      log.logInfo(
        s"${operationName} is waiting for active operations: ${operationsLog} Context: ${operationContext.toString}"
      )
    }

    if (numberOfIntervalsWithIdenticalActiveOperationSnapshots.get >= BulkWriter.maxAllowedMinutesWithoutAnyProgress) {

      captureIfFirstFailure(
        new IllegalStateException(
          s"Stale bulk ingestion identified in ${operationName} - the following active operations have not been " +
            s"completed (first ${BulkWriter.maxItemOperationsToShowInErrorMessage} shown) or progressed after " +
            s"${BulkWriter.maxAllowedMinutesWithoutAnyProgress} minutes: $operationsLog"
        ))
      cancelWork()
    }

    throwIfCapturedExceptionExists()
  }

  // the caller has to ensure that after invoking this method scheduleWrite doesn't get invoked
  // scalastyle:off method.length
  // scalastyle:off cyclomatic.complexity
  override def flushAndClose(): Unit = {
    this.synchronized {
      try {
        if (!closed.get()) {
          log.logInfo(s"flushAndClose invoked, Context: ${operationContext.toString}")
          log.logInfo(s"completed so far ${totalSuccessfulIngestionMetrics.get()}, " +
            s"pending tasks ${activeOperations.size}, Context: ${operationContext.toString}")

          // error handling, if there is any error and the subscription is cancelled
          // the remaining tasks will not be processed hence we never reach activeTasks = 0
          // once we do error handling we should think how to cover the scenario.
          lock.lock()
          try {
            var numberOfIntervalsWithIdenticalActiveOperationSnapshots = new AtomicLong(0)
            var activeTasksSnapshot = activeTasks.get()
            while (activeTasksSnapshot > 0 && errorCaptureFirstException.get == null) {
              log.logInfo(
                s"Waiting for pending activeTasks $activeTasksSnapshot, Context: ${operationContext.toString}")
              val activeOperationsSnapshot = activeOperations.clone()
              val awaitCompleted = pendingTasksCompleted.await(1, TimeUnit.MINUTES)
              if (!awaitCompleted) {
                throwIfProgressStaled(
                  "FlushAndClose",
                  activeOperationsSnapshot,
                  numberOfIntervalsWithIdenticalActiveOperationSnapshots
                )
              }
              activeTasksSnapshot = activeTasks.get()
              val semaphoreAvailablePermitsSnapshot = semaphore.availablePermits()


              if (awaitCompleted) {
                log.logInfo(s"Waiting completed for pending activeTasks $activeTasksSnapshot, " +
                  s"Context: ${operationContext.toString}")
              } else {
                log.logInfo(s"Waiting interrupted for pending activeTasks $activeTasksSnapshot - " +
                  s"available permits ${semaphoreAvailablePermitsSnapshot}, " +
                  s"Context: ${operationContext.toString}")
              }
            }

            log.logInfo(s"Waiting completed for pending activeTasks $activeTasksSnapshot, " +
              s"Context: ${operationContext.toString}")
          } finally {
            lock.unlock()
          }

          log.logInfo(s"invoking bulkInputEmitter.onComplete(), Context: ${operationContext.toString}")
          semaphore.release(activeTasks.get())
          bulkInputEmitter.tryEmitComplete()

          throwIfCapturedExceptionExists()

          assume(activeTasks.get() == 0)
          assume(activeOperations.isEmpty)
          assume(semaphore.availablePermits() == maxPendingOperations)
          log.logInfo(s"flushAndClose completed with no error. " +
            s"totalSuccessfulIngestionMetrics=${totalSuccessfulIngestionMetrics.get()}, " +
            s"totalScheduled=$totalScheduledMetrics, Context: ${operationContext.toString}")
          assume(totalScheduledMetrics.get() == totalSuccessfulIngestionMetrics.get)
        }
      } finally {
        subscriptionDisposable.dispose();
        closed.set(true)
      }
    }
  }
  // scalastyle:on method.length
  // scalastyle:on cyclomatic.complexity

  private def markTaskCompletion(): Unit = {
    lock.lock()
    try {
      val activeTasksLeftSnapshot = activeTasks.decrementAndGet()
      val exceptionSnapshot = errorCaptureFirstException.get()
      if (activeTasksLeftSnapshot == 0 || exceptionSnapshot != null) {
        log.logDebug(s"markTaskCompletion, Active tasks left: $activeTasksLeftSnapshot, " +
          s"error: $exceptionSnapshot, Context: ${operationContext.toString}")
        pendingTasksCompleted.signal()
      }
    } finally {
      lock.unlock()
    }
  }

  private def captureIfFirstFailure(throwable: Throwable): Unit = {
    log.logError(s"capture failure, Context: {${operationContext.toString}}", throwable)
    lock.lock()
    try {
      errorCaptureFirstException.compareAndSet(null, throwable)
      pendingTasksCompleted.signal()
    } finally {
      lock.unlock()
    }
  }

  private def cancelWork(): Unit = {
    log.logInfo(s"cancelling remaining unprocessed tasks ${activeTasks.get}, " +
      s"Context: ${operationContext.toString}")
    subscriptionDisposable.dispose()
  }

  private def shouldIgnore(cosmosException: CosmosException): Boolean = {
    writeConfig.itemWriteStrategy match {
      case ItemWriteStrategy.ItemAppend => Exceptions.isResourceExistsException(cosmosException)
      case ItemWriteStrategy.ItemDelete => Exceptions.isNotFoundExceptionCore(cosmosException)
      case ItemWriteStrategy.ItemDeleteIfNotModified => Exceptions.isNotFoundExceptionCore(cosmosException) ||
        Exceptions.isPreconditionFailedException(cosmosException)
      case _ => false
    }
  }

  private def shouldRetry(cosmosException: CosmosException, operationContext: OperationContext): Boolean = {
    operationContext.attemptNumber < writeConfig.maxRetryCount &&
      Exceptions.canBeTransientFailure(cosmosException)
  }

  private case class OperationContext
  (
    itemId: String,
    partitionKeyValue: PartitionKey,
    eTag: Option[String],
    attemptNumber: Int /** starts from 1 * */)

  private def getId(objectNode: ObjectNode) = {
    val idField = objectNode.get(CosmosConstants.Properties.Id)
    assume(idField != null && idField.isTextual)
    idField.textValue()
  }

  private def getETag(objectNode: ObjectNode) = {
    val eTagField = objectNode.get(CosmosConstants.Properties.ETag)
    if (eTagField != null && eTagField.isTextual) {
      Some(eTagField.textValue())
    } else {
      None
    }
  }

  /**
   * Don't wait for any remaining work but signal to the writer the ungraceful close
   * Should not throw any exceptions
   */
  override def abort(): Unit = {
    // signal an exception that will be thrown for any pending work/flushAndClose if no other exception has
    // been registered
    captureIfFirstFailure(
      new IllegalStateException(s"The Spark task was aborted, Context: ${operationContext.toString}"))
    cancelWork()
  }
}

private object BulkWriter {
  //scalastyle:off magic.number
<<<<<<< HEAD
  val maxDelayOn408RequestTimeoutInMs = 30000
=======
  val maxDelayOn408RequestTimeoutInMs = 10000
  val minDelayOn408RequestTimeoutInMs = 1000
>>>>>>> 22bb0c82
  val maxItemOperationsToShowInErrorMessage = 10

  // we used to use 15 minutes here - extending it because of several incidents where
  // backend returned 420/3088 (ThrottleDueToSplit) for >= 30 minutes
  // UPDATE - reverting back to 15 minutes - causing an unreasonably large delay/hang
  // due to a backend issue doesn't sound right for most customers (helpful during my own
  // long stress runs - but for customers 15 minutes is more reasonable)
  // UPDATE - TODO @fabianm - with 15 minutes the end-to-end sample fails too often - because the extensive 429/3088
  // intervals are around 2 hours. So I need to increase this threshold for now again - will move it
  // to 45 minutes - and when I am back from vacation will drive an investigation to improve the
  // end-to-end behavior on 429/3088 with the backend and monitoring teams.
  val maxAllowedMinutesWithoutAnyProgress = 45
  //scalastyle:on magic.number

  // let's say the spark executor VM has 16 CPU cores.
  // let's say we have a cosmos container with 1M RU which is 167 partitions
  // let's say we are ingesting items of size 1KB
  // let's say max request size is 1MB
  // hence we want 1MB/ 1KB items per partition to be buffered
  // 1024 * 167 items should get buffered on a 16 CPU core VM
  // so per CPU core we want (1024 * 167 / 16) max items to be buffered
  // Reduced the targeted buffer from 2MB per partition and core to 1 MB because
  // we had a few customers seeing to high CPU usage with the previous setting
  // Reason is that several customers use larger than 1 KB documents so we need
  // to be less aggressive with the buffering
  val DefaultMaxPendingOperationPerCore: Int = 1024 * 167 / 16

  val emitFailureHandler: EmitFailureHandler =
        (_, emitResult) => if (emitResult.equals(EmitResult.FAIL_NON_SERIALIZED)) true else false

  val bulkProcessingThresholds = new CosmosBulkExecutionThresholdsState()
}

//scalastyle:on multiple.string.literals
//scalastyle:on null<|MERGE_RESOLUTION|>--- conflicted
+++ resolved
@@ -224,9 +224,6 @@
     // allow staleness for ten additional minutes - which is perfectly fine
     var activeOperationsSnapshot = mutable.Set.empty[models.CosmosItemOperation]
     while (!semaphore.tryAcquire(activeOperationsSemaphoreTimeout, TimeUnit.MINUTES)) {
-
-      log.logError("SEMAPHORE TIMEDOUT!!!!")
-
       if (subscriptionDisposable.isDisposed) {
         captureIfFirstFailure(
           new IllegalStateException("Can't accept any new work - BulkWriter has been disposed already"));
@@ -499,12 +496,8 @@
 
 private object BulkWriter {
   //scalastyle:off magic.number
-<<<<<<< HEAD
-  val maxDelayOn408RequestTimeoutInMs = 30000
-=======
   val maxDelayOn408RequestTimeoutInMs = 10000
   val minDelayOn408RequestTimeoutInMs = 1000
->>>>>>> 22bb0c82
   val maxItemOperationsToShowInErrorMessage = 10
 
   // we used to use 15 minutes here - extending it because of several incidents where
