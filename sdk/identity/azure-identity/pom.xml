<?xml version="1.0" encoding="UTF-8"?>
<project xmlns="http://maven.apache.org/POM/4.0.0"
         xmlns:xsi="http://www.w3.org/2001/XMLSchema-instance"
         xsi:schemaLocation="http://maven.apache.org/POM/4.0.0 http://maven.apache.org/xsd/maven-4.0.0.xsd">
  <modelVersion>4.0.0</modelVersion>

  <groupId>com.azure</groupId>
  <artifactId>azure-identity</artifactId>
  <version>1.6.0-beta.2</version><!-- {x-version-update;com.azure:azure-identity;current} -->

  <name>Microsoft Azure client library for Identity</name>
  <description>This module contains client library for Microsoft Azure Identity.</description>
  <url>https://github.com/Azure/azure-sdk-for-java</url>

  <properties>
    <jacoco.min.branchcoverage>0.28</jacoco.min.branchcoverage>
    <!-- Configures the Java 9+ run to perform the required module exports, opens, and reads that are necessary for testing but shouldn't be part of the module-info. -->
    <javaModulesSurefireArgLine>
      --add-opens java.xml/jdk.xml.internal=ALL-UNNAMED
      <!-- Identity loads NettyAsyncHttpClient from unnamed module in "from source" core runs -->
      --add-opens com.azure.core/com.azure.core.implementation.util=ALL-UNNAMED
    </javaModulesSurefireArgLine>
  </properties>

  <parent>
    <groupId>com.azure</groupId>
    <artifactId>azure-client-sdk-parent</artifactId>
    <version>1.7.0</version> <!-- {x-version-update;com.azure:azure-client-sdk-parent;current} -->
    <relativePath>../../parents/azure-client-sdk-parent</relativePath>
  </parent>

  <dependencies>
    <dependency>
      <groupId>com.azure</groupId>
      <artifactId>azure-core</artifactId>
      <version>1.32.0</version> <!-- {x-version-update;com.azure:azure-core;dependency} -->
    </dependency>
    <dependency>
      <groupId>com.azure</groupId>
      <artifactId>azure-core-http-netty</artifactId>
      <version>1.12.5</version> <!-- {x-version-update;com.azure:azure-core-http-netty;dependency} -->
    </dependency>
    <dependency>
      <groupId>com.microsoft.azure</groupId>
      <artifactId>msal4j</artifactId>
      <version>1.13.0</version> <!-- {x-version-update;com.microsoft.azure:msal4j;external_dependency} -->
    </dependency>
    <dependency>
      <groupId>com.microsoft.azure</groupId>
      <artifactId>msal4j-persistence-extension</artifactId>
      <version>1.1.0</version> <!-- {x-version-update;com.microsoft.azure:msal4j-persistence-extension;external_dependency} -->
    </dependency>
    <dependency>
      <groupId>junit</groupId>
      <artifactId>junit</artifactId>
      <version>4.13.2</version> <!-- {x-version-update;junit:junit;external_dependency} -->
      <scope>test</scope>
    </dependency>
    <dependency>
      <groupId>net.java.dev.jna</groupId>
      <artifactId>jna-platform</artifactId>
      <version>5.6.0</version> <!-- {x-version-update;net.java.dev.jna:jna-platform;external_dependency} -->
    </dependency>
    <dependency>
      <groupId>io.projectreactor</groupId>
      <artifactId>reactor-test</artifactId>
      <version>3.4.22</version> <!-- {x-version-update;io.projectreactor:reactor-test;external_dependency} -->
      <scope>test</scope>
    </dependency>
    <!-- for file lock tests, ideally should be removed in the future -->
    <dependency>
      <groupId>com.google.code.gson</groupId>
      <artifactId>gson</artifactId>
      <version>2.9.1</version> <!-- {x-version-update;com.google.code.gson:gson;external_dependency} -->
      <scope>test</scope>
    </dependency>
    <dependency>
      <groupId>redis.clients</groupId>
      <artifactId>jedis</artifactId>
      <version>4.2.3</version> <!-- {x-version-update;redis.clients:jedis;external_dependency} -->
      <scope>test</scope>
    </dependency>
    <dependency>
<<<<<<< HEAD
=======
      <groupId>io.lettuce</groupId>
      <artifactId>lettuce-core</artifactId>
      <version>6.2.0.RELEASE</version> <!-- {x-version-update;io.lettuce:lettuce-core;external_dependency} -->
      <scope>test</scope>
    </dependency>
    <dependency>
      <groupId>org.redisson</groupId>
      <artifactId>redisson</artifactId>
      <version>3.17.0</version> <!-- {x-version-update;org.redisson:redisson;external_dependency} -->
      <scope>test</scope>
    </dependency>
    <dependency>
      <groupId>net.bytebuddy</groupId>
      <artifactId>byte-buddy</artifactId>
      <version>1.12.13</version> <!-- {x-version-update;net.bytebuddy:byte-buddy;external_dependency} -->
      <scope>test</scope>
    </dependency>
    <dependency>
>>>>>>> dd0c5962
      <groupId>org.hamcrest</groupId>
      <artifactId>hamcrest</artifactId>
      <version>2.2</version> <!-- {x-version-update;org.hamcrest:hamcrest;external_dependency} -->
      <scope>test</scope>
    </dependency>
    <dependency>
      <groupId>org.mockito</groupId>
      <artifactId>mockito-inline</artifactId>
      <version>4.5.1</version> <!-- {x-version-update;org.mockito:mockito-inline;external_dependency} -->
      <scope>test</scope>
    </dependency>
  </dependencies>

  <build>
    <plugins>
      <plugin>
        <groupId>org.apache.maven.plugins</groupId>
        <artifactId>maven-enforcer-plugin</artifactId>
        <version>3.0.0-M3</version> <!-- {x-version-update;org.apache.maven.plugins:maven-enforcer-plugin;external_dependency} -->
        <configuration>
          <rules>
            <bannedDependencies>
              <includes>
                <include>com.microsoft.azure:msal4j:[1.13.0]</include> <!-- {x-include-update;com.microsoft.azure:msal4j;external_dependency} -->
                <include>com.microsoft.azure:msal4j-persistence-extension:[1.1.0]</include> <!-- {x-include-update;com.microsoft.azure:msal4j-persistence-extension;external_dependency} -->
                <include>net.java.dev.jna:jna-platform:[5.6.0]</include> <!-- {x-include-update;net.java.dev.jna:jna-platform;external_dependency} -->
                <include>org.linguafranca.pwdb:KeePassJava2:[2.1.4]</include> <!-- {x-include-update;org.linguafranca.pwdb:KeePassJava2;external_dependency} -->
              </includes>
            </bannedDependencies>
          </rules>
        </configuration>
      </plugin>

      <plugin>
        <groupId>com.github.spotbugs</groupId>
        <artifactId>spotbugs-maven-plugin</artifactId>
        <version>4.2.2</version> <!-- {x-version-update;com.github.spotbugs:spotbugs-maven-plugin;external_dependency} -->
        <configuration>
          <includeTests>true</includeTests>
        </configuration>
      </plugin>

      <plugin>
        <groupId>org.codehaus.mojo</groupId>
        <artifactId>build-helper-maven-plugin</artifactId>
        <version>3.0.0</version> <!-- {x-version-update;org.codehaus.mojo:build-helper-maven-plugin;external_dependency} -->
        <executions>
          <execution>
            <id>compile-samples-source</id>
            <phase>generate-test-sources</phase>
            <goals>
              <goal>add-test-source</goal>
            </goals>
            <configuration>
              <sources>
                <source>src/samples/java</source>
                <source>src/samples/Azure Cache For Redis/Jedis/java</source>
              </sources>
            </configuration>
          </execution>
        </executions>
      </plugin>
    </plugins>
  </build>
</project><|MERGE_RESOLUTION|>--- conflicted
+++ resolved
@@ -81,27 +81,6 @@
       <scope>test</scope>
     </dependency>
     <dependency>
-<<<<<<< HEAD
-=======
-      <groupId>io.lettuce</groupId>
-      <artifactId>lettuce-core</artifactId>
-      <version>6.2.0.RELEASE</version> <!-- {x-version-update;io.lettuce:lettuce-core;external_dependency} -->
-      <scope>test</scope>
-    </dependency>
-    <dependency>
-      <groupId>org.redisson</groupId>
-      <artifactId>redisson</artifactId>
-      <version>3.17.0</version> <!-- {x-version-update;org.redisson:redisson;external_dependency} -->
-      <scope>test</scope>
-    </dependency>
-    <dependency>
-      <groupId>net.bytebuddy</groupId>
-      <artifactId>byte-buddy</artifactId>
-      <version>1.12.13</version> <!-- {x-version-update;net.bytebuddy:byte-buddy;external_dependency} -->
-      <scope>test</scope>
-    </dependency>
-    <dependency>
->>>>>>> dd0c5962
       <groupId>org.hamcrest</groupId>
       <artifactId>hamcrest</artifactId>
       <version>2.2</version> <!-- {x-version-update;org.hamcrest:hamcrest;external_dependency} -->
