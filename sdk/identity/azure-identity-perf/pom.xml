--- conflicted
+++ resolved
@@ -25,11 +25,7 @@
     <dependency>
       <groupId>com.azure</groupId>
       <artifactId>azure-identity</artifactId>
-<<<<<<< HEAD
-      <version>1.5.0-beta.1</version> <!-- {x-version-update;com.azure:azure-identity;current} -->
-=======
       <version>1.5.0-beta.2</version> <!-- {x-version-update;com.azure:azure-identity;current} -->
->>>>>>> f9c30177
     </dependency>
     <dependency>
       <groupId>com.azure</groupId>
