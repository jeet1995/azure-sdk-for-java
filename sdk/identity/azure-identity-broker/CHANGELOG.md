# Release History

## 1.2.0-beta.1 (Unreleased)

### Features Added

### Breaking Changes

### Bugs Fixed

### Other Changes

<<<<<<< HEAD
=======
## 1.1.12 (2025-02-20)

### Breaking Changes

#### Dependency Updates

- Upgraded `azure-identity` from `1.15.2` to `1.15.3`

>>>>>>> fe2a4254
## 1.1.11 (2025-02-07)

### Other Changes

#### Dependency Updates
- Upgraded `azure-identity` from `1.15.1` to `1.15.2`

## 1.1.10 (2025-02-07)

### Other Changes
- 
- Upgraded `azure-identity` from `1.15.0` to `1.15.1`
- Upgraded `msal4j` from `1.17.2` to `1.19.0`

## 1.1.9 (2025-01-10)

### Other Changes

#### Dependency Updates
- Upgraded `azure-identity` from `1.14.2` to `1.15.0`

## 1.1.8 (2024-11-15)

### Other Changes

#### Dependency Updates
- Upgraded `azure-identity` from `1.14.1` to `1.14.2` 

## 1.1.7 (2024-11-04)

### Other Changes

#### Dependency Updates
- Upgraded `azure-identity` from `1.14.0` to `1.14.1`

## 1.1.6 (2024-10-03)

### Other Changes

#### Dependency Updates
- Upgraded `azure-identity` from `1.13.3` to `1.14.0`
- Upgraded `msal4j` from `1.17.1` to `1.17.2`

## 1.1.5 (2024-09-13)

### Other Changes

#### Dependency Updates
- Upgraded `azure-identity` from `1.13.2` to `1.13.3`
- Upgraded `msal4j` from `1.16.2` to `1.17.1`

## 1.1.4 (2024-08-02)

### Other Changes

#### Dependency Updates
- Upgraded `azure-identity` from `1.13.1` to `1.13.2`
- Upgraded `msal4j` from `1.16.1` to `1.16.2`

## 1.1.3 (2024-07-16)

### Other Changes

#### Dependency Updates
- Upgraded `azure-identity` from `1.12.2` to `1.13.1`
- Upgraded `msal4j` from `1.15.1` to `1.16.1`

## 1.1.2 (2024-06-10)

### Other Changes

#### Dependency Updates

- Upgraded `azure-identity` from `1.12.1` to version `1.12.2`.
- Upgraded `msal4j` from `1.15.0` to version `1.15.1`.

## 1.1.1 (2024-05-02)

### Other Changes

#### Dependency Updates
- 
- Upgraded `azure-identity` from `1.12.0` to version `1.12.1`.

## 1.1.0 (2024-04-08)

### Features Added

- Added support for using the default broker account

#### Dependency Updates

- Upgraded `azure-identity` from `1.11.4` to version `1.12.0`.
- Upgraded `msal4j` from `1.14.3` to version `1.15.0`.

## 1.0.4 (2024-03-14)

### Other Changes

#### Dependency Updates

- Upgraded `azure-identity` from `1.11.3` to version `1.11.4`.
- Upgraded `msal4j` from `1.14.0` to version `1.14.3`.

## 1.0.2 (2024-02-05)

### Other Changes

#### Dependency Updates

- Upgraded `azure-identity` from `1.11.1` to version `1.11.2`.

## 1.0.1 (2023-12-06)

### Other Changes

#### Dependency Updates

- Upgraded `azure-identity` from `1.11.0` to version `1.11.1`.

## 1.0.0 (2023-11-07)
- GA release of Web Account Manager (WAM) support for Azure Identity. This is a Windows-only authentication broker.

## 1.0.0-beta.1 (2023-10-27)

### Features Added
- Initial release of Web Account Manager (WAM) support for Azure Identity. This is a Windows-only authentication broker.<|MERGE_RESOLUTION|>--- conflicted
+++ resolved
@@ -10,8 +10,6 @@
 
 ### Other Changes
 
-<<<<<<< HEAD
-=======
 ## 1.1.12 (2025-02-20)
 
 ### Breaking Changes
@@ -20,7 +18,6 @@
 
 - Upgraded `azure-identity` from `1.15.2` to `1.15.3`
 
->>>>>>> fe2a4254
 ## 1.1.11 (2025-02-07)
 
 ### Other Changes
