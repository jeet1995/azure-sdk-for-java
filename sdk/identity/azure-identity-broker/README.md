--- conflicted
+++ resolved
@@ -46,11 +46,7 @@
 <dependency>
     <groupId>com.azure</groupId>
     <artifactId>azure-identity-broker</artifactId>
-<<<<<<< HEAD
-    <version>1.1.10</version>
-=======
     <version>1.1.11</version>
->>>>>>> fe2a4254
 </dependency>
 ```
 [//]: # ({x-version-update-end})
