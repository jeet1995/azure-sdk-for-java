<?xml version="1.0" encoding="UTF-8"?>
<project xmlns="http://maven.apache.org/POM/4.0.0"
         xmlns:xsi="http://www.w3.org/2001/XMLSchema-instance"
         xsi:schemaLocation="http://maven.apache.org/POM/4.0.0 http://maven.apache.org/xsd/maven-4.0.0.xsd">
  <modelVersion>4.0.0</modelVersion>

  <groupId>com.azure</groupId>
  <artifactId>azure-e2e</artifactId>
  <version>1.0.0-beta.1</version> <!-- {x-version-update;com.azure:azure-e2e;current} -->

  <name>Microsoft Azure client library end to end tests and samples</name>
  <description>This module contains end to end tests and samples for Microsoft Azure client libraries.</description>
  <url>https://github.com/Azure/azure-sdk-for-java</url>

  <parent>
    <groupId>com.azure</groupId>
    <artifactId>azure-client-sdk-parent</artifactId>
    <version>1.7.0</version> <!-- {x-version-update;com.azure:azure-client-sdk-parent;current} -->
    <relativePath>../parents/azure-client-sdk-parent</relativePath>
  </parent>

  <properties>
    <relative.path.to.eng.folder>../..</relative.path.to.eng.folder>
    <checkstyle.skip>true</checkstyle.skip>
    <spotbugs.skip>true</spotbugs.skip>
  </properties>

  <dependencies>
    <dependency>
      <groupId>com.azure</groupId>
      <artifactId>azure-core</artifactId>
      <version>1.56.0-beta.1</version> <!-- {x-version-update;com.azure:azure-core;current} -->
    </dependency>
    <dependency>
      <groupId>com.azure</groupId>
      <artifactId>azure-core-http-netty</artifactId>
      <version>1.16.0-beta.1</version> <!-- {x-version-update;com.azure:azure-core-http-netty;current} -->
    </dependency>
    <dependency>
      <groupId>com.azure</groupId>
      <artifactId>azure-identity</artifactId>
      <version>1.16.0-beta.1</version> <!-- {x-version-update;com.azure:azure-identity;current} -->
    </dependency>
    <dependency>
      <groupId>com.azure</groupId>
      <artifactId>azure-security-keyvault-keys</artifactId>
      <version>4.10.0-beta.1</version> <!-- {x-version-update;com.azure:azure-security-keyvault-keys;current} -->
    </dependency>
    <dependency>
      <groupId>com.azure</groupId>
      <artifactId>azure-security-keyvault-secrets</artifactId>
      <version>4.10.0-beta.1</version> <!-- {x-version-update;com.azure:azure-security-keyvault-secrets;current} -->
    </dependency>
    <dependency>
      <groupId>com.azure</groupId>
      <artifactId>azure-security-keyvault-certificates</artifactId>
      <version>4.8.0-beta.1</version> <!-- {x-version-update;com.azure:azure-security-keyvault-certificates;current} -->
    </dependency>
    <dependency>
      <groupId>org.slf4j</groupId>
      <artifactId>slf4j-api</artifactId>
      <version>1.7.36</version> <!-- {x-version-update;org.slf4j:slf4j-api;external_dependency} -->
    </dependency>
    <dependency>
      <groupId>com.microsoft.azure</groupId>
      <artifactId>azure-mgmt-graph-rbac</artifactId>
      <version>1.3.0</version>  <!-- {x-version-update;com.microsoft.azure:azure-mgmt-graph-rbac;external_dependency} -->
    </dependency>

    <dependency>
      <groupId>com.azure</groupId>
      <artifactId>azure-core-test</artifactId>
<<<<<<< HEAD
      <version>1.27.0-beta.7</version> <!-- {x-version-update;com.azure:azure-core-test;current} -->
=======
      <version>1.27.0-beta.8</version> <!-- {x-version-update;com.azure:azure-core-test;current} -->
>>>>>>> fe2a4254
      <scope>test</scope>
    </dependency>
    <dependency>
      <groupId>junit</groupId>
      <artifactId>junit</artifactId>
      <version>4.13.2</version> <!-- {x-version-update;junit:junit;external_dependency} -->
      <scope>test</scope>
    </dependency>
    <dependency>
      <groupId>io.projectreactor</groupId>
      <artifactId>reactor-test</artifactId>
      <version>3.4.41</version> <!-- {x-version-update;io.projectreactor:reactor-test;external_dependency} -->
      <scope>test</scope>
    </dependency>
  </dependencies>

  <build>
    <plugins>
      <plugin>
        <groupId>org.apache.maven.plugins</groupId>
        <artifactId>maven-enforcer-plugin</artifactId>
        <version>3.5.0</version> <!-- {x-version-update;org.apache.maven.plugins:maven-enforcer-plugin;external_dependency} -->
        <configuration>
          <rules>
            <bannedDependencies>
              <includes>
                <include>org.slf4j:slf4j-api:[1.7.36]</include> <!-- {x-include-update;org.slf4j:slf4j-api;external_dependency} -->
                <include>com.microsoft.azure:azure-mgmt-graph-rbac:[1.3.0]</include> <!-- {x-include-update;com.microsoft.azure:azure-mgmt-graph-rbac;external_dependency} -->
              </includes>
            </bannedDependencies>
          </rules>
        </configuration>
      </plugin>
    </plugins>
  </build>

  <profiles>
    <profile>
      <id>package-assembly</id>
      <activation>
        <property>
          <name>package-with-dependencies</name>
        </property>
      </activation>
      <build>
        <plugins>
          <plugin>
            <groupId>org.apache.maven.plugins</groupId>
            <artifactId>maven-assembly-plugin</artifactId>
            <version>3.7.1</version> <!-- {x-version-update;org.apache.maven.plugins:maven-assembly-plugin;external_dependency} -->
            <executions>
              <execution>
                <phase>package</phase>
                <goals>
                  <goal>single</goal>
                </goals>
                <configuration>
                  <archive>
                    <manifest>
                      <mainClass>
                        com.azure.endtoend.identity.IdentityTest
                      </mainClass>
                    </manifest>
                  </archive>
                  <descriptorRefs>
                    <descriptorRef>jar-with-dependencies</descriptorRef>
                  </descriptorRefs>
                </configuration>
              </execution>
            </executions>
          </plugin>
        </plugins>
      </build>
    </profile>
  </profiles>

</project><|MERGE_RESOLUTION|>--- conflicted
+++ resolved
@@ -70,11 +70,7 @@
     <dependency>
       <groupId>com.azure</groupId>
       <artifactId>azure-core-test</artifactId>
-<<<<<<< HEAD
-      <version>1.27.0-beta.7</version> <!-- {x-version-update;com.azure:azure-core-test;current} -->
-=======
       <version>1.27.0-beta.8</version> <!-- {x-version-update;com.azure:azure-core-test;current} -->
->>>>>>> fe2a4254
       <scope>test</scope>
     </dependency>
     <dependency>
