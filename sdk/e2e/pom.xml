--- conflicted
+++ resolved
@@ -38,29 +38,17 @@
     <dependency>
       <groupId>com.azure</groupId>
       <artifactId>azure-security-keyvault-keys</artifactId>
-<<<<<<< HEAD
       <version>4.2.0-beta.1</version> <!-- {x-version-update;com.azure:azure-security-keyvault-keys;current} -->
-=======
-      <version>4.2.0-beta.6</version> <!-- {x-version-update;com.azure:azure-security-keyvault-keys;current} -->
->>>>>>> d3a06720
     </dependency>
     <dependency>
       <groupId>com.azure</groupId>
       <artifactId>azure-security-keyvault-secrets</artifactId>
-<<<<<<< HEAD
       <version>4.2.0-beta.1</version> <!-- {x-version-update;com.azure:azure-security-keyvault-secrets;current} -->
-=======
-      <version>4.2.0-beta.5</version> <!-- {x-version-update;com.azure:azure-security-keyvault-secrets;current} -->
->>>>>>> d3a06720
     </dependency>
     <dependency>
       <groupId>com.azure</groupId>
       <artifactId>azure-security-keyvault-certificates</artifactId>
-<<<<<<< HEAD
       <version>4.1.0-beta.1</version> <!-- {x-version-update;com.azure:azure-security-keyvault-certificates;current} -->
-=======
-      <version>4.1.0-beta.5</version> <!-- {x-version-update;com.azure:azure-security-keyvault-certificates;current} -->
->>>>>>> d3a06720
     </dependency>
     <dependency>
       <groupId>org.slf4j</groupId>
