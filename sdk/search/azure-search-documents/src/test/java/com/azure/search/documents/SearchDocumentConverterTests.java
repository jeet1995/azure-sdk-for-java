--- conflicted
+++ resolved
@@ -6,10 +6,7 @@
 import com.azure.core.models.GeoPoint;
 import org.junit.jupiter.api.Test;
 
-<<<<<<< HEAD
-=======
 import java.nio.charset.StandardCharsets;
->>>>>>> 605530cd
 import java.time.OffsetDateTime;
 import java.time.ZoneOffset;
 import java.util.ArrayList;
@@ -22,7 +19,7 @@
 
 import static com.azure.search.documents.TestHelpers.assertMapEquals;
 import static com.azure.search.documents.TestHelpers.assertObjectEquals;
-import static com.azure.search.documents.TestHelpers.convertToMap;
+import static com.azure.search.documents.TestHelpers.convertStreamToMap;
 import static org.junit.jupiter.api.Assertions.assertEquals;
 
 /**
@@ -39,11 +36,7 @@
         // the result object is a map of key:value, get deserialized directly into the Document object
         // Document is simply a Hash Map.
         // in this case we simulate creation of the object created by azure-core
-<<<<<<< HEAD
-        SearchDocument doc = new SearchDocument(convertStreamToMap(json.getBytes()));
-=======
-        SearchDocument doc = new SearchDocument(convertToMap(json.getBytes(StandardCharsets.UTF_8)));
->>>>>>> 605530cd
+        SearchDocument doc = new SearchDocument(convertStreamToMap(json.getBytes(StandardCharsets.UTF_8)));
         cleanupODataAnnotation(doc);
         return doc;
     }
