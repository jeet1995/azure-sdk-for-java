--- conflicted
+++ resolved
@@ -51,11 +51,6 @@
           <rules>
             <bannedDependencies>
               <includes>
-<<<<<<< HEAD
-                <include>com.microsoft.azure:azure-spring-boot:[2.3.5-beta.1]</include> <!-- {x-include-update;com.microsoft.azure:azure-spring-boot;current} -->
-                <include>com.azure:azure-security-keyvault-secrets:[4.2.1]</include> <!-- {x-include-update;com.azure:azure-security-keyvault-secrets;dependency} -->
-=======
->>>>>>> aced874b
                 <include>org.springframework.boot:spring-boot-starter:[2.3.3.RELEASE]</include> <!-- {x-include-update;org.springframework.boot:spring-boot-starter;external_dependency} -->
                 <include>org.springframework.boot:spring-boot-starter-validation:[2.3.3.RELEASE]</include> <!-- {x-include-update;org.springframework.boot:spring-boot-starter-validation;external_dependency} -->
               </includes>
