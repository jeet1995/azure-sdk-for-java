--- conflicted
+++ resolved
@@ -37,22 +37,9 @@
     </dependency>
 
     <dependency>
-<<<<<<< HEAD
       <groupId>org.mockito</groupId>
       <artifactId>mockito-core</artifactId>
       <version>3.9.0</version><!-- {x-version-update;org.mockito:mockito-core;external_dependency} -->
-=======
-      <groupId>com.azure.spring</groupId>
-      <artifactId>azure-identity-spring</artifactId>
-      <version>1.8.0</version> <!-- {x-version-update;com.azure.spring:azure-identity-spring;current} -->
-    </dependency>
-
-    <!-- test -->
-    <dependency>
-      <groupId>org.springframework.boot</groupId>
-      <artifactId>spring-boot-starter-test</artifactId>
-      <version>2.5.3</version> <!-- {x-version-update;org.springframework.boot:spring-boot-starter-test;external_dependency} -->
->>>>>>> 51ea350a
       <scope>test</scope>
     </dependency>
     <dependency>
