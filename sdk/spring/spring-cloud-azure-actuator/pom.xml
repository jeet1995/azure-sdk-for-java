<?xml version="1.0" encoding="UTF-8"?>
<!--
  ~ Copyright (c) Microsoft Corporation. All rights reserved.
  ~ Licensed under the MIT License.
  -->

<project xmlns="http://maven.apache.org/POM/4.0.0"
         xmlns:xsi="http://www.w3.org/2001/XMLSchema-instance"
         xsi:schemaLocation="http://maven.apache.org/POM/4.0.0 http://maven.apache.org/xsd/maven-4.0.0.xsd">
  <parent>
    <groupId>com.azure</groupId>
    <artifactId>azure-client-sdk-parent</artifactId>
    <version>1.7.0</version> <!-- {x-version-update;com.azure:azure-client-sdk-parent;current} -->
    <relativePath>../../parents/azure-client-sdk-parent</relativePath>
  </parent>
  <modelVersion>4.0.0</modelVersion>

  <groupId>com.azure.spring</groupId>
  <artifactId>spring-cloud-azure-actuator</artifactId>
  <version>5.21.0-beta.1</version> <!-- {x-version-update;com.azure.spring:spring-cloud-azure-actuator;current} -->

  <name>Spring Cloud Azure Actuator</name>
  <url>https://microsoft.github.io/spring-cloud-azure</url>
  <developers>
    <developer>
      <name>Spring Cloud Azure</name>
      <email>SpringIntegSupport@microsoft.com</email>
    </developer>
  </developers>
  <scm>
    <connection>scm:git:git@github.com:Azure/azure-sdk-for-java.git</connection>
    <developerConnection>scm:git:ssh://git@github.com:Azure/azure-sdk-for-java.git</developerConnection>
    <url>https://github.com/Azure/azure-sdk-for-java</url>
  </scm>
  <issueManagement>
    <system>GitHub</system>
    <url>https://github.com/Azure/azure-sdk-for-java/issues</url>
  </issueManagement>
  <properties>
    <!-- Enables fail on deprecated API usage. -->
    <compiler.failondeprecatedstatus/>
    <spotless.skip>true</spotless.skip>
  </properties>
  <dependencies>
    <dependency>
      <groupId>org.springframework.boot</groupId>
      <artifactId>spring-boot-actuator</artifactId>
      <version>3.4.2</version> <!-- {x-version-update;springboot3_org.springframework.boot:spring-boot-actuator;external_dependency} -->
      <scope>compile</scope>
    </dependency>

    <!-- Azure SDKs-->
    <!-- Explicitly referencing azure-core.  It's possible that the dependent versions below conflict with our
    currently released version and a lower version is resolved. -->
    <dependency>
      <groupId>com.azure</groupId>
      <artifactId>azure-core</artifactId>
<<<<<<< HEAD
      <version>1.55.1</version> <!-- {x-version-update;com.azure:azure-core;dependency} -->
=======
      <version>1.55.2</version> <!-- {x-version-update;com.azure:azure-core;dependency} -->
>>>>>>> fe2a4254
      <optional>true</optional>
    </dependency>
    <dependency>
      <groupId>com.azure</groupId>
      <artifactId>azure-cosmos</artifactId>
      <version>4.66.1</version> <!-- {x-version-update;com.azure:azure-cosmos;dependency} -->
      <optional>true</optional>
    </dependency>
    <dependency>
      <groupId>com.azure</groupId>
      <artifactId>azure-data-appconfiguration</artifactId>
      <version>1.7.3</version> <!-- {x-version-update;com.azure:azure-data-appconfiguration;dependency} -->
      <optional>true</optional>
    </dependency>
    <dependency>
      <groupId>com.azure</groupId>
      <artifactId>azure-messaging-eventhubs</artifactId>
      <version>5.20.0</version> <!-- {x-version-update;com.azure:azure-messaging-eventhubs;dependency} -->
      <optional>true</optional>
    </dependency>
    <dependency>
      <groupId>com.azure</groupId>
      <artifactId>azure-security-keyvault-certificates</artifactId>
      <version>4.7.1</version> <!-- {x-version-update;com.azure:azure-security-keyvault-certificates;dependency} -->
      <optional>true</optional>
    </dependency>
    <dependency>
      <groupId>com.azure</groupId>
      <artifactId>azure-security-keyvault-secrets</artifactId>
      <version>4.9.1</version> <!-- {x-version-update;com.azure:azure-security-keyvault-secrets;dependency} -->
      <optional>true</optional>
    </dependency>
    <dependency>
      <groupId>com.azure</groupId>
      <artifactId>azure-storage-blob</artifactId>
      <version>12.29.0</version> <!-- {x-version-update;com.azure:azure-storage-blob;dependency} -->
      <optional>true</optional>
    </dependency>
    <dependency>
      <groupId>com.azure</groupId>
      <artifactId>azure-storage-file-share</artifactId>
      <version>12.25.1</version> <!-- {x-version-update;com.azure:azure-storage-file-share;dependency} -->
      <optional>true</optional>
    </dependency>
    <dependency>
      <groupId>com.azure</groupId>
      <artifactId>azure-storage-queue</artifactId>
      <version>12.24.0</version> <!-- {x-version-update;com.azure:azure-storage-queue;dependency} -->
      <optional>true</optional>
    </dependency>
    <dependency>
      <groupId>com.azure.spring</groupId>
      <artifactId>spring-cloud-azure-appconfiguration-config-web</artifactId>
      <version>5.21.0-beta.1</version><!-- {x-version-update;com.azure.spring:spring-cloud-azure-appconfiguration-config-web;current} -->
      <optional>true</optional>
    </dependency>
    <!-- For Testing -->
    <dependency>
      <groupId>org.springframework.boot</groupId>
      <artifactId>spring-boot-starter-test</artifactId>
      <version>3.4.2</version> <!-- {x-version-update;springboot3_org.springframework.boot:spring-boot-starter-test;external_dependency} -->
      <scope>test</scope>
    </dependency>

    <!-- Add mockito-core 4.11.0 to work with Java 21 -->
    <dependency>
      <groupId>org.mockito</groupId>
      <artifactId>mockito-core</artifactId>
      <version>5.14.2</version> <!-- {x-version-update;springboot3_org.mockito:mockito-core;external_dependency} -->
      <scope>test</scope>
    </dependency>
    <!-- bytebuddy dependencies are required for mockito 4.11.0 to work with Java 21. Mockito 4.11.0 is the last release -->
    <!-- of Mockito supporting Java 8 as a baseline. -->
    <dependency>
      <groupId>net.bytebuddy</groupId>
      <artifactId>byte-buddy</artifactId>
      <version>1.15.11</version> <!-- {x-version-update;springboot3_net.bytebuddy:byte-buddy;external_dependency} -->
      <scope>test</scope>
    </dependency>
    <dependency>
      <groupId>net.bytebuddy</groupId>
      <artifactId>byte-buddy-agent</artifactId>
      <version>1.15.11</version> <!-- {x-version-update;springboot3_net.bytebuddy:byte-buddy-agent;external_dependency} -->
      <scope>test</scope>
    </dependency>
  </dependencies>

  <build>
    <plugins>
      <plugin>
        <groupId>org.apache.maven.plugins</groupId>
        <artifactId>maven-compiler-plugin</artifactId>
        <version>3.13.0</version> <!-- {x-version-update;springboot3_org.apache.maven.plugins:maven-compiler-plugin;external_dependency} -->
        <executions>
          <!-- disabled - the executing this after default-compile will generate module-info with major class version 55 (i.e Java 11) -->
          <execution>
            <id>base-modules-compile</id>
            <phase>none</phase>
          </execution>
          <!-- disabled - compile without module-info for Java 8 -->
          <execution>
            <id>base-compile</id>
            <phase>none</phase>
          </execution>
          <!-- disabled - compile with Java 8 -->
          <execution>
            <id>base-testCompile</id>
            <phase>none</phase>
          </execution>
          <!-- Ensure we compile with Java 17 -->
          <execution>
            <goals>
              <goal>compile</goal>
            </goals>
            <configuration>
              <release>17</release>
            </configuration>
          </execution>
        </executions>
      </plugin>
      <plugin>
        <groupId>org.apache.maven.plugins</groupId>
        <artifactId>maven-enforcer-plugin</artifactId>
        <version>3.5.0</version> <!-- {x-version-update;springboot3_org.apache.maven.plugins:maven-enforcer-plugin;external_dependency} -->
        <configuration>
          <rules>
            <bannedDependencies>
              <includes>
                <include>org.springframework.boot:spring-boot-actuator:[3.4.2]</include> <!-- {x-include-update;springboot3_org.springframework.boot:spring-boot-actuator;external_dependency} -->
              </includes>
            </bannedDependencies>
          </rules>
        </configuration>
      </plugin>
      <plugin>
        <groupId>org.apache.maven.plugins</groupId>
        <artifactId>maven-jar-plugin</artifactId>
        <version>3.4.2</version> <!-- {x-version-update;springboot3_org.apache.maven.plugins:maven-jar-plugin;external_dependency} -->
        <configuration>
          <archive>
            <manifestEntries>
              <Automatic-Module-Name>com.azure.spring.cloud.actuator</Automatic-Module-Name>
            </manifestEntries>
          </archive>
        </configuration>
        <!-- START: Empty Java Doc & Sources -->
        <!-- The following code will generate an empty javadoc/sources with just a README.md. This is necessary
             to pass the required checks on Maven. The way this works is by setting the classesDirectory
             to a directory that only contains the README.md, which we need to copy. If the classesDirectory
             is set to the root, where the README.md lives, it still won't have javadocs/sources but the jar file
             will contain a bunch of files that shouldn't be there. The faux sources directory is deleted
             and recreated with the README.md being copied every time to guarantee that, when building locally,
             it'll have the latest copy of the README.md file.
        -->
        <executions>
          <execution>
            <id>empty-javadoc-jar-with-readme</id>
            <phase>package</phase>
            <goals>
              <goal>jar</goal>
            </goals>
            <configuration>
              <classifier>javadoc</classifier>
              <classesDirectory>${project.basedir}/javadocTemp</classesDirectory>
            </configuration>
          </execution>
          <execution>
            <id>empty-source-jar-with-readme</id>
            <phase>package</phase>
            <goals>
              <goal>jar</goal>
            </goals>
            <configuration>
              <classifier>sources</classifier>
              <classesDirectory>${project.basedir}/sourceTemp</classesDirectory>
            </configuration>
          </execution>
        </executions>
      </plugin>
      <plugin>
        <groupId>org.apache.maven.plugins</groupId>
        <artifactId>maven-antrun-plugin</artifactId>
        <version>3.1.0</version> <!-- {x-version-update;springboot3_org.apache.maven.plugins:maven-antrun-plugin;external_dependency} -->
        <executions>
          <execution>
            <id>copy-readme-to-javadocTemp-and-sourceTemp</id>
            <phase>prepare-package</phase>
            <configuration>
              <target>
                <echo>Deleting existing ${project.basedir}/javadocTemp and
                  ${project.basedir}/sourceTemp
                </echo>
                <delete includeEmptyDirs="true" quiet="true">
                  <fileset dir="${project.basedir}/javadocTemp"/>
                  <fileset dir="${project.basedir}/sourceTemp"/>
                </delete>
                <echo>Copying ${project.basedir}/../README.md to
                  ${project.basedir}/javadocTemp/README.md
                </echo>
                <copy file="${project.basedir}/../README.md" tofile="${project.basedir}/javadocTemp/README.md" failonerror="false"/>
                <echo>Copying ${project.basedir}/../README.md to
                  ${project.basedir}/sourceTemp/README.md
                </echo>
                <copy file="${project.basedir}/../README.md" tofile="${project.basedir}/sourceTemp/README.md" failonerror="false"/>
              </target>
            </configuration>
            <goals>
              <goal>run</goal>
            </goals>
          </execution>
        </executions>
        <!-- END: Empty Java Doc & Sources -->
      </plugin>
    </plugins>
  </build>

  <profiles>
    <!-- Library cannot build for Java 16 and below -->
    <profile>
      <id>below-java-17</id>
      <activation>
        <jdk>[,17)</jdk>
      </activation>
      <properties>
        <jacoco.skip>true</jacoco.skip>
        <skipCompile>true</skipCompile>
        <skipTestCompile>true</skipTestCompile>
        <codesnippet.skip>true</codesnippet.skip>
        <checkstyle.skip>true</checkstyle.skip>
        <spotbugs.skip>true</spotbugs.skip>
        <revapi.skip>true</revapi.skip>
        <maven.test.skip>true</maven.test.skip>
        <maven.javadoc.skip>true</maven.javadoc.skip>
      </properties>
    </profile>
  </profiles>
</project><|MERGE_RESOLUTION|>--- conflicted
+++ resolved
@@ -55,11 +55,7 @@
     <dependency>
       <groupId>com.azure</groupId>
       <artifactId>azure-core</artifactId>
-<<<<<<< HEAD
-      <version>1.55.1</version> <!-- {x-version-update;com.azure:azure-core;dependency} -->
-=======
       <version>1.55.2</version> <!-- {x-version-update;com.azure:azure-core;dependency} -->
->>>>>>> fe2a4254
       <optional>true</optional>
     </dependency>
     <dependency>
