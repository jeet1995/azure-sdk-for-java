--- conflicted
+++ resolved
@@ -50,11 +50,7 @@
     <dependency>
       <groupId>com.azure</groupId>
       <artifactId>azure-core</artifactId>
-<<<<<<< HEAD
-      <version>1.55.1</version> <!-- {x-version-update;com.azure:azure-core;dependency} -->
-=======
       <version>1.55.2</version> <!-- {x-version-update;com.azure:azure-core;dependency} -->
->>>>>>> fe2a4254
     </dependency>
 
     <!-- netty-codec-http is included in dependency for internal WebSocket implementation -->
@@ -68,43 +64,25 @@
     <dependency>
       <groupId>com.azure</groupId>
       <artifactId>azure-core-test</artifactId>
-<<<<<<< HEAD
-      <version>1.27.0-beta.6</version> <!-- {x-version-update;com.azure:azure-core-test;dependency} -->
-=======
       <version>1.27.0-beta.7</version> <!-- {x-version-update;com.azure:azure-core-test;dependency} -->
->>>>>>> fe2a4254
       <scope>test</scope>
     </dependency>
     <dependency>
       <groupId>com.azure</groupId>
       <artifactId>azure-core-serializer-json-jackson</artifactId>
-<<<<<<< HEAD
-      <version>1.5.6</version> <!-- {x-version-update;com.azure:azure-core-serializer-json-jackson;dependency} -->
-=======
       <version>1.5.7</version> <!-- {x-version-update;com.azure:azure-core-serializer-json-jackson;dependency} -->
->>>>>>> fe2a4254
       <scope>test</scope>
     </dependency>
     <dependency>
       <groupId>com.azure</groupId>
       <artifactId>azure-identity</artifactId>
-<<<<<<< HEAD
-      <version>1.15.2</version> <!-- {x-version-update;com.azure:azure-identity;dependency} -->
-=======
       <version>1.15.3</version> <!-- {x-version-update;com.azure:azure-identity;dependency} -->
->>>>>>> fe2a4254
       <scope>test</scope>
     </dependency>
     <dependency>
       <groupId>com.azure</groupId>
       <artifactId>azure-messaging-webpubsub</artifactId>
       <version>1.5.0-beta.1</version> <!-- {x-version-update;com.azure:azure-messaging-webpubsub;current} -->
-      <scope>test</scope>
-    </dependency>
-    <dependency>
-      <groupId>org.mockito</groupId>
-      <artifactId>mockito-core</artifactId>
-      <version>4.11.0</version> <!-- {x-version-update;org.mockito:mockito-core;external_dependency} -->
       <scope>test</scope>
     </dependency>
     <dependency>
