<?xml version="1.0" encoding="UTF-8"?>
<project xmlns="http://maven.apache.org/POM/4.0.0"
         xmlns:xsi="http://www.w3.org/2001/XMLSchema-instance"
         xsi:schemaLocation="http://maven.apache.org/POM/4.0.0 http://maven.apache.org/xsd/maven-4.0.0.xsd">
  <parent>
    <groupId>com.azure</groupId>
    <artifactId>azure-client-sdk-parent</artifactId>
    <version>1.7.0</version> <!-- {x-version-update;com.azure:azure-client-sdk-parent;current} -->
    <relativePath>../../parents/azure-client-sdk-parent</relativePath>
  </parent>

  <modelVersion>4.0.0</modelVersion>

  <groupId>com.azure</groupId>
  <artifactId>azure-storage-blob-batch</artifactId>
  <version>12.26.0-beta.2</version> <!-- {x-version-update;com.azure:azure-storage-blob-batch;current} -->

  <name>Microsoft Azure client library for Blob Storage batching</name>
  <description>This module contains client library for Microsoft Azure Blob Storage batching.</description>
  <url>https://github.com/Azure/azure-sdk-for-java</url>

  <distributionManagement>
    <site>
      <id>azure-java-build-docs</id>
      <url>${site.url}/site/${project.artifactId}</url>
    </site>
  </distributionManagement>

  <scm>
    <url>scm:git:https://github.com/Azure/azure-sdk-for-java</url>
    <connection>scm:git:git@github.com:Azure/azure-sdk-for-java.git</connection>
    <tag>HEAD</tag>
  </scm>

  <properties>
    <AZURE_TEST_SYSTEM_PLAYBACK_PROPERTIES_FILE>../azure-storage-common/ci.system.properties</AZURE_TEST_SYSTEM_PLAYBACK_PROPERTIES_FILE>
    <!-- Configures the Java 9+ run to perform the required module exports, opens, and reads that are necessary for testing but shouldn't be part of the module-info. -->
    <javaModulesSurefireArgLine>
      --add-opens com.azure.storage.blob/com.azure.storage.blob.implementation=ALL-UNNAMED
      --add-opens com.azure.storage.blob.batch/com.azure.storage.blob.batch=ALL-UNNAMED
      --add-reads com.azure.storage.blob.batch=com.azure.http.netty
      --add-reads com.azure.storage.blob.batch=com.azure.core.http.okhttp
      --add-reads com.azure.storage.blob.batch=com.azure.core.http.jdk.httpclient
      --add-reads com.azure.storage.blob.batch=com.azure.core.http.vertx
    </javaModulesSurefireArgLine>
    <parallelizeLiveTests>concurrent</parallelizeLiveTests>

    <checkstyle.suppressionsLocation>checkstyle-suppressions.xml</checkstyle.suppressionsLocation>

    <spotbugs.skip>false</spotbugs.skip>
    <spotbugs.excludeFilterFile>spotbugs-exclude.xml</spotbugs.excludeFilterFile>
  </properties>

  <dependencies>
    <dependency>
      <groupId>com.azure</groupId>
      <artifactId>azure-xml</artifactId>
      <version>1.2.0</version> <!-- {x-version-update;com.azure:azure-xml;dependency} -->
    </dependency>
    <dependency>
      <groupId>com.azure</groupId>
      <artifactId>azure-core</artifactId>
<<<<<<< HEAD
      <version>1.55.1</version> <!-- {x-version-update;com.azure:azure-core;dependency} -->
=======
      <version>1.55.2</version> <!-- {x-version-update;com.azure:azure-core;dependency} -->
>>>>>>> fe2a4254
    </dependency>
    <dependency>
      <groupId>com.azure</groupId>
      <artifactId>azure-core-http-netty</artifactId>
<<<<<<< HEAD
      <version>1.15.9</version> <!-- {x-version-update;com.azure:azure-core-http-netty;dependency} -->
=======
      <version>1.15.10</version> <!-- {x-version-update;com.azure:azure-core-http-netty;dependency} -->
>>>>>>> fe2a4254
    </dependency>
    <dependency>
      <groupId>com.azure</groupId>
      <artifactId>azure-storage-blob</artifactId>
      <version>12.30.0-beta.2</version> <!-- {x-version-update;com.azure:azure-storage-blob;current} -->
    </dependency>

    <!-- Added this dependency to include necessary annotations used by reactor core.
        Without this dependency, javadoc throws a warning as it cannot find enum When.MAYBE
        which is used in @Nullable annotation in reactor core classes -->
    <dependency>
      <groupId>com.google.code.findbugs</groupId>
      <artifactId>jsr305</artifactId>
      <version>3.0.2</version> <!-- {x-version-update;com.google.code.findbugs:jsr305;external_dependency} -->
      <scope>provided</scope>
    </dependency>

    <dependency>
      <groupId>com.azure</groupId>
      <artifactId>azure-storage-common</artifactId>
      <version>12.29.0-beta.2</version> <!-- {x-version-update;com.azure:azure-storage-common;current} -->
      <classifier>tests</classifier>
      <type>test-jar</type>
      <scope>test</scope>
    </dependency>
    <dependency>
      <groupId>com.azure</groupId>
      <artifactId>azure-core-test</artifactId>
<<<<<<< HEAD
      <version>1.27.0-beta.6</version> <!-- {x-version-update;com.azure:azure-core-test;dependency} -->
=======
      <version>1.27.0-beta.7</version> <!-- {x-version-update;com.azure:azure-core-test;dependency} -->
>>>>>>> fe2a4254
      <scope>test</scope>
    </dependency>
    <dependency>
      <groupId>com.azure</groupId>
      <artifactId>azure-identity</artifactId>
<<<<<<< HEAD
      <version>1.15.2</version> <!-- {x-version-update;com.azure:azure-identity;dependency} -->
=======
      <version>1.15.3</version> <!-- {x-version-update;com.azure:azure-identity;dependency} -->
>>>>>>> fe2a4254
      <scope>test</scope>
    </dependency>
  </dependencies>
</project><|MERGE_RESOLUTION|>--- conflicted
+++ resolved
@@ -60,20 +60,12 @@
     <dependency>
       <groupId>com.azure</groupId>
       <artifactId>azure-core</artifactId>
-<<<<<<< HEAD
-      <version>1.55.1</version> <!-- {x-version-update;com.azure:azure-core;dependency} -->
-=======
       <version>1.55.2</version> <!-- {x-version-update;com.azure:azure-core;dependency} -->
->>>>>>> fe2a4254
     </dependency>
     <dependency>
       <groupId>com.azure</groupId>
       <artifactId>azure-core-http-netty</artifactId>
-<<<<<<< HEAD
-      <version>1.15.9</version> <!-- {x-version-update;com.azure:azure-core-http-netty;dependency} -->
-=======
       <version>1.15.10</version> <!-- {x-version-update;com.azure:azure-core-http-netty;dependency} -->
->>>>>>> fe2a4254
     </dependency>
     <dependency>
       <groupId>com.azure</groupId>
@@ -102,21 +94,13 @@
     <dependency>
       <groupId>com.azure</groupId>
       <artifactId>azure-core-test</artifactId>
-<<<<<<< HEAD
-      <version>1.27.0-beta.6</version> <!-- {x-version-update;com.azure:azure-core-test;dependency} -->
-=======
       <version>1.27.0-beta.7</version> <!-- {x-version-update;com.azure:azure-core-test;dependency} -->
->>>>>>> fe2a4254
       <scope>test</scope>
     </dependency>
     <dependency>
       <groupId>com.azure</groupId>
       <artifactId>azure-identity</artifactId>
-<<<<<<< HEAD
-      <version>1.15.2</version> <!-- {x-version-update;com.azure:azure-identity;dependency} -->
-=======
       <version>1.15.3</version> <!-- {x-version-update;com.azure:azure-identity;dependency} -->
->>>>>>> fe2a4254
       <scope>test</scope>
     </dependency>
   </dependencies>
