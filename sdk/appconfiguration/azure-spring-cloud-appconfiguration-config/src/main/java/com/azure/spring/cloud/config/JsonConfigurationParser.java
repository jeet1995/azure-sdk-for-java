// Copyright (c) Microsoft Corporation. All rights reserved.
// Licensed under the MIT License.
package com.azure.spring.cloud.config;

import com.azure.data.appconfiguration.models.ConfigurationSetting;
import com.fasterxml.jackson.core.JsonProcessingException;
import com.fasterxml.jackson.databind.JsonNode;
import com.fasterxml.jackson.databind.ObjectMapper;
import org.springframework.util.StringUtils;

import java.util.Arrays;
import java.util.HashMap;
import java.util.Iterator;
import java.util.List;

final class JsonConfigurationParser {
    private static final ObjectMapper MAPPER = new ObjectMapper();

    static boolean isJsonContentType(String contentType) {
        String acceptedMainType = "application";
        String acceptedSubType = "json";

        if (!StringUtils.hasText(contentType)) {
            return false;
        }

        if (contentType.contains("/")) {
            String mainType = contentType.split("/")[0];
            String subType = contentType.split("/")[1];

            if (mainType.equalsIgnoreCase(acceptedMainType)) {
                if (subType.contains("+")) {
                    List<String> subtypes = Arrays.asList(subType.split("\\+"));
                    return subtypes.contains(acceptedSubType);
<<<<<<< HEAD
                } else return subType.equalsIgnoreCase(acceptedSubType);
=======
                } else {
                    return subType.equalsIgnoreCase(acceptedSubType);
                }
>>>>>>> 8d918025
            }
        }

        return false;
    }

    static HashMap<String, Object> parseJsonSetting(ConfigurationSetting setting)
        throws JsonProcessingException {
        HashMap<String, Object> settings = new HashMap<>();
        JsonNode json = MAPPER.readTree(setting.getValue());
        parseSetting(setting.getKey(), json, settings);
        return settings;
    }

    static void parseSetting(String currentKey, JsonNode currentValue, HashMap<String, Object> settings) {
        switch (currentValue.getNodeType()) {
            case ARRAY:
                for (int i = 0; i < currentValue.size(); i++) {
                    String newKey = currentKey + "[" + i + "]";
                    parseSetting(newKey, currentValue.get(i), settings);
                }
                break;
            case OBJECT:
                Iterator<String> fieldNames = currentValue.fieldNames();
                while (fieldNames.hasNext()) {
                    String fieldName = fieldNames.next();
                    String newKey = currentKey + "." + fieldName;
                    parseSetting(newKey, currentValue.get(fieldName), settings);
                }
                break;
            default:
                settings.put(currentKey, currentValue.asText());
                break;

        }
    }

}<|MERGE_RESOLUTION|>--- conflicted
+++ resolved
@@ -32,13 +32,9 @@
                 if (subType.contains("+")) {
                     List<String> subtypes = Arrays.asList(subType.split("\\+"));
                     return subtypes.contains(acceptedSubType);
-<<<<<<< HEAD
-                } else return subType.equalsIgnoreCase(acceptedSubType);
-=======
                 } else {
                     return subType.equalsIgnoreCase(acceptedSubType);
                 }
->>>>>>> 8d918025
             }
         }
 
